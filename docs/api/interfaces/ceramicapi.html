--- conflicted
+++ resolved
@@ -116,11 +116,7 @@
 					<div class="tsd-signature tsd-kind-icon">did<span class="tsd-signature-symbol">:</span> <span class="tsd-signature-type">DID</span></div>
 					<aside class="tsd-sources">
 						<ul>
-<<<<<<< HEAD
-							<li>Defined in <a href="https://github.com/ceramicnetwork/js-ceramic/blob/349990d/packages/ceramic-common/src/ceramic-api.ts#L38">packages/ceramic-common/src/ceramic-api.ts:38</a></li>
-=======
-							<li>Defined in <a href="https://github.com/ceramicnetwork/js-ceramic/blob/616b76f/packages/ceramic-common/src/ceramic-api.ts#L38">packages/ceramic-common/src/ceramic-api.ts:38</a></li>
->>>>>>> 12b3f5b5
+							<li>Defined in <a href="https://github.com/ceramicnetwork/js-ceramic/blob/799e5ec/packages/ceramic-common/src/ceramic-api.ts#L38">packages/ceramic-common/src/ceramic-api.ts:38</a></li>
 						</ul>
 					</aside>
 				</section>
@@ -130,11 +126,7 @@
 					<div class="tsd-signature tsd-kind-icon">pin<span class="tsd-signature-symbol">:</span> <a href="pinapi.html" class="tsd-signature-type">PinApi</a></div>
 					<aside class="tsd-sources">
 						<ul>
-<<<<<<< HEAD
-							<li>Defined in <a href="https://github.com/ceramicnetwork/js-ceramic/blob/349990d/packages/ceramic-common/src/ceramic-api.ts#L37">packages/ceramic-common/src/ceramic-api.ts:37</a></li>
-=======
-							<li>Defined in <a href="https://github.com/ceramicnetwork/js-ceramic/blob/616b76f/packages/ceramic-common/src/ceramic-api.ts#L37">packages/ceramic-common/src/ceramic-api.ts:37</a></li>
->>>>>>> 12b3f5b5
+							<li>Defined in <a href="https://github.com/ceramicnetwork/js-ceramic/blob/799e5ec/packages/ceramic-common/src/ceramic-api.ts#L37">packages/ceramic-common/src/ceramic-api.ts:37</a></li>
 						</ul>
 					</aside>
 				</section>
@@ -151,11 +143,7 @@
 						<li class="tsd-description">
 							<aside class="tsd-sources">
 								<ul>
-<<<<<<< HEAD
-									<li>Defined in <a href="https://github.com/ceramicnetwork/js-ceramic/blob/349990d/packages/ceramic-common/src/ceramic-api.ts#L44">packages/ceramic-common/src/ceramic-api.ts:44</a></li>
-=======
-									<li>Defined in <a href="https://github.com/ceramicnetwork/js-ceramic/blob/616b76f/packages/ceramic-common/src/ceramic-api.ts#L44">packages/ceramic-common/src/ceramic-api.ts:44</a></li>
->>>>>>> 12b3f5b5
+									<li>Defined in <a href="https://github.com/ceramicnetwork/js-ceramic/blob/799e5ec/packages/ceramic-common/src/ceramic-api.ts#L44">packages/ceramic-common/src/ceramic-api.ts:44</a></li>
 								</ul>
 							</aside>
 							<div class="tsd-comment tsd-typography">
@@ -192,11 +180,7 @@
 						<li class="tsd-description">
 							<aside class="tsd-sources">
 								<ul>
-<<<<<<< HEAD
-									<li>Defined in <a href="https://github.com/ceramicnetwork/js-ceramic/blob/349990d/packages/ceramic-common/src/ceramic-api.ts#L92">packages/ceramic-common/src/ceramic-api.ts:92</a></li>
-=======
-									<li>Defined in <a href="https://github.com/ceramicnetwork/js-ceramic/blob/616b76f/packages/ceramic-common/src/ceramic-api.ts#L92">packages/ceramic-common/src/ceramic-api.ts:92</a></li>
->>>>>>> 12b3f5b5
+									<li>Defined in <a href="https://github.com/ceramicnetwork/js-ceramic/blob/799e5ec/packages/ceramic-common/src/ceramic-api.ts#L92">packages/ceramic-common/src/ceramic-api.ts:92</a></li>
 								</ul>
 							</aside>
 							<div class="tsd-comment tsd-typography">
@@ -245,11 +229,7 @@
 						<li class="tsd-description">
 							<aside class="tsd-sources">
 								<ul>
-<<<<<<< HEAD
-									<li>Defined in <a href="https://github.com/ceramicnetwork/js-ceramic/blob/349990d/packages/ceramic-common/src/ceramic-api.ts#L103">packages/ceramic-common/src/ceramic-api.ts:103</a></li>
-=======
-									<li>Defined in <a href="https://github.com/ceramicnetwork/js-ceramic/blob/616b76f/packages/ceramic-common/src/ceramic-api.ts#L103">packages/ceramic-common/src/ceramic-api.ts:103</a></li>
->>>>>>> 12b3f5b5
+									<li>Defined in <a href="https://github.com/ceramicnetwork/js-ceramic/blob/799e5ec/packages/ceramic-common/src/ceramic-api.ts#L103">packages/ceramic-common/src/ceramic-api.ts:103</a></li>
 								</ul>
 							</aside>
 							<div class="tsd-comment tsd-typography">
@@ -271,11 +251,7 @@
 						<li class="tsd-description">
 							<aside class="tsd-sources">
 								<ul>
-<<<<<<< HEAD
-									<li>Defined in <a href="https://github.com/ceramicnetwork/js-ceramic/blob/349990d/packages/ceramic-common/src/ceramic-api.ts#L58">packages/ceramic-common/src/ceramic-api.ts:58</a></li>
-=======
-									<li>Defined in <a href="https://github.com/ceramicnetwork/js-ceramic/blob/616b76f/packages/ceramic-common/src/ceramic-api.ts#L58">packages/ceramic-common/src/ceramic-api.ts:58</a></li>
->>>>>>> 12b3f5b5
+									<li>Defined in <a href="https://github.com/ceramicnetwork/js-ceramic/blob/799e5ec/packages/ceramic-common/src/ceramic-api.ts#L58">packages/ceramic-common/src/ceramic-api.ts:58</a></li>
 								</ul>
 							</aside>
 							<div class="tsd-comment tsd-typography">
@@ -324,11 +300,7 @@
 						<li class="tsd-description">
 							<aside class="tsd-sources">
 								<ul>
-<<<<<<< HEAD
-									<li>Defined in <a href="https://github.com/ceramicnetwork/js-ceramic/blob/349990d/packages/ceramic-common/src/ceramic-api.ts#L65">packages/ceramic-common/src/ceramic-api.ts:65</a></li>
-=======
-									<li>Defined in <a href="https://github.com/ceramicnetwork/js-ceramic/blob/616b76f/packages/ceramic-common/src/ceramic-api.ts#L65">packages/ceramic-common/src/ceramic-api.ts:65</a></li>
->>>>>>> 12b3f5b5
+									<li>Defined in <a href="https://github.com/ceramicnetwork/js-ceramic/blob/799e5ec/packages/ceramic-common/src/ceramic-api.ts#L65">packages/ceramic-common/src/ceramic-api.ts:65</a></li>
 								</ul>
 							</aside>
 							<div class="tsd-comment tsd-typography">
@@ -371,11 +343,7 @@
 						<li class="tsd-description">
 							<aside class="tsd-sources">
 								<ul>
-<<<<<<< HEAD
-									<li>Defined in <a href="https://github.com/ceramicnetwork/js-ceramic/blob/349990d/packages/ceramic-common/src/ceramic-api.ts#L50">packages/ceramic-common/src/ceramic-api.ts:50</a></li>
-=======
-									<li>Defined in <a href="https://github.com/ceramicnetwork/js-ceramic/blob/616b76f/packages/ceramic-common/src/ceramic-api.ts#L50">packages/ceramic-common/src/ceramic-api.ts:50</a></li>
->>>>>>> 12b3f5b5
+									<li>Defined in <a href="https://github.com/ceramicnetwork/js-ceramic/blob/799e5ec/packages/ceramic-common/src/ceramic-api.ts#L50">packages/ceramic-common/src/ceramic-api.ts:50</a></li>
 								</ul>
 							</aside>
 							<div class="tsd-comment tsd-typography">
@@ -412,11 +380,7 @@
 						<li class="tsd-description">
 							<aside class="tsd-sources">
 								<ul>
-<<<<<<< HEAD
-									<li>Defined in <a href="https://github.com/ceramicnetwork/js-ceramic/blob/349990d/packages/ceramic-common/src/ceramic-api.ts#L84">packages/ceramic-common/src/ceramic-api.ts:84</a></li>
-=======
-									<li>Defined in <a href="https://github.com/ceramicnetwork/js-ceramic/blob/616b76f/packages/ceramic-common/src/ceramic-api.ts#L84">packages/ceramic-common/src/ceramic-api.ts:84</a></li>
->>>>>>> 12b3f5b5
+									<li>Defined in <a href="https://github.com/ceramicnetwork/js-ceramic/blob/799e5ec/packages/ceramic-common/src/ceramic-api.ts#L84">packages/ceramic-common/src/ceramic-api.ts:84</a></li>
 								</ul>
 							</aside>
 							<div class="tsd-comment tsd-typography">
@@ -447,11 +411,7 @@
 						<li class="tsd-description">
 							<aside class="tsd-sources">
 								<ul>
-<<<<<<< HEAD
-									<li>Defined in <a href="https://github.com/ceramicnetwork/js-ceramic/blob/349990d/packages/ceramic-common/src/ceramic-api.ts#L72">packages/ceramic-common/src/ceramic-api.ts:72</a></li>
-=======
-									<li>Defined in <a href="https://github.com/ceramicnetwork/js-ceramic/blob/616b76f/packages/ceramic-common/src/ceramic-api.ts#L72">packages/ceramic-common/src/ceramic-api.ts:72</a></li>
->>>>>>> 12b3f5b5
+									<li>Defined in <a href="https://github.com/ceramicnetwork/js-ceramic/blob/799e5ec/packages/ceramic-common/src/ceramic-api.ts#L72">packages/ceramic-common/src/ceramic-api.ts:72</a></li>
 								</ul>
 							</aside>
 							<div class="tsd-comment tsd-typography">
@@ -494,11 +454,7 @@
 						<li class="tsd-description">
 							<aside class="tsd-sources">
 								<ul>
-<<<<<<< HEAD
-									<li>Defined in <a href="https://github.com/ceramicnetwork/js-ceramic/blob/349990d/packages/ceramic-common/src/ceramic-api.ts#L78">packages/ceramic-common/src/ceramic-api.ts:78</a></li>
-=======
-									<li>Defined in <a href="https://github.com/ceramicnetwork/js-ceramic/blob/616b76f/packages/ceramic-common/src/ceramic-api.ts#L78">packages/ceramic-common/src/ceramic-api.ts:78</a></li>
->>>>>>> 12b3f5b5
+									<li>Defined in <a href="https://github.com/ceramicnetwork/js-ceramic/blob/799e5ec/packages/ceramic-common/src/ceramic-api.ts#L78">packages/ceramic-common/src/ceramic-api.ts:78</a></li>
 								</ul>
 							</aside>
 							<div class="tsd-comment tsd-typography">
@@ -529,11 +485,7 @@
 						<li class="tsd-description">
 							<aside class="tsd-sources">
 								<ul>
-<<<<<<< HEAD
-									<li>Defined in <a href="https://github.com/ceramicnetwork/js-ceramic/blob/349990d/packages/ceramic-common/src/ceramic-api.ts#L98">packages/ceramic-common/src/ceramic-api.ts:98</a></li>
-=======
-									<li>Defined in <a href="https://github.com/ceramicnetwork/js-ceramic/blob/616b76f/packages/ceramic-common/src/ceramic-api.ts#L98">packages/ceramic-common/src/ceramic-api.ts:98</a></li>
->>>>>>> 12b3f5b5
+									<li>Defined in <a href="https://github.com/ceramicnetwork/js-ceramic/blob/799e5ec/packages/ceramic-common/src/ceramic-api.ts#L98">packages/ceramic-common/src/ceramic-api.ts:98</a></li>
 								</ul>
 							</aside>
 							<div class="tsd-comment tsd-typography">
