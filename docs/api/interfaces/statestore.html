<!doctype html>
<html class="default no-js">
<head>
	<meta charset="utf-8">
	<meta http-equiv="X-UA-Compatible" content="IE=edge">
	<title>StateStore | Ceramic</title>
	<meta name="description" content="Documentation for Ceramic">
	<meta name="viewport" content="width=device-width, initial-scale=1">
	<link rel="stylesheet" href="../assets/css/main.css">
</head>
<body>
<header>
	<div class="tsd-page-toolbar">
		<div class="container">
			<div class="table-wrap">
				<div class="table-cell" id="tsd-search" data-index="../assets/js/search.json" data-base="..">
					<div class="field">
						<label for="tsd-search-field" class="tsd-widget search no-caption">Search</label>
						<input id="tsd-search-field" type="text" />
					</div>
					<ul class="results">
						<li class="state loading">Preparing search index...</li>
						<li class="state failure">The search index is not available</li>
					</ul>
					<a href="../index.html" class="title">Ceramic</a>
				</div>
				<div class="table-cell" id="tsd-widgets">
					<div id="tsd-filter">
						<a href="#" class="tsd-widget options no-caption" data-toggle="options">Options</a>
						<div class="tsd-filter-group">
							<div class="tsd-select" id="tsd-filter-visibility">
								<span class="tsd-select-label">All</span>
								<ul class="tsd-select-list">
									<li data-value="public">Public</li>
									<li data-value="protected">Public/Protected</li>
									<li data-value="private" class="selected">All</li>
								</ul>
							</div>
							<input type="checkbox" id="tsd-filter-inherited" checked />
							<label class="tsd-widget" for="tsd-filter-inherited">Inherited</label>
							<input type="checkbox" id="tsd-filter-only-exported" />
							<label class="tsd-widget" for="tsd-filter-only-exported">Only exported</label>
						</div>
					</div>
					<a href="#" class="tsd-widget menu no-caption" data-toggle="menu">Menu</a>
				</div>
			</div>
		</div>
	</div>
	<div class="tsd-page-title">
		<div class="container">
			<ul class="tsd-breadcrumb">
				<li>
					<a href="../globals.html">Globals</a>
				</li>
				<li>
					<a href="statestore.html">StateStore</a>
				</li>
			</ul>
			<h1>Interface StateStore</h1>
		</div>
	</div>
</header>
<div class="container container-main">
	<div class="row">
		<div class="col-8 col-content">
			<section class="tsd-panel tsd-hierarchy">
				<h3>Hierarchy</h3>
				<ul class="tsd-hierarchy">
					<li>
						<span class="target">StateStore</span>
					</li>
				</ul>
			</section>
			<section class="tsd-panel">
				<h3>Implemented by</h3>
				<ul class="tsd-hierarchy">
					<li><a href="../classes/levelstatestore.html" class="tsd-signature-type">LevelStateStore</a></li>
				</ul>
			</section>
			<section class="tsd-panel-group tsd-index-group">
				<h2>Index</h2>
				<section class="tsd-panel tsd-index-panel">
					<div class="tsd-index-content">
						<section class="tsd-index-section ">
							<h3>Methods</h3>
							<ul class="tsd-index-list">
								<li class="tsd-kind-method tsd-parent-kind-interface"><a href="statestore.html#close" class="tsd-kind-icon">close</a></li>
								<li class="tsd-kind-method tsd-parent-kind-interface"><a href="statestore.html#exists" class="tsd-kind-icon">exists</a></li>
								<li class="tsd-kind-method tsd-parent-kind-interface"><a href="statestore.html#list" class="tsd-kind-icon">list</a></li>
								<li class="tsd-kind-method tsd-parent-kind-interface"><a href="statestore.html#load" class="tsd-kind-icon">load</a></li>
								<li class="tsd-kind-method tsd-parent-kind-interface"><a href="statestore.html#open" class="tsd-kind-icon">open</a></li>
								<li class="tsd-kind-method tsd-parent-kind-interface"><a href="statestore.html#remove" class="tsd-kind-icon">remove</a></li>
								<li class="tsd-kind-method tsd-parent-kind-interface"><a href="statestore.html#save" class="tsd-kind-icon">save</a></li>
							</ul>
						</section>
					</div>
				</section>
			</section>
			<section class="tsd-panel-group tsd-member-group ">
				<h2>Methods</h2>
				<section class="tsd-panel tsd-member tsd-kind-method tsd-parent-kind-interface">
					<a name="close" class="tsd-anchor"></a>
					<h3>close</h3>
					<ul class="tsd-signatures tsd-kind-method tsd-parent-kind-interface">
						<li class="tsd-signature tsd-kind-icon">close<span class="tsd-signature-symbol">(</span><span class="tsd-signature-symbol">)</span><span class="tsd-signature-symbol">: </span><span class="tsd-signature-type">Promise</span><span class="tsd-signature-symbol">&lt;</span><span class="tsd-signature-type">void</span><span class="tsd-signature-symbol">&gt;</span></li>
					</ul>
					<ul class="tsd-descriptions">
						<li class="tsd-description">
							<aside class="tsd-sources">
								<ul>
<<<<<<< HEAD
									<li>Defined in <a href="https://github.com/ceramicnetwork/js-ceramic/blob/349990d/packages/ceramic-core/src/store/state-store.ts#L6">packages/ceramic-core/src/store/state-store.ts:6</a></li>
=======
									<li>Defined in <a href="https://github.com/ceramicnetwork/js-ceramic/blob/616b76f/packages/ceramic-core/src/store/state-store.ts#L6">packages/ceramic-core/src/store/state-store.ts:6</a></li>
>>>>>>> 12b3f5b5
								</ul>
							</aside>
							<h4 class="tsd-returns-title">Returns <span class="tsd-signature-type">Promise</span><span class="tsd-signature-symbol">&lt;</span><span class="tsd-signature-type">void</span><span class="tsd-signature-symbol">&gt;</span></h4>
						</li>
					</ul>
				</section>
				<section class="tsd-panel tsd-member tsd-kind-method tsd-parent-kind-interface">
					<a name="exists" class="tsd-anchor"></a>
					<h3>exists</h3>
					<ul class="tsd-signatures tsd-kind-method tsd-parent-kind-interface">
						<li class="tsd-signature tsd-kind-icon">exists<span class="tsd-signature-symbol">(</span>docId<span class="tsd-signature-symbol">: </span><a href="../classes/docid.html" class="tsd-signature-type">DocID</a><span class="tsd-signature-symbol">)</span><span class="tsd-signature-symbol">: </span><span class="tsd-signature-type">Promise</span><span class="tsd-signature-symbol">&lt;</span><span class="tsd-signature-type">boolean</span><span class="tsd-signature-symbol">&gt;</span></li>
					</ul>
					<ul class="tsd-descriptions">
						<li class="tsd-description">
							<aside class="tsd-sources">
								<ul>
<<<<<<< HEAD
									<li>Defined in <a href="https://github.com/ceramicnetwork/js-ceramic/blob/349990d/packages/ceramic-core/src/store/state-store.ts#L9">packages/ceramic-core/src/store/state-store.ts:9</a></li>
=======
									<li>Defined in <a href="https://github.com/ceramicnetwork/js-ceramic/blob/616b76f/packages/ceramic-core/src/store/state-store.ts#L9">packages/ceramic-core/src/store/state-store.ts:9</a></li>
>>>>>>> 12b3f5b5
								</ul>
							</aside>
							<h4 class="tsd-parameters-title">Parameters</h4>
							<ul class="tsd-parameters">
								<li>
									<h5>docId: <a href="../classes/docid.html" class="tsd-signature-type">DocID</a></h5>
								</li>
							</ul>
							<h4 class="tsd-returns-title">Returns <span class="tsd-signature-type">Promise</span><span class="tsd-signature-symbol">&lt;</span><span class="tsd-signature-type">boolean</span><span class="tsd-signature-symbol">&gt;</span></h4>
						</li>
					</ul>
				</section>
				<section class="tsd-panel tsd-member tsd-kind-method tsd-parent-kind-interface">
					<a name="list" class="tsd-anchor"></a>
					<h3>list</h3>
					<ul class="tsd-signatures tsd-kind-method tsd-parent-kind-interface">
						<li class="tsd-signature tsd-kind-icon">list<span class="tsd-signature-symbol">(</span>docId<span class="tsd-signature-symbol">?: </span><a href="../classes/docid.html" class="tsd-signature-type">DocID</a><span class="tsd-signature-symbol">)</span><span class="tsd-signature-symbol">: </span><span class="tsd-signature-type">Promise</span><span class="tsd-signature-symbol">&lt;</span><span class="tsd-signature-type">string</span><span class="tsd-signature-symbol">[]</span><span class="tsd-signature-symbol">&gt;</span></li>
					</ul>
					<ul class="tsd-descriptions">
						<li class="tsd-description">
							<aside class="tsd-sources">
								<ul>
<<<<<<< HEAD
									<li>Defined in <a href="https://github.com/ceramicnetwork/js-ceramic/blob/349990d/packages/ceramic-core/src/store/state-store.ts#L10">packages/ceramic-core/src/store/state-store.ts:10</a></li>
=======
									<li>Defined in <a href="https://github.com/ceramicnetwork/js-ceramic/blob/616b76f/packages/ceramic-core/src/store/state-store.ts#L10">packages/ceramic-core/src/store/state-store.ts:10</a></li>
>>>>>>> 12b3f5b5
								</ul>
							</aside>
							<h4 class="tsd-parameters-title">Parameters</h4>
							<ul class="tsd-parameters">
								<li>
									<h5><span class="tsd-flag ts-flagOptional">Optional</span> docId: <a href="../classes/docid.html" class="tsd-signature-type">DocID</a></h5>
								</li>
							</ul>
							<h4 class="tsd-returns-title">Returns <span class="tsd-signature-type">Promise</span><span class="tsd-signature-symbol">&lt;</span><span class="tsd-signature-type">string</span><span class="tsd-signature-symbol">[]</span><span class="tsd-signature-symbol">&gt;</span></h4>
						</li>
					</ul>
				</section>
				<section class="tsd-panel tsd-member tsd-kind-method tsd-parent-kind-interface">
					<a name="load" class="tsd-anchor"></a>
					<h3>load</h3>
					<ul class="tsd-signatures tsd-kind-method tsd-parent-kind-interface">
						<li class="tsd-signature tsd-kind-icon">load<span class="tsd-signature-symbol">(</span>docId<span class="tsd-signature-symbol">: </span><a href="../classes/docid.html" class="tsd-signature-type">DocID</a><span class="tsd-signature-symbol">)</span><span class="tsd-signature-symbol">: </span><span class="tsd-signature-type">Promise</span><span class="tsd-signature-symbol">&lt;</span><span class="tsd-signature-type">DocState</span><span class="tsd-signature-symbol"> | </span><span class="tsd-signature-type">null</span><span class="tsd-signature-symbol">&gt;</span></li>
					</ul>
					<ul class="tsd-descriptions">
						<li class="tsd-description">
							<aside class="tsd-sources">
								<ul>
<<<<<<< HEAD
									<li>Defined in <a href="https://github.com/ceramicnetwork/js-ceramic/blob/349990d/packages/ceramic-core/src/store/state-store.ts#L8">packages/ceramic-core/src/store/state-store.ts:8</a></li>
=======
									<li>Defined in <a href="https://github.com/ceramicnetwork/js-ceramic/blob/616b76f/packages/ceramic-core/src/store/state-store.ts#L8">packages/ceramic-core/src/store/state-store.ts:8</a></li>
>>>>>>> 12b3f5b5
								</ul>
							</aside>
							<h4 class="tsd-parameters-title">Parameters</h4>
							<ul class="tsd-parameters">
								<li>
									<h5>docId: <a href="../classes/docid.html" class="tsd-signature-type">DocID</a></h5>
								</li>
							</ul>
							<h4 class="tsd-returns-title">Returns <span class="tsd-signature-type">Promise</span><span class="tsd-signature-symbol">&lt;</span><span class="tsd-signature-type">DocState</span><span class="tsd-signature-symbol"> | </span><span class="tsd-signature-type">null</span><span class="tsd-signature-symbol">&gt;</span></h4>
						</li>
					</ul>
				</section>
				<section class="tsd-panel tsd-member tsd-kind-method tsd-parent-kind-interface">
					<a name="open" class="tsd-anchor"></a>
					<h3>open</h3>
					<ul class="tsd-signatures tsd-kind-method tsd-parent-kind-interface">
						<li class="tsd-signature tsd-kind-icon">open<span class="tsd-signature-symbol">(</span><span class="tsd-signature-symbol">)</span><span class="tsd-signature-symbol">: </span><span class="tsd-signature-type">Promise</span><span class="tsd-signature-symbol">&lt;</span><span class="tsd-signature-type">void</span><span class="tsd-signature-symbol">&gt;</span></li>
					</ul>
					<ul class="tsd-descriptions">
						<li class="tsd-description">
							<aside class="tsd-sources">
								<ul>
<<<<<<< HEAD
									<li>Defined in <a href="https://github.com/ceramicnetwork/js-ceramic/blob/349990d/packages/ceramic-core/src/store/state-store.ts#L5">packages/ceramic-core/src/store/state-store.ts:5</a></li>
=======
									<li>Defined in <a href="https://github.com/ceramicnetwork/js-ceramic/blob/616b76f/packages/ceramic-core/src/store/state-store.ts#L5">packages/ceramic-core/src/store/state-store.ts:5</a></li>
>>>>>>> 12b3f5b5
								</ul>
							</aside>
							<h4 class="tsd-returns-title">Returns <span class="tsd-signature-type">Promise</span><span class="tsd-signature-symbol">&lt;</span><span class="tsd-signature-type">void</span><span class="tsd-signature-symbol">&gt;</span></h4>
						</li>
					</ul>
				</section>
				<section class="tsd-panel tsd-member tsd-kind-method tsd-parent-kind-interface">
					<a name="remove" class="tsd-anchor"></a>
					<h3>remove</h3>
					<ul class="tsd-signatures tsd-kind-method tsd-parent-kind-interface">
						<li class="tsd-signature tsd-kind-icon">remove<span class="tsd-signature-symbol">(</span>docId<span class="tsd-signature-symbol">: </span><a href="../classes/docid.html" class="tsd-signature-type">DocID</a><span class="tsd-signature-symbol">)</span><span class="tsd-signature-symbol">: </span><span class="tsd-signature-type">Promise</span><span class="tsd-signature-symbol">&lt;</span><span class="tsd-signature-type">void</span><span class="tsd-signature-symbol">&gt;</span></li>
					</ul>
					<ul class="tsd-descriptions">
						<li class="tsd-description">
							<aside class="tsd-sources">
								<ul>
<<<<<<< HEAD
									<li>Defined in <a href="https://github.com/ceramicnetwork/js-ceramic/blob/349990d/packages/ceramic-core/src/store/state-store.ts#L11">packages/ceramic-core/src/store/state-store.ts:11</a></li>
=======
									<li>Defined in <a href="https://github.com/ceramicnetwork/js-ceramic/blob/616b76f/packages/ceramic-core/src/store/state-store.ts#L11">packages/ceramic-core/src/store/state-store.ts:11</a></li>
>>>>>>> 12b3f5b5
								</ul>
							</aside>
							<h4 class="tsd-parameters-title">Parameters</h4>
							<ul class="tsd-parameters">
								<li>
									<h5>docId: <a href="../classes/docid.html" class="tsd-signature-type">DocID</a></h5>
								</li>
							</ul>
							<h4 class="tsd-returns-title">Returns <span class="tsd-signature-type">Promise</span><span class="tsd-signature-symbol">&lt;</span><span class="tsd-signature-type">void</span><span class="tsd-signature-symbol">&gt;</span></h4>
						</li>
					</ul>
				</section>
				<section class="tsd-panel tsd-member tsd-kind-method tsd-parent-kind-interface">
					<a name="save" class="tsd-anchor"></a>
					<h3>save</h3>
					<ul class="tsd-signatures tsd-kind-method tsd-parent-kind-interface">
						<li class="tsd-signature tsd-kind-icon">save<span class="tsd-signature-symbol">(</span>document<span class="tsd-signature-symbol">: </span><span class="tsd-signature-type">Doctype</span><span class="tsd-signature-symbol">)</span><span class="tsd-signature-symbol">: </span><span class="tsd-signature-type">Promise</span><span class="tsd-signature-symbol">&lt;</span><span class="tsd-signature-type">void</span><span class="tsd-signature-symbol">&gt;</span></li>
					</ul>
					<ul class="tsd-descriptions">
						<li class="tsd-description">
							<aside class="tsd-sources">
								<ul>
<<<<<<< HEAD
									<li>Defined in <a href="https://github.com/ceramicnetwork/js-ceramic/blob/349990d/packages/ceramic-core/src/store/state-store.ts#L7">packages/ceramic-core/src/store/state-store.ts:7</a></li>
=======
									<li>Defined in <a href="https://github.com/ceramicnetwork/js-ceramic/blob/616b76f/packages/ceramic-core/src/store/state-store.ts#L7">packages/ceramic-core/src/store/state-store.ts:7</a></li>
>>>>>>> 12b3f5b5
								</ul>
							</aside>
							<h4 class="tsd-parameters-title">Parameters</h4>
							<ul class="tsd-parameters">
								<li>
									<h5>document: <span class="tsd-signature-type">Doctype</span></h5>
								</li>
							</ul>
							<h4 class="tsd-returns-title">Returns <span class="tsd-signature-type">Promise</span><span class="tsd-signature-symbol">&lt;</span><span class="tsd-signature-type">void</span><span class="tsd-signature-symbol">&gt;</span></h4>
						</li>
					</ul>
				</section>
			</section>
		</div>
		<div class="col-4 col-menu menu-sticky-wrap menu-highlight">
			<nav class="tsd-navigation primary">
				<ul>
					<li class="globals  ">
						<a href="../globals.html"><em>Globals</em></a>
					</li>
				</ul>
			</nav>
			<nav class="tsd-navigation secondary menu-sticky">
				<ul class="before-current">
				</ul>
				<ul class="current">
					<li class="current tsd-kind-interface">
						<a href="statestore.html" class="tsd-kind-icon">State<wbr>Store</a>
						<ul>
							<li class=" tsd-kind-method tsd-parent-kind-interface">
								<a href="statestore.html#close" class="tsd-kind-icon">close</a>
							</li>
							<li class=" tsd-kind-method tsd-parent-kind-interface">
								<a href="statestore.html#exists" class="tsd-kind-icon">exists</a>
							</li>
							<li class=" tsd-kind-method tsd-parent-kind-interface">
								<a href="statestore.html#list" class="tsd-kind-icon">list</a>
							</li>
							<li class=" tsd-kind-method tsd-parent-kind-interface">
								<a href="statestore.html#load" class="tsd-kind-icon">load</a>
							</li>
							<li class=" tsd-kind-method tsd-parent-kind-interface">
								<a href="statestore.html#open" class="tsd-kind-icon">open</a>
							</li>
							<li class=" tsd-kind-method tsd-parent-kind-interface">
								<a href="statestore.html#remove" class="tsd-kind-icon">remove</a>
							</li>
							<li class=" tsd-kind-method tsd-parent-kind-interface">
								<a href="statestore.html#save" class="tsd-kind-icon">save</a>
							</li>
						</ul>
					</li>
				</ul>
				<ul class="after-current">
				</ul>
			</nav>
		</div>
	</div>
</div>
<footer class="with-border-bottom">
	<div class="container">
		<h2>Legend</h2>
		<div class="tsd-legend-group">
			<ul class="tsd-legend">
				<li class="tsd-kind-constructor tsd-parent-kind-class"><span class="tsd-kind-icon">Constructor</span></li>
				<li class="tsd-kind-property tsd-parent-kind-class"><span class="tsd-kind-icon">Property</span></li>
				<li class="tsd-kind-method tsd-parent-kind-class"><span class="tsd-kind-icon">Method</span></li>
				<li class="tsd-kind-accessor tsd-parent-kind-class"><span class="tsd-kind-icon">Accessor</span></li>
			</ul>
			<ul class="tsd-legend">
				<li class="tsd-kind-constructor tsd-parent-kind-class tsd-is-inherited"><span class="tsd-kind-icon">Inherited constructor</span></li>
				<li class="tsd-kind-property tsd-parent-kind-class tsd-is-inherited"><span class="tsd-kind-icon">Inherited property</span></li>
				<li class="tsd-kind-method tsd-parent-kind-class tsd-is-inherited"><span class="tsd-kind-icon">Inherited method</span></li>
				<li class="tsd-kind-accessor tsd-parent-kind-class tsd-is-inherited"><span class="tsd-kind-icon">Inherited accessor</span></li>
			</ul>
			<ul class="tsd-legend">
				<li class="tsd-kind-constructor tsd-parent-kind-interface"><span class="tsd-kind-icon">Constructor</span></li>
				<li class="tsd-kind-property tsd-parent-kind-interface"><span class="tsd-kind-icon">Property</span></li>
				<li class="tsd-kind-method tsd-parent-kind-interface"><span class="tsd-kind-icon">Method</span></li>
			</ul>
			<ul class="tsd-legend">
				<li class="tsd-kind-property tsd-parent-kind-class tsd-is-static"><span class="tsd-kind-icon">Static property</span></li>
				<li class="tsd-kind-method tsd-parent-kind-class tsd-is-static"><span class="tsd-kind-icon">Static method</span></li>
			</ul>
			<ul class="tsd-legend">
				<li class="tsd-kind-method tsd-parent-kind-class tsd-is-protected"><span class="tsd-kind-icon">Protected method</span></li>
			</ul>
		</div>
	</div>
</footer>
<div class="container tsd-generator">
	<p>Generated using <a href="https://typedoc.org/" target="_blank">TypeDoc</a></p>
</div>
<div class="overlay"></div>
<script src="../assets/js/main.js"></script>
</body>
</html><|MERGE_RESOLUTION|>--- conflicted
+++ resolved
@@ -109,11 +109,7 @@
 						<li class="tsd-description">
 							<aside class="tsd-sources">
 								<ul>
-<<<<<<< HEAD
-									<li>Defined in <a href="https://github.com/ceramicnetwork/js-ceramic/blob/349990d/packages/ceramic-core/src/store/state-store.ts#L6">packages/ceramic-core/src/store/state-store.ts:6</a></li>
-=======
-									<li>Defined in <a href="https://github.com/ceramicnetwork/js-ceramic/blob/616b76f/packages/ceramic-core/src/store/state-store.ts#L6">packages/ceramic-core/src/store/state-store.ts:6</a></li>
->>>>>>> 12b3f5b5
+									<li>Defined in <a href="https://github.com/ceramicnetwork/js-ceramic/blob/799e5ec/packages/ceramic-core/src/store/state-store.ts#L6">packages/ceramic-core/src/store/state-store.ts:6</a></li>
 								</ul>
 							</aside>
 							<h4 class="tsd-returns-title">Returns <span class="tsd-signature-type">Promise</span><span class="tsd-signature-symbol">&lt;</span><span class="tsd-signature-type">void</span><span class="tsd-signature-symbol">&gt;</span></h4>
@@ -130,11 +126,7 @@
 						<li class="tsd-description">
 							<aside class="tsd-sources">
 								<ul>
-<<<<<<< HEAD
-									<li>Defined in <a href="https://github.com/ceramicnetwork/js-ceramic/blob/349990d/packages/ceramic-core/src/store/state-store.ts#L9">packages/ceramic-core/src/store/state-store.ts:9</a></li>
-=======
-									<li>Defined in <a href="https://github.com/ceramicnetwork/js-ceramic/blob/616b76f/packages/ceramic-core/src/store/state-store.ts#L9">packages/ceramic-core/src/store/state-store.ts:9</a></li>
->>>>>>> 12b3f5b5
+									<li>Defined in <a href="https://github.com/ceramicnetwork/js-ceramic/blob/799e5ec/packages/ceramic-core/src/store/state-store.ts#L9">packages/ceramic-core/src/store/state-store.ts:9</a></li>
 								</ul>
 							</aside>
 							<h4 class="tsd-parameters-title">Parameters</h4>
@@ -157,11 +149,7 @@
 						<li class="tsd-description">
 							<aside class="tsd-sources">
 								<ul>
-<<<<<<< HEAD
-									<li>Defined in <a href="https://github.com/ceramicnetwork/js-ceramic/blob/349990d/packages/ceramic-core/src/store/state-store.ts#L10">packages/ceramic-core/src/store/state-store.ts:10</a></li>
-=======
-									<li>Defined in <a href="https://github.com/ceramicnetwork/js-ceramic/blob/616b76f/packages/ceramic-core/src/store/state-store.ts#L10">packages/ceramic-core/src/store/state-store.ts:10</a></li>
->>>>>>> 12b3f5b5
+									<li>Defined in <a href="https://github.com/ceramicnetwork/js-ceramic/blob/799e5ec/packages/ceramic-core/src/store/state-store.ts#L10">packages/ceramic-core/src/store/state-store.ts:10</a></li>
 								</ul>
 							</aside>
 							<h4 class="tsd-parameters-title">Parameters</h4>
@@ -184,11 +172,7 @@
 						<li class="tsd-description">
 							<aside class="tsd-sources">
 								<ul>
-<<<<<<< HEAD
-									<li>Defined in <a href="https://github.com/ceramicnetwork/js-ceramic/blob/349990d/packages/ceramic-core/src/store/state-store.ts#L8">packages/ceramic-core/src/store/state-store.ts:8</a></li>
-=======
-									<li>Defined in <a href="https://github.com/ceramicnetwork/js-ceramic/blob/616b76f/packages/ceramic-core/src/store/state-store.ts#L8">packages/ceramic-core/src/store/state-store.ts:8</a></li>
->>>>>>> 12b3f5b5
+									<li>Defined in <a href="https://github.com/ceramicnetwork/js-ceramic/blob/799e5ec/packages/ceramic-core/src/store/state-store.ts#L8">packages/ceramic-core/src/store/state-store.ts:8</a></li>
 								</ul>
 							</aside>
 							<h4 class="tsd-parameters-title">Parameters</h4>
@@ -211,11 +195,7 @@
 						<li class="tsd-description">
 							<aside class="tsd-sources">
 								<ul>
-<<<<<<< HEAD
-									<li>Defined in <a href="https://github.com/ceramicnetwork/js-ceramic/blob/349990d/packages/ceramic-core/src/store/state-store.ts#L5">packages/ceramic-core/src/store/state-store.ts:5</a></li>
-=======
-									<li>Defined in <a href="https://github.com/ceramicnetwork/js-ceramic/blob/616b76f/packages/ceramic-core/src/store/state-store.ts#L5">packages/ceramic-core/src/store/state-store.ts:5</a></li>
->>>>>>> 12b3f5b5
+									<li>Defined in <a href="https://github.com/ceramicnetwork/js-ceramic/blob/799e5ec/packages/ceramic-core/src/store/state-store.ts#L5">packages/ceramic-core/src/store/state-store.ts:5</a></li>
 								</ul>
 							</aside>
 							<h4 class="tsd-returns-title">Returns <span class="tsd-signature-type">Promise</span><span class="tsd-signature-symbol">&lt;</span><span class="tsd-signature-type">void</span><span class="tsd-signature-symbol">&gt;</span></h4>
@@ -232,11 +212,7 @@
 						<li class="tsd-description">
 							<aside class="tsd-sources">
 								<ul>
-<<<<<<< HEAD
-									<li>Defined in <a href="https://github.com/ceramicnetwork/js-ceramic/blob/349990d/packages/ceramic-core/src/store/state-store.ts#L11">packages/ceramic-core/src/store/state-store.ts:11</a></li>
-=======
-									<li>Defined in <a href="https://github.com/ceramicnetwork/js-ceramic/blob/616b76f/packages/ceramic-core/src/store/state-store.ts#L11">packages/ceramic-core/src/store/state-store.ts:11</a></li>
->>>>>>> 12b3f5b5
+									<li>Defined in <a href="https://github.com/ceramicnetwork/js-ceramic/blob/799e5ec/packages/ceramic-core/src/store/state-store.ts#L11">packages/ceramic-core/src/store/state-store.ts:11</a></li>
 								</ul>
 							</aside>
 							<h4 class="tsd-parameters-title">Parameters</h4>
@@ -259,11 +235,7 @@
 						<li class="tsd-description">
 							<aside class="tsd-sources">
 								<ul>
-<<<<<<< HEAD
-									<li>Defined in <a href="https://github.com/ceramicnetwork/js-ceramic/blob/349990d/packages/ceramic-core/src/store/state-store.ts#L7">packages/ceramic-core/src/store/state-store.ts:7</a></li>
-=======
-									<li>Defined in <a href="https://github.com/ceramicnetwork/js-ceramic/blob/616b76f/packages/ceramic-core/src/store/state-store.ts#L7">packages/ceramic-core/src/store/state-store.ts:7</a></li>
->>>>>>> 12b3f5b5
+									<li>Defined in <a href="https://github.com/ceramicnetwork/js-ceramic/blob/799e5ec/packages/ceramic-core/src/store/state-store.ts#L7">packages/ceramic-core/src/store/state-store.ts:7</a></li>
 								</ul>
 							</aside>
 							<h4 class="tsd-parameters-title">Parameters</h4>
