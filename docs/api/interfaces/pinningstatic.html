<!doctype html>
<html class="default no-js">
<head>
	<meta charset="utf-8">
	<meta http-equiv="X-UA-Compatible" content="IE=edge">
	<title>PinningStatic | Ceramic</title>
	<meta name="description" content="Documentation for Ceramic">
	<meta name="viewport" content="width=device-width, initial-scale=1">
	<link rel="stylesheet" href="../assets/css/main.css">
</head>
<body>
<header>
	<div class="tsd-page-toolbar">
		<div class="container">
			<div class="table-wrap">
				<div class="table-cell" id="tsd-search" data-index="../assets/js/search.json" data-base="..">
					<div class="field">
						<label for="tsd-search-field" class="tsd-widget search no-caption">Search</label>
						<input id="tsd-search-field" type="text" />
					</div>
					<ul class="results">
						<li class="state loading">Preparing search index...</li>
						<li class="state failure">The search index is not available</li>
					</ul>
					<a href="../index.html" class="title">Ceramic</a>
				</div>
				<div class="table-cell" id="tsd-widgets">
					<div id="tsd-filter">
						<a href="#" class="tsd-widget options no-caption" data-toggle="options">Options</a>
						<div class="tsd-filter-group">
							<div class="tsd-select" id="tsd-filter-visibility">
								<span class="tsd-select-label">All</span>
								<ul class="tsd-select-list">
									<li data-value="public">Public</li>
									<li data-value="protected">Public/Protected</li>
									<li data-value="private" class="selected">All</li>
								</ul>
							</div>
							<input type="checkbox" id="tsd-filter-inherited" checked />
							<label class="tsd-widget" for="tsd-filter-inherited">Inherited</label>
							<input type="checkbox" id="tsd-filter-only-exported" />
							<label class="tsd-widget" for="tsd-filter-only-exported">Only exported</label>
						</div>
					</div>
					<a href="#" class="tsd-widget menu no-caption" data-toggle="menu">Menu</a>
				</div>
			</div>
		</div>
	</div>
	<div class="tsd-page-title">
		<div class="container">
			<ul class="tsd-breadcrumb">
				<li>
					<a href="../globals.html">Globals</a>
				</li>
				<li>
					<a href="pinningstatic.html">PinningStatic</a>
				</li>
			</ul>
			<h1>Interface PinningStatic</h1>
		</div>
	</div>
</header>
<div class="container container-main">
	<div class="row">
		<div class="col-8 col-content">
			<section class="tsd-panel tsd-hierarchy">
				<h3>Hierarchy</h3>
				<ul class="tsd-hierarchy">
					<li>
						<span class="target">PinningStatic</span>
					</li>
				</ul>
			</section>
			<section class="tsd-panel-group tsd-index-group">
				<h2>Index</h2>
				<section class="tsd-panel tsd-index-panel">
					<div class="tsd-index-content">
						<section class="tsd-index-section ">
							<h3>Constructors</h3>
							<ul class="tsd-index-list">
								<li class="tsd-kind-constructor tsd-parent-kind-interface"><a href="pinningstatic.html#constructor" class="tsd-kind-icon">constructor</a></li>
							</ul>
						</section>
						<section class="tsd-index-section ">
							<h3>Properties</h3>
							<ul class="tsd-index-list">
								<li class="tsd-kind-property tsd-parent-kind-interface"><a href="pinningstatic.html#designator" class="tsd-kind-icon">designator</a></li>
							</ul>
						</section>
					</div>
				</section>
			</section>
			<section class="tsd-panel-group tsd-member-group ">
				<h2>Constructors</h2>
				<section class="tsd-panel tsd-member tsd-kind-constructor tsd-parent-kind-interface">
					<a name="constructor" class="tsd-anchor"></a>
					<h3>constructor</h3>
					<ul class="tsd-signatures tsd-kind-constructor tsd-parent-kind-interface">
						<li class="tsd-signature tsd-kind-icon">new <wbr>Pinning<wbr>Static<span class="tsd-signature-symbol">(</span>connectionString<span class="tsd-signature-symbol">: </span><span class="tsd-signature-type">string</span>, context<span class="tsd-signature-symbol">: </span><span class="tsd-signature-type">Context</span><span class="tsd-signature-symbol">)</span><span class="tsd-signature-symbol">: </span><a href="pinning.html" class="tsd-signature-type">Pinning</a></li>
					</ul>
					<ul class="tsd-descriptions">
						<li class="tsd-description">
							<aside class="tsd-sources">
								<ul>
<<<<<<< HEAD
									<li>Defined in <a href="https://github.com/ceramicnetwork/js-ceramic/blob/349990d/packages/ceramic-core/src/pinning/pinning.ts#L12">packages/ceramic-core/src/pinning/pinning.ts:12</a></li>
=======
									<li>Defined in <a href="https://github.com/ceramicnetwork/js-ceramic/blob/616b76f/packages/ceramic-core/src/pinning/pinning.ts#L12">packages/ceramic-core/src/pinning/pinning.ts:12</a></li>
>>>>>>> 12b3f5b5
								</ul>
							</aside>
							<h4 class="tsd-parameters-title">Parameters</h4>
							<ul class="tsd-parameters">
								<li>
									<h5>connectionString: <span class="tsd-signature-type">string</span></h5>
								</li>
								<li>
									<h5>context: <span class="tsd-signature-type">Context</span></h5>
								</li>
							</ul>
							<h4 class="tsd-returns-title">Returns <a href="pinning.html" class="tsd-signature-type">Pinning</a></h4>
						</li>
					</ul>
				</section>
			</section>
			<section class="tsd-panel-group tsd-member-group ">
				<h2>Properties</h2>
				<section class="tsd-panel tsd-member tsd-kind-property tsd-parent-kind-interface">
					<a name="designator" class="tsd-anchor"></a>
					<h3>designator</h3>
					<div class="tsd-signature tsd-kind-icon">designator<span class="tsd-signature-symbol">:</span> <span class="tsd-signature-type">string</span></div>
					<aside class="tsd-sources">
						<ul>
<<<<<<< HEAD
							<li>Defined in <a href="https://github.com/ceramicnetwork/js-ceramic/blob/349990d/packages/ceramic-core/src/pinning/pinning.ts#L12">packages/ceramic-core/src/pinning/pinning.ts:12</a></li>
=======
							<li>Defined in <a href="https://github.com/ceramicnetwork/js-ceramic/blob/616b76f/packages/ceramic-core/src/pinning/pinning.ts#L12">packages/ceramic-core/src/pinning/pinning.ts:12</a></li>
>>>>>>> 12b3f5b5
						</ul>
					</aside>
				</section>
			</section>
		</div>
		<div class="col-4 col-menu menu-sticky-wrap menu-highlight">
			<nav class="tsd-navigation primary">
				<ul>
					<li class="globals  ">
						<a href="../globals.html"><em>Globals</em></a>
					</li>
				</ul>
			</nav>
			<nav class="tsd-navigation secondary menu-sticky">
				<ul class="before-current">
				</ul>
				<ul class="current">
					<li class="current tsd-kind-interface">
						<a href="pinningstatic.html" class="tsd-kind-icon">Pinning<wbr>Static</a>
						<ul>
							<li class=" tsd-kind-constructor tsd-parent-kind-interface">
								<a href="pinningstatic.html#constructor" class="tsd-kind-icon">constructor</a>
							</li>
							<li class=" tsd-kind-property tsd-parent-kind-interface">
								<a href="pinningstatic.html#designator" class="tsd-kind-icon">designator</a>
							</li>
						</ul>
					</li>
				</ul>
				<ul class="after-current">
				</ul>
			</nav>
		</div>
	</div>
</div>
<footer class="with-border-bottom">
	<div class="container">
		<h2>Legend</h2>
		<div class="tsd-legend-group">
			<ul class="tsd-legend">
				<li class="tsd-kind-constructor tsd-parent-kind-class"><span class="tsd-kind-icon">Constructor</span></li>
				<li class="tsd-kind-property tsd-parent-kind-class"><span class="tsd-kind-icon">Property</span></li>
				<li class="tsd-kind-method tsd-parent-kind-class"><span class="tsd-kind-icon">Method</span></li>
				<li class="tsd-kind-accessor tsd-parent-kind-class"><span class="tsd-kind-icon">Accessor</span></li>
			</ul>
			<ul class="tsd-legend">
				<li class="tsd-kind-constructor tsd-parent-kind-class tsd-is-inherited"><span class="tsd-kind-icon">Inherited constructor</span></li>
				<li class="tsd-kind-property tsd-parent-kind-class tsd-is-inherited"><span class="tsd-kind-icon">Inherited property</span></li>
				<li class="tsd-kind-method tsd-parent-kind-class tsd-is-inherited"><span class="tsd-kind-icon">Inherited method</span></li>
				<li class="tsd-kind-accessor tsd-parent-kind-class tsd-is-inherited"><span class="tsd-kind-icon">Inherited accessor</span></li>
			</ul>
			<ul class="tsd-legend">
				<li class="tsd-kind-constructor tsd-parent-kind-interface"><span class="tsd-kind-icon">Constructor</span></li>
				<li class="tsd-kind-property tsd-parent-kind-interface"><span class="tsd-kind-icon">Property</span></li>
				<li class="tsd-kind-method tsd-parent-kind-interface"><span class="tsd-kind-icon">Method</span></li>
			</ul>
			<ul class="tsd-legend">
				<li class="tsd-kind-property tsd-parent-kind-class tsd-is-static"><span class="tsd-kind-icon">Static property</span></li>
				<li class="tsd-kind-method tsd-parent-kind-class tsd-is-static"><span class="tsd-kind-icon">Static method</span></li>
			</ul>
			<ul class="tsd-legend">
				<li class="tsd-kind-method tsd-parent-kind-class tsd-is-protected"><span class="tsd-kind-icon">Protected method</span></li>
			</ul>
		</div>
	</div>
</footer>
<div class="container tsd-generator">
	<p>Generated using <a href="https://typedoc.org/" target="_blank">TypeDoc</a></p>
</div>
<div class="overlay"></div>
<script src="../assets/js/main.js"></script>
</body>
</html><|MERGE_RESOLUTION|>--- conflicted
+++ resolved
@@ -103,11 +103,7 @@
 						<li class="tsd-description">
 							<aside class="tsd-sources">
 								<ul>
-<<<<<<< HEAD
-									<li>Defined in <a href="https://github.com/ceramicnetwork/js-ceramic/blob/349990d/packages/ceramic-core/src/pinning/pinning.ts#L12">packages/ceramic-core/src/pinning/pinning.ts:12</a></li>
-=======
-									<li>Defined in <a href="https://github.com/ceramicnetwork/js-ceramic/blob/616b76f/packages/ceramic-core/src/pinning/pinning.ts#L12">packages/ceramic-core/src/pinning/pinning.ts:12</a></li>
->>>>>>> 12b3f5b5
+									<li>Defined in <a href="https://github.com/ceramicnetwork/js-ceramic/blob/799e5ec/packages/ceramic-core/src/pinning/pinning.ts#L12">packages/ceramic-core/src/pinning/pinning.ts:12</a></li>
 								</ul>
 							</aside>
 							<h4 class="tsd-parameters-title">Parameters</h4>
@@ -132,11 +128,7 @@
 					<div class="tsd-signature tsd-kind-icon">designator<span class="tsd-signature-symbol">:</span> <span class="tsd-signature-type">string</span></div>
 					<aside class="tsd-sources">
 						<ul>
-<<<<<<< HEAD
-							<li>Defined in <a href="https://github.com/ceramicnetwork/js-ceramic/blob/349990d/packages/ceramic-core/src/pinning/pinning.ts#L12">packages/ceramic-core/src/pinning/pinning.ts:12</a></li>
-=======
-							<li>Defined in <a href="https://github.com/ceramicnetwork/js-ceramic/blob/616b76f/packages/ceramic-core/src/pinning/pinning.ts#L12">packages/ceramic-core/src/pinning/pinning.ts:12</a></li>
->>>>>>> 12b3f5b5
+							<li>Defined in <a href="https://github.com/ceramicnetwork/js-ceramic/blob/799e5ec/packages/ceramic-core/src/pinning/pinning.ts#L12">packages/ceramic-core/src/pinning/pinning.ts:12</a></li>
 						</ul>
 					</aside>
 				</section>
