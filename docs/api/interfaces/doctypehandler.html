<!doctype html>
<html class="default no-js">
<head>
	<meta charset="utf-8">
	<meta http-equiv="X-UA-Compatible" content="IE=edge">
	<title>DoctypeHandler | Ceramic</title>
	<meta name="description" content="Documentation for Ceramic">
	<meta name="viewport" content="width=device-width, initial-scale=1">
	<link rel="stylesheet" href="../assets/css/main.css">
</head>
<body>
<header>
	<div class="tsd-page-toolbar">
		<div class="container">
			<div class="table-wrap">
				<div class="table-cell" id="tsd-search" data-index="../assets/js/search.json" data-base="..">
					<div class="field">
						<label for="tsd-search-field" class="tsd-widget search no-caption">Search</label>
						<input id="tsd-search-field" type="text" />
					</div>
					<ul class="results">
						<li class="state loading">Preparing search index...</li>
						<li class="state failure">The search index is not available</li>
					</ul>
					<a href="../index.html" class="title">Ceramic</a>
				</div>
				<div class="table-cell" id="tsd-widgets">
					<div id="tsd-filter">
						<a href="#" class="tsd-widget options no-caption" data-toggle="options">Options</a>
						<div class="tsd-filter-group">
							<div class="tsd-select" id="tsd-filter-visibility">
								<span class="tsd-select-label">All</span>
								<ul class="tsd-select-list">
									<li data-value="public">Public</li>
									<li data-value="protected">Public/Protected</li>
									<li data-value="private" class="selected">All</li>
								</ul>
							</div>
							<input type="checkbox" id="tsd-filter-inherited" checked />
							<label class="tsd-widget" for="tsd-filter-inherited">Inherited</label>
							<input type="checkbox" id="tsd-filter-only-exported" />
							<label class="tsd-widget" for="tsd-filter-only-exported">Only exported</label>
						</div>
					</div>
					<a href="#" class="tsd-widget menu no-caption" data-toggle="menu">Menu</a>
				</div>
			</div>
		</div>
	</div>
	<div class="tsd-page-title">
		<div class="container">
			<ul class="tsd-breadcrumb">
				<li>
					<a href="../globals.html">Globals</a>
				</li>
				<li>
					<a href="doctypehandler.html">DoctypeHandler</a>
				</li>
			</ul>
			<h1>Interface DoctypeHandler&lt;T&gt;</h1>
		</div>
	</div>
</header>
<div class="container container-main">
	<div class="row">
		<div class="col-8 col-content">
			<section class="tsd-panel tsd-comment">
				<div class="tsd-comment tsd-typography">
					<div class="lead">
						<p>Describes document type handler functionality</p>
					</div>
				</div>
			</section>
			<section class="tsd-panel tsd-type-parameters">
				<h3>Type parameters</h3>
				<ul class="tsd-type-parameters">
					<li>
						<h4>T<span class="tsd-signature-symbol">: </span><a href="../classes/doctype.html" class="tsd-signature-type">Doctype</a></h4>
					</li>
				</ul>
			</section>
			<section class="tsd-panel tsd-hierarchy">
				<h3>Hierarchy</h3>
				<ul class="tsd-hierarchy">
					<li>
						<span class="target">DoctypeHandler</span>
					</li>
				</ul>
			</section>
			<section class="tsd-panel-group tsd-index-group">
				<h2>Index</h2>
				<section class="tsd-panel tsd-index-panel">
					<div class="tsd-index-content">
						<section class="tsd-index-section ">
							<h3>Properties</h3>
							<ul class="tsd-index-list">
								<li class="tsd-kind-property tsd-parent-kind-interface"><a href="doctypehandler.html#doctype" class="tsd-kind-icon">doctype</a></li>
								<li class="tsd-kind-property tsd-parent-kind-interface"><a href="doctypehandler.html#name" class="tsd-kind-icon">name</a></li>
							</ul>
						</section>
						<section class="tsd-index-section ">
							<h3>Methods</h3>
							<ul class="tsd-index-list">
								<li class="tsd-kind-method tsd-parent-kind-interface"><a href="doctypehandler.html#applyrecord" class="tsd-kind-icon">apply<wbr>Record</a></li>
							</ul>
						</section>
					</div>
				</section>
			</section>
			<section class="tsd-panel-group tsd-member-group ">
				<h2>Properties</h2>
				<section class="tsd-panel tsd-member tsd-kind-property tsd-parent-kind-interface">
					<a name="doctype" class="tsd-anchor"></a>
					<h3>doctype</h3>
					<div class="tsd-signature tsd-kind-icon">doctype<span class="tsd-signature-symbol">:</span> <a href="doctypeconstructor.html" class="tsd-signature-type">DoctypeConstructor</a><span class="tsd-signature-symbol">&lt;</span><span class="tsd-signature-type">T</span><span class="tsd-signature-symbol">&gt;</span></div>
					<aside class="tsd-sources">
						<ul>
<<<<<<< HEAD
							<li>Defined in <a href="https://github.com/ceramicnetwork/js-ceramic/blob/349990d/packages/ceramic-common/src/doctype.ts#L193">packages/ceramic-common/src/doctype.ts:193</a></li>
=======
							<li>Defined in <a href="https://github.com/ceramicnetwork/js-ceramic/blob/616b76f/packages/ceramic-common/src/doctype.ts#L193">packages/ceramic-common/src/doctype.ts:193</a></li>
>>>>>>> 12b3f5b5
						</ul>
					</aside>
					<div class="tsd-comment tsd-typography">
						<div class="lead">
							<p>The doctype class</p>
						</div>
					</div>
				</section>
				<section class="tsd-panel tsd-member tsd-kind-property tsd-parent-kind-interface">
					<a name="name" class="tsd-anchor"></a>
					<h3>name</h3>
					<div class="tsd-signature tsd-kind-icon">name<span class="tsd-signature-symbol">:</span> <span class="tsd-signature-type">string</span></div>
					<aside class="tsd-sources">
						<ul>
<<<<<<< HEAD
							<li>Defined in <a href="https://github.com/ceramicnetwork/js-ceramic/blob/349990d/packages/ceramic-common/src/doctype.ts#L188">packages/ceramic-common/src/doctype.ts:188</a></li>
=======
							<li>Defined in <a href="https://github.com/ceramicnetwork/js-ceramic/blob/616b76f/packages/ceramic-common/src/doctype.ts#L188">packages/ceramic-common/src/doctype.ts:188</a></li>
>>>>>>> 12b3f5b5
						</ul>
					</aside>
					<div class="tsd-comment tsd-typography">
						<div class="lead">
							<p>The string name of the doctype</p>
						</div>
					</div>
				</section>
			</section>
			<section class="tsd-panel-group tsd-member-group ">
				<h2>Methods</h2>
				<section class="tsd-panel tsd-member tsd-kind-method tsd-parent-kind-interface">
					<a name="applyrecord" class="tsd-anchor"></a>
					<h3>apply<wbr>Record</h3>
					<ul class="tsd-signatures tsd-kind-method tsd-parent-kind-interface">
						<li class="tsd-signature tsd-kind-icon">apply<wbr>Record<span class="tsd-signature-symbol">(</span>record<span class="tsd-signature-symbol">: </span><span class="tsd-signature-type">any</span>, cid<span class="tsd-signature-symbol">: </span><span class="tsd-signature-type">CID</span>, context<span class="tsd-signature-symbol">: </span><a href="context.html" class="tsd-signature-type">Context</a>, state<span class="tsd-signature-symbol">?: </span><a href="docstate.html" class="tsd-signature-type">DocState</a><span class="tsd-signature-symbol">)</span><span class="tsd-signature-symbol">: </span><span class="tsd-signature-type">Promise</span><span class="tsd-signature-symbol">&lt;</span><a href="docstate.html" class="tsd-signature-type">DocState</a><span class="tsd-signature-symbol">&gt;</span></li>
					</ul>
					<ul class="tsd-descriptions">
						<li class="tsd-description">
							<aside class="tsd-sources">
								<ul>
<<<<<<< HEAD
									<li>Defined in <a href="https://github.com/ceramicnetwork/js-ceramic/blob/349990d/packages/ceramic-common/src/doctype.ts#L202">packages/ceramic-common/src/doctype.ts:202</a></li>
=======
									<li>Defined in <a href="https://github.com/ceramicnetwork/js-ceramic/blob/616b76f/packages/ceramic-common/src/doctype.ts#L202">packages/ceramic-common/src/doctype.ts:202</a></li>
>>>>>>> 12b3f5b5
								</ul>
							</aside>
							<div class="tsd-comment tsd-typography">
								<div class="lead">
									<p>Applies record to the document (genesis|signed|anchored)</p>
								</div>
							</div>
							<h4 class="tsd-parameters-title">Parameters</h4>
							<ul class="tsd-parameters">
								<li>
									<h5>record: <span class="tsd-signature-type">any</span></h5>
									<div class="tsd-comment tsd-typography">
										<p>Record instance</p>
									</div>
								</li>
								<li>
									<h5>cid: <span class="tsd-signature-type">CID</span></h5>
									<div class="tsd-comment tsd-typography">
										<p>Record CID</p>
									</div>
								</li>
								<li>
									<h5>context: <a href="context.html" class="tsd-signature-type">Context</a></h5>
									<div class="tsd-comment tsd-typography">
										<p>Ceramic context</p>
									</div>
								</li>
								<li>
									<h5><span class="tsd-flag ts-flagOptional">Optional</span> state: <a href="docstate.html" class="tsd-signature-type">DocState</a></h5>
									<div class="tsd-comment tsd-typography">
										<p>Document state</p>
									</div>
								</li>
							</ul>
							<h4 class="tsd-returns-title">Returns <span class="tsd-signature-type">Promise</span><span class="tsd-signature-symbol">&lt;</span><a href="docstate.html" class="tsd-signature-type">DocState</a><span class="tsd-signature-symbol">&gt;</span></h4>
						</li>
					</ul>
				</section>
			</section>
		</div>
		<div class="col-4 col-menu menu-sticky-wrap menu-highlight">
			<nav class="tsd-navigation primary">
				<ul>
					<li class="globals  ">
						<a href="../globals.html"><em>Globals</em></a>
					</li>
				</ul>
			</nav>
			<nav class="tsd-navigation secondary menu-sticky">
				<ul class="before-current">
				</ul>
				<ul class="current">
					<li class="current tsd-kind-interface tsd-has-type-parameter">
						<a href="doctypehandler.html" class="tsd-kind-icon">Doctype<wbr>Handler</a>
						<ul>
							<li class=" tsd-kind-property tsd-parent-kind-interface">
								<a href="doctypehandler.html#doctype" class="tsd-kind-icon">doctype</a>
							</li>
							<li class=" tsd-kind-property tsd-parent-kind-interface">
								<a href="doctypehandler.html#name" class="tsd-kind-icon">name</a>
							</li>
							<li class=" tsd-kind-method tsd-parent-kind-interface">
								<a href="doctypehandler.html#applyrecord" class="tsd-kind-icon">apply<wbr>Record</a>
							</li>
						</ul>
					</li>
				</ul>
				<ul class="after-current">
				</ul>
			</nav>
		</div>
	</div>
</div>
<footer class="with-border-bottom">
	<div class="container">
		<h2>Legend</h2>
		<div class="tsd-legend-group">
			<ul class="tsd-legend">
				<li class="tsd-kind-constructor tsd-parent-kind-class"><span class="tsd-kind-icon">Constructor</span></li>
				<li class="tsd-kind-property tsd-parent-kind-class"><span class="tsd-kind-icon">Property</span></li>
				<li class="tsd-kind-method tsd-parent-kind-class"><span class="tsd-kind-icon">Method</span></li>
				<li class="tsd-kind-accessor tsd-parent-kind-class"><span class="tsd-kind-icon">Accessor</span></li>
			</ul>
			<ul class="tsd-legend">
				<li class="tsd-kind-constructor tsd-parent-kind-class tsd-is-inherited"><span class="tsd-kind-icon">Inherited constructor</span></li>
				<li class="tsd-kind-property tsd-parent-kind-class tsd-is-inherited"><span class="tsd-kind-icon">Inherited property</span></li>
				<li class="tsd-kind-method tsd-parent-kind-class tsd-is-inherited"><span class="tsd-kind-icon">Inherited method</span></li>
				<li class="tsd-kind-accessor tsd-parent-kind-class tsd-is-inherited"><span class="tsd-kind-icon">Inherited accessor</span></li>
			</ul>
			<ul class="tsd-legend">
				<li class="tsd-kind-constructor tsd-parent-kind-interface"><span class="tsd-kind-icon">Constructor</span></li>
				<li class="tsd-kind-property tsd-parent-kind-interface"><span class="tsd-kind-icon">Property</span></li>
				<li class="tsd-kind-method tsd-parent-kind-interface"><span class="tsd-kind-icon">Method</span></li>
			</ul>
			<ul class="tsd-legend">
				<li class="tsd-kind-property tsd-parent-kind-class tsd-is-static"><span class="tsd-kind-icon">Static property</span></li>
				<li class="tsd-kind-method tsd-parent-kind-class tsd-is-static"><span class="tsd-kind-icon">Static method</span></li>
			</ul>
			<ul class="tsd-legend">
				<li class="tsd-kind-method tsd-parent-kind-class tsd-is-protected"><span class="tsd-kind-icon">Protected method</span></li>
			</ul>
		</div>
	</div>
</footer>
<div class="container tsd-generator">
	<p>Generated using <a href="https://typedoc.org/" target="_blank">TypeDoc</a></p>
</div>
<div class="overlay"></div>
<script src="../assets/js/main.js"></script>
</body>
</html><|MERGE_RESOLUTION|>--- conflicted
+++ resolved
@@ -115,11 +115,7 @@
 					<div class="tsd-signature tsd-kind-icon">doctype<span class="tsd-signature-symbol">:</span> <a href="doctypeconstructor.html" class="tsd-signature-type">DoctypeConstructor</a><span class="tsd-signature-symbol">&lt;</span><span class="tsd-signature-type">T</span><span class="tsd-signature-symbol">&gt;</span></div>
 					<aside class="tsd-sources">
 						<ul>
-<<<<<<< HEAD
-							<li>Defined in <a href="https://github.com/ceramicnetwork/js-ceramic/blob/349990d/packages/ceramic-common/src/doctype.ts#L193">packages/ceramic-common/src/doctype.ts:193</a></li>
-=======
-							<li>Defined in <a href="https://github.com/ceramicnetwork/js-ceramic/blob/616b76f/packages/ceramic-common/src/doctype.ts#L193">packages/ceramic-common/src/doctype.ts:193</a></li>
->>>>>>> 12b3f5b5
+							<li>Defined in <a href="https://github.com/ceramicnetwork/js-ceramic/blob/799e5ec/packages/ceramic-common/src/doctype.ts#L193">packages/ceramic-common/src/doctype.ts:193</a></li>
 						</ul>
 					</aside>
 					<div class="tsd-comment tsd-typography">
@@ -134,11 +130,7 @@
 					<div class="tsd-signature tsd-kind-icon">name<span class="tsd-signature-symbol">:</span> <span class="tsd-signature-type">string</span></div>
 					<aside class="tsd-sources">
 						<ul>
-<<<<<<< HEAD
-							<li>Defined in <a href="https://github.com/ceramicnetwork/js-ceramic/blob/349990d/packages/ceramic-common/src/doctype.ts#L188">packages/ceramic-common/src/doctype.ts:188</a></li>
-=======
-							<li>Defined in <a href="https://github.com/ceramicnetwork/js-ceramic/blob/616b76f/packages/ceramic-common/src/doctype.ts#L188">packages/ceramic-common/src/doctype.ts:188</a></li>
->>>>>>> 12b3f5b5
+							<li>Defined in <a href="https://github.com/ceramicnetwork/js-ceramic/blob/799e5ec/packages/ceramic-common/src/doctype.ts#L188">packages/ceramic-common/src/doctype.ts:188</a></li>
 						</ul>
 					</aside>
 					<div class="tsd-comment tsd-typography">
@@ -160,11 +152,7 @@
 						<li class="tsd-description">
 							<aside class="tsd-sources">
 								<ul>
-<<<<<<< HEAD
-									<li>Defined in <a href="https://github.com/ceramicnetwork/js-ceramic/blob/349990d/packages/ceramic-common/src/doctype.ts#L202">packages/ceramic-common/src/doctype.ts:202</a></li>
-=======
-									<li>Defined in <a href="https://github.com/ceramicnetwork/js-ceramic/blob/616b76f/packages/ceramic-common/src/doctype.ts#L202">packages/ceramic-common/src/doctype.ts:202</a></li>
->>>>>>> 12b3f5b5
+									<li>Defined in <a href="https://github.com/ceramicnetwork/js-ceramic/blob/799e5ec/packages/ceramic-common/src/doctype.ts#L202">packages/ceramic-common/src/doctype.ts:202</a></li>
 								</ul>
 							</aside>
 							<div class="tsd-comment tsd-typography">
