<!doctype html>
<html class="default no-js">
<head>
	<meta charset="utf-8">
	<meta http-equiv="X-UA-Compatible" content="IE=edge">
	<title>Pinning | Ceramic</title>
	<meta name="description" content="Documentation for Ceramic">
	<meta name="viewport" content="width=device-width, initial-scale=1">
	<link rel="stylesheet" href="../assets/css/main.css">
</head>
<body>
<header>
	<div class="tsd-page-toolbar">
		<div class="container">
			<div class="table-wrap">
				<div class="table-cell" id="tsd-search" data-index="../assets/js/search.json" data-base="..">
					<div class="field">
						<label for="tsd-search-field" class="tsd-widget search no-caption">Search</label>
						<input id="tsd-search-field" type="text" />
					</div>
					<ul class="results">
						<li class="state loading">Preparing search index...</li>
						<li class="state failure">The search index is not available</li>
					</ul>
					<a href="../index.html" class="title">Ceramic</a>
				</div>
				<div class="table-cell" id="tsd-widgets">
					<div id="tsd-filter">
						<a href="#" class="tsd-widget options no-caption" data-toggle="options">Options</a>
						<div class="tsd-filter-group">
							<div class="tsd-select" id="tsd-filter-visibility">
								<span class="tsd-select-label">All</span>
								<ul class="tsd-select-list">
									<li data-value="public">Public</li>
									<li data-value="protected">Public/Protected</li>
									<li data-value="private" class="selected">All</li>
								</ul>
							</div>
							<input type="checkbox" id="tsd-filter-inherited" checked />
							<label class="tsd-widget" for="tsd-filter-inherited">Inherited</label>
							<input type="checkbox" id="tsd-filter-only-exported" />
							<label class="tsd-widget" for="tsd-filter-only-exported">Only exported</label>
						</div>
					</div>
					<a href="#" class="tsd-widget menu no-caption" data-toggle="menu">Menu</a>
				</div>
			</div>
		</div>
	</div>
	<div class="tsd-page-title">
		<div class="container">
			<ul class="tsd-breadcrumb">
				<li>
					<a href="../globals.html">Globals</a>
				</li>
				<li>
					<a href="pinning.html">Pinning</a>
				</li>
			</ul>
			<h1>Interface Pinning</h1>
		</div>
	</div>
</header>
<div class="container container-main">
	<div class="row">
		<div class="col-8 col-content">
			<section class="tsd-panel tsd-hierarchy">
				<h3>Hierarchy</h3>
				<ul class="tsd-hierarchy">
					<li>
						<span class="target">Pinning</span>
					</li>
				</ul>
			</section>
			<section class="tsd-panel">
				<h3>Implemented by</h3>
				<ul class="tsd-hierarchy">
					<li><a href="../classes/ipfspinning.html" class="tsd-signature-type">IpfsPinning</a></li>
					<li><a href="../classes/pinningaggregation.html" class="tsd-signature-type">PinningAggregation</a></li>
					<li><a href="../classes/powergatepinning.html" class="tsd-signature-type">PowergatePinning</a></li>
				</ul>
			</section>
			<section class="tsd-panel-group tsd-index-group">
				<h2>Index</h2>
				<section class="tsd-panel tsd-index-panel">
					<div class="tsd-index-content">
						<section class="tsd-index-section ">
							<h3>Methods</h3>
							<ul class="tsd-index-list">
								<li class="tsd-kind-method tsd-parent-kind-interface"><a href="pinning.html#close" class="tsd-kind-icon">close</a></li>
								<li class="tsd-kind-method tsd-parent-kind-interface"><a href="pinning.html#open" class="tsd-kind-icon">open</a></li>
								<li class="tsd-kind-method tsd-parent-kind-interface"><a href="pinning.html#pin" class="tsd-kind-icon">pin</a></li>
								<li class="tsd-kind-method tsd-parent-kind-interface"><a href="pinning.html#unpin" class="tsd-kind-icon">unpin</a></li>
							</ul>
						</section>
					</div>
				</section>
			</section>
			<section class="tsd-panel-group tsd-member-group ">
				<h2>Methods</h2>
				<section class="tsd-panel tsd-member tsd-kind-method tsd-parent-kind-interface">
					<a name="close" class="tsd-anchor"></a>
					<h3>close</h3>
					<ul class="tsd-signatures tsd-kind-method tsd-parent-kind-interface">
						<li class="tsd-signature tsd-kind-icon">close<span class="tsd-signature-symbol">(</span><span class="tsd-signature-symbol">)</span><span class="tsd-signature-symbol">: </span><span class="tsd-signature-type">Promise</span><span class="tsd-signature-symbol">&lt;</span><span class="tsd-signature-type">void</span><span class="tsd-signature-symbol">&gt;</span></li>
					</ul>
					<ul class="tsd-descriptions">
						<li class="tsd-description">
							<aside class="tsd-sources">
								<ul>
<<<<<<< HEAD
									<li>Defined in <a href="https://github.com/ceramicnetwork/js-ceramic/blob/349990d/packages/ceramic-core/src/pinning/pinning.ts#L6">packages/ceramic-core/src/pinning/pinning.ts:6</a></li>
=======
									<li>Defined in <a href="https://github.com/ceramicnetwork/js-ceramic/blob/616b76f/packages/ceramic-core/src/pinning/pinning.ts#L6">packages/ceramic-core/src/pinning/pinning.ts:6</a></li>
>>>>>>> 12b3f5b5
								</ul>
							</aside>
							<h4 class="tsd-returns-title">Returns <span class="tsd-signature-type">Promise</span><span class="tsd-signature-symbol">&lt;</span><span class="tsd-signature-type">void</span><span class="tsd-signature-symbol">&gt;</span></h4>
						</li>
					</ul>
				</section>
				<section class="tsd-panel tsd-member tsd-kind-method tsd-parent-kind-interface">
					<a name="open" class="tsd-anchor"></a>
					<h3>open</h3>
					<ul class="tsd-signatures tsd-kind-method tsd-parent-kind-interface">
						<li class="tsd-signature tsd-kind-icon">open<span class="tsd-signature-symbol">(</span><span class="tsd-signature-symbol">)</span><span class="tsd-signature-symbol">: </span><span class="tsd-signature-type">Promise</span><span class="tsd-signature-symbol">&lt;</span><span class="tsd-signature-type">void</span><span class="tsd-signature-symbol">&gt;</span></li>
					</ul>
					<ul class="tsd-descriptions">
						<li class="tsd-description">
							<aside class="tsd-sources">
								<ul>
<<<<<<< HEAD
									<li>Defined in <a href="https://github.com/ceramicnetwork/js-ceramic/blob/349990d/packages/ceramic-core/src/pinning/pinning.ts#L5">packages/ceramic-core/src/pinning/pinning.ts:5</a></li>
=======
									<li>Defined in <a href="https://github.com/ceramicnetwork/js-ceramic/blob/616b76f/packages/ceramic-core/src/pinning/pinning.ts#L5">packages/ceramic-core/src/pinning/pinning.ts:5</a></li>
>>>>>>> 12b3f5b5
								</ul>
							</aside>
							<h4 class="tsd-returns-title">Returns <span class="tsd-signature-type">Promise</span><span class="tsd-signature-symbol">&lt;</span><span class="tsd-signature-type">void</span><span class="tsd-signature-symbol">&gt;</span></h4>
						</li>
					</ul>
				</section>
				<section class="tsd-panel tsd-member tsd-kind-method tsd-parent-kind-interface">
					<a name="pin" class="tsd-anchor"></a>
					<h3>pin</h3>
					<ul class="tsd-signatures tsd-kind-method tsd-parent-kind-interface">
						<li class="tsd-signature tsd-kind-icon">pin<span class="tsd-signature-symbol">(</span>cid<span class="tsd-signature-symbol">: </span><span class="tsd-signature-type">CID</span><span class="tsd-signature-symbol">)</span><span class="tsd-signature-symbol">: </span><span class="tsd-signature-type">Promise</span><span class="tsd-signature-symbol">&lt;</span><span class="tsd-signature-type">void</span><span class="tsd-signature-symbol">&gt;</span></li>
					</ul>
					<ul class="tsd-descriptions">
						<li class="tsd-description">
							<aside class="tsd-sources">
								<ul>
<<<<<<< HEAD
									<li>Defined in <a href="https://github.com/ceramicnetwork/js-ceramic/blob/349990d/packages/ceramic-core/src/pinning/pinning.ts#L7">packages/ceramic-core/src/pinning/pinning.ts:7</a></li>
=======
									<li>Defined in <a href="https://github.com/ceramicnetwork/js-ceramic/blob/616b76f/packages/ceramic-core/src/pinning/pinning.ts#L7">packages/ceramic-core/src/pinning/pinning.ts:7</a></li>
>>>>>>> 12b3f5b5
								</ul>
							</aside>
							<h4 class="tsd-parameters-title">Parameters</h4>
							<ul class="tsd-parameters">
								<li>
									<h5>cid: <span class="tsd-signature-type">CID</span></h5>
								</li>
							</ul>
							<h4 class="tsd-returns-title">Returns <span class="tsd-signature-type">Promise</span><span class="tsd-signature-symbol">&lt;</span><span class="tsd-signature-type">void</span><span class="tsd-signature-symbol">&gt;</span></h4>
						</li>
					</ul>
				</section>
				<section class="tsd-panel tsd-member tsd-kind-method tsd-parent-kind-interface">
					<a name="unpin" class="tsd-anchor"></a>
					<h3>unpin</h3>
					<ul class="tsd-signatures tsd-kind-method tsd-parent-kind-interface">
						<li class="tsd-signature tsd-kind-icon">unpin<span class="tsd-signature-symbol">(</span>cid<span class="tsd-signature-symbol">: </span><span class="tsd-signature-type">CID</span><span class="tsd-signature-symbol">)</span><span class="tsd-signature-symbol">: </span><span class="tsd-signature-type">Promise</span><span class="tsd-signature-symbol">&lt;</span><span class="tsd-signature-type">void</span><span class="tsd-signature-symbol">&gt;</span></li>
					</ul>
					<ul class="tsd-descriptions">
						<li class="tsd-description">
							<aside class="tsd-sources">
								<ul>
<<<<<<< HEAD
									<li>Defined in <a href="https://github.com/ceramicnetwork/js-ceramic/blob/349990d/packages/ceramic-core/src/pinning/pinning.ts#L8">packages/ceramic-core/src/pinning/pinning.ts:8</a></li>
=======
									<li>Defined in <a href="https://github.com/ceramicnetwork/js-ceramic/blob/616b76f/packages/ceramic-core/src/pinning/pinning.ts#L8">packages/ceramic-core/src/pinning/pinning.ts:8</a></li>
>>>>>>> 12b3f5b5
								</ul>
							</aside>
							<h4 class="tsd-parameters-title">Parameters</h4>
							<ul class="tsd-parameters">
								<li>
									<h5>cid: <span class="tsd-signature-type">CID</span></h5>
								</li>
							</ul>
							<h4 class="tsd-returns-title">Returns <span class="tsd-signature-type">Promise</span><span class="tsd-signature-symbol">&lt;</span><span class="tsd-signature-type">void</span><span class="tsd-signature-symbol">&gt;</span></h4>
						</li>
					</ul>
				</section>
			</section>
		</div>
		<div class="col-4 col-menu menu-sticky-wrap menu-highlight">
			<nav class="tsd-navigation primary">
				<ul>
					<li class="globals  ">
						<a href="../globals.html"><em>Globals</em></a>
					</li>
				</ul>
			</nav>
			<nav class="tsd-navigation secondary menu-sticky">
				<ul class="before-current">
				</ul>
				<ul class="current">
					<li class="current tsd-kind-interface">
						<a href="pinning.html" class="tsd-kind-icon">Pinning</a>
						<ul>
							<li class=" tsd-kind-method tsd-parent-kind-interface">
								<a href="pinning.html#close" class="tsd-kind-icon">close</a>
							</li>
							<li class=" tsd-kind-method tsd-parent-kind-interface">
								<a href="pinning.html#open" class="tsd-kind-icon">open</a>
							</li>
							<li class=" tsd-kind-method tsd-parent-kind-interface">
								<a href="pinning.html#pin" class="tsd-kind-icon">pin</a>
							</li>
							<li class=" tsd-kind-method tsd-parent-kind-interface">
								<a href="pinning.html#unpin" class="tsd-kind-icon">unpin</a>
							</li>
						</ul>
					</li>
				</ul>
				<ul class="after-current">
				</ul>
			</nav>
		</div>
	</div>
</div>
<footer class="with-border-bottom">
	<div class="container">
		<h2>Legend</h2>
		<div class="tsd-legend-group">
			<ul class="tsd-legend">
				<li class="tsd-kind-constructor tsd-parent-kind-class"><span class="tsd-kind-icon">Constructor</span></li>
				<li class="tsd-kind-property tsd-parent-kind-class"><span class="tsd-kind-icon">Property</span></li>
				<li class="tsd-kind-method tsd-parent-kind-class"><span class="tsd-kind-icon">Method</span></li>
				<li class="tsd-kind-accessor tsd-parent-kind-class"><span class="tsd-kind-icon">Accessor</span></li>
			</ul>
			<ul class="tsd-legend">
				<li class="tsd-kind-constructor tsd-parent-kind-class tsd-is-inherited"><span class="tsd-kind-icon">Inherited constructor</span></li>
				<li class="tsd-kind-property tsd-parent-kind-class tsd-is-inherited"><span class="tsd-kind-icon">Inherited property</span></li>
				<li class="tsd-kind-method tsd-parent-kind-class tsd-is-inherited"><span class="tsd-kind-icon">Inherited method</span></li>
				<li class="tsd-kind-accessor tsd-parent-kind-class tsd-is-inherited"><span class="tsd-kind-icon">Inherited accessor</span></li>
			</ul>
			<ul class="tsd-legend">
				<li class="tsd-kind-constructor tsd-parent-kind-interface"><span class="tsd-kind-icon">Constructor</span></li>
				<li class="tsd-kind-property tsd-parent-kind-interface"><span class="tsd-kind-icon">Property</span></li>
				<li class="tsd-kind-method tsd-parent-kind-interface"><span class="tsd-kind-icon">Method</span></li>
			</ul>
			<ul class="tsd-legend">
				<li class="tsd-kind-property tsd-parent-kind-class tsd-is-static"><span class="tsd-kind-icon">Static property</span></li>
				<li class="tsd-kind-method tsd-parent-kind-class tsd-is-static"><span class="tsd-kind-icon">Static method</span></li>
			</ul>
			<ul class="tsd-legend">
				<li class="tsd-kind-method tsd-parent-kind-class tsd-is-protected"><span class="tsd-kind-icon">Protected method</span></li>
			</ul>
		</div>
	</div>
</footer>
<div class="container tsd-generator">
	<p>Generated using <a href="https://typedoc.org/" target="_blank">TypeDoc</a></p>
</div>
<div class="overlay"></div>
<script src="../assets/js/main.js"></script>
</body>
</html><|MERGE_RESOLUTION|>--- conflicted
+++ resolved
@@ -108,11 +108,7 @@
 						<li class="tsd-description">
 							<aside class="tsd-sources">
 								<ul>
-<<<<<<< HEAD
-									<li>Defined in <a href="https://github.com/ceramicnetwork/js-ceramic/blob/349990d/packages/ceramic-core/src/pinning/pinning.ts#L6">packages/ceramic-core/src/pinning/pinning.ts:6</a></li>
-=======
-									<li>Defined in <a href="https://github.com/ceramicnetwork/js-ceramic/blob/616b76f/packages/ceramic-core/src/pinning/pinning.ts#L6">packages/ceramic-core/src/pinning/pinning.ts:6</a></li>
->>>>>>> 12b3f5b5
+									<li>Defined in <a href="https://github.com/ceramicnetwork/js-ceramic/blob/799e5ec/packages/ceramic-core/src/pinning/pinning.ts#L6">packages/ceramic-core/src/pinning/pinning.ts:6</a></li>
 								</ul>
 							</aside>
 							<h4 class="tsd-returns-title">Returns <span class="tsd-signature-type">Promise</span><span class="tsd-signature-symbol">&lt;</span><span class="tsd-signature-type">void</span><span class="tsd-signature-symbol">&gt;</span></h4>
@@ -129,11 +125,7 @@
 						<li class="tsd-description">
 							<aside class="tsd-sources">
 								<ul>
-<<<<<<< HEAD
-									<li>Defined in <a href="https://github.com/ceramicnetwork/js-ceramic/blob/349990d/packages/ceramic-core/src/pinning/pinning.ts#L5">packages/ceramic-core/src/pinning/pinning.ts:5</a></li>
-=======
-									<li>Defined in <a href="https://github.com/ceramicnetwork/js-ceramic/blob/616b76f/packages/ceramic-core/src/pinning/pinning.ts#L5">packages/ceramic-core/src/pinning/pinning.ts:5</a></li>
->>>>>>> 12b3f5b5
+									<li>Defined in <a href="https://github.com/ceramicnetwork/js-ceramic/blob/799e5ec/packages/ceramic-core/src/pinning/pinning.ts#L5">packages/ceramic-core/src/pinning/pinning.ts:5</a></li>
 								</ul>
 							</aside>
 							<h4 class="tsd-returns-title">Returns <span class="tsd-signature-type">Promise</span><span class="tsd-signature-symbol">&lt;</span><span class="tsd-signature-type">void</span><span class="tsd-signature-symbol">&gt;</span></h4>
@@ -150,11 +142,7 @@
 						<li class="tsd-description">
 							<aside class="tsd-sources">
 								<ul>
-<<<<<<< HEAD
-									<li>Defined in <a href="https://github.com/ceramicnetwork/js-ceramic/blob/349990d/packages/ceramic-core/src/pinning/pinning.ts#L7">packages/ceramic-core/src/pinning/pinning.ts:7</a></li>
-=======
-									<li>Defined in <a href="https://github.com/ceramicnetwork/js-ceramic/blob/616b76f/packages/ceramic-core/src/pinning/pinning.ts#L7">packages/ceramic-core/src/pinning/pinning.ts:7</a></li>
->>>>>>> 12b3f5b5
+									<li>Defined in <a href="https://github.com/ceramicnetwork/js-ceramic/blob/799e5ec/packages/ceramic-core/src/pinning/pinning.ts#L7">packages/ceramic-core/src/pinning/pinning.ts:7</a></li>
 								</ul>
 							</aside>
 							<h4 class="tsd-parameters-title">Parameters</h4>
@@ -177,11 +165,7 @@
 						<li class="tsd-description">
 							<aside class="tsd-sources">
 								<ul>
-<<<<<<< HEAD
-									<li>Defined in <a href="https://github.com/ceramicnetwork/js-ceramic/blob/349990d/packages/ceramic-core/src/pinning/pinning.ts#L8">packages/ceramic-core/src/pinning/pinning.ts:8</a></li>
-=======
-									<li>Defined in <a href="https://github.com/ceramicnetwork/js-ceramic/blob/616b76f/packages/ceramic-core/src/pinning/pinning.ts#L8">packages/ceramic-core/src/pinning/pinning.ts:8</a></li>
->>>>>>> 12b3f5b5
+									<li>Defined in <a href="https://github.com/ceramicnetwork/js-ceramic/blob/799e5ec/packages/ceramic-core/src/pinning/pinning.ts#L8">packages/ceramic-core/src/pinning/pinning.ts:8</a></li>
 								</ul>
 							</aside>
 							<h4 class="tsd-parameters-title">Parameters</h4>
