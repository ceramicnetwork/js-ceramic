<!doctype html>
<html class="default no-js">
<head>
	<meta charset="utf-8">
	<meta http-equiv="X-UA-Compatible" content="IE=edge">
	<title>DoctypeConstructor | Ceramic</title>
	<meta name="description" content="Documentation for Ceramic">
	<meta name="viewport" content="width=device-width, initial-scale=1">
	<link rel="stylesheet" href="../assets/css/main.css">
</head>
<body>
<header>
	<div class="tsd-page-toolbar">
		<div class="container">
			<div class="table-wrap">
				<div class="table-cell" id="tsd-search" data-index="../assets/js/search.json" data-base="..">
					<div class="field">
						<label for="tsd-search-field" class="tsd-widget search no-caption">Search</label>
						<input id="tsd-search-field" type="text" />
					</div>
					<ul class="results">
						<li class="state loading">Preparing search index...</li>
						<li class="state failure">The search index is not available</li>
					</ul>
					<a href="../index.html" class="title">Ceramic</a>
				</div>
				<div class="table-cell" id="tsd-widgets">
					<div id="tsd-filter">
						<a href="#" class="tsd-widget options no-caption" data-toggle="options">Options</a>
						<div class="tsd-filter-group">
							<div class="tsd-select" id="tsd-filter-visibility">
								<span class="tsd-select-label">All</span>
								<ul class="tsd-select-list">
									<li data-value="public">Public</li>
									<li data-value="protected">Public/Protected</li>
									<li data-value="private" class="selected">All</li>
								</ul>
							</div>
							<input type="checkbox" id="tsd-filter-inherited" checked />
							<label class="tsd-widget" for="tsd-filter-inherited">Inherited</label>
							<input type="checkbox" id="tsd-filter-only-exported" />
							<label class="tsd-widget" for="tsd-filter-only-exported">Only exported</label>
						</div>
					</div>
					<a href="#" class="tsd-widget menu no-caption" data-toggle="menu">Menu</a>
				</div>
			</div>
		</div>
	</div>
	<div class="tsd-page-title">
		<div class="container">
			<ul class="tsd-breadcrumb">
				<li>
					<a href="../globals.html">Globals</a>
				</li>
				<li>
					<a href="doctypeconstructor.html">DoctypeConstructor</a>
				</li>
			</ul>
			<h1>Interface DoctypeConstructor&lt;T&gt;</h1>
		</div>
	</div>
</header>
<div class="container container-main">
	<div class="row">
		<div class="col-8 col-content">
			<section class="tsd-panel tsd-comment">
				<div class="tsd-comment tsd-typography">
					<div class="lead">
						<p>Doctype static signatures</p>
					</div>
				</div>
			</section>
			<section class="tsd-panel tsd-type-parameters">
				<h3>Type parameters</h3>
				<ul class="tsd-type-parameters">
					<li>
						<h4>T<span class="tsd-signature-symbol">: </span><a href="../classes/doctype.html" class="tsd-signature-type">Doctype</a></h4>
					</li>
				</ul>
			</section>
			<section class="tsd-panel tsd-hierarchy">
				<h3>Hierarchy</h3>
				<ul class="tsd-hierarchy">
					<li>
						<span class="target">DoctypeConstructor</span>
					</li>
				</ul>
			</section>
			<section class="tsd-panel-group tsd-index-group">
				<h2>Index</h2>
				<section class="tsd-panel tsd-index-panel">
					<div class="tsd-index-content">
						<section class="tsd-index-section ">
							<h3>Constructors</h3>
							<ul class="tsd-index-list">
								<li class="tsd-kind-constructor tsd-parent-kind-interface"><a href="doctypeconstructor.html#constructor" class="tsd-kind-icon">constructor</a></li>
							</ul>
						</section>
						<section class="tsd-index-section ">
							<h3>Methods</h3>
							<ul class="tsd-index-list">
								<li class="tsd-kind-method tsd-parent-kind-interface"><a href="doctypeconstructor.html#makegenesis" class="tsd-kind-icon">make<wbr>Genesis</a></li>
							</ul>
						</section>
					</div>
				</section>
			</section>
			<section class="tsd-panel-group tsd-member-group ">
				<h2>Constructors</h2>
				<section class="tsd-panel tsd-member tsd-kind-constructor tsd-parent-kind-interface">
					<a name="constructor" class="tsd-anchor"></a>
					<h3>constructor</h3>
					<ul class="tsd-signatures tsd-kind-constructor tsd-parent-kind-interface">
						<li class="tsd-signature tsd-kind-icon">new <wbr>Doctype<wbr>Constructor<span class="tsd-signature-symbol">(</span>state<span class="tsd-signature-symbol">: </span><a href="docstate.html" class="tsd-signature-type">DocState</a>, context<span class="tsd-signature-symbol">: </span><a href="context.html" class="tsd-signature-type">Context</a><span class="tsd-signature-symbol">)</span><span class="tsd-signature-symbol">: </span><span class="tsd-signature-type">T</span></li>
					</ul>
					<ul class="tsd-descriptions">
						<li class="tsd-description">
							<aside class="tsd-sources">
								<ul>
<<<<<<< HEAD
									<li>Defined in <a href="https://github.com/ceramicnetwork/js-ceramic/blob/349990d/packages/ceramic-common/src/doctype.ts#L164">packages/ceramic-common/src/doctype.ts:164</a></li>
=======
									<li>Defined in <a href="https://github.com/ceramicnetwork/js-ceramic/blob/616b76f/packages/ceramic-common/src/doctype.ts#L164">packages/ceramic-common/src/doctype.ts:164</a></li>
>>>>>>> 12b3f5b5
								</ul>
							</aside>
							<div class="tsd-comment tsd-typography">
								<div class="lead">
									<p>Constructor signature</p>
								</div>
							</div>
							<h4 class="tsd-parameters-title">Parameters</h4>
							<ul class="tsd-parameters">
								<li>
									<h5>state: <a href="docstate.html" class="tsd-signature-type">DocState</a></h5>
									<div class="tsd-comment tsd-typography">
										<div class="lead">
											<p>Doctype state</p>
										</div>
									</div>
								</li>
								<li>
									<h5>context: <a href="context.html" class="tsd-signature-type">Context</a></h5>
									<div class="tsd-comment tsd-typography">
										<div class="lead">
											<p>Ceramic context</p>
										</div>
									</div>
								</li>
							</ul>
							<h4 class="tsd-returns-title">Returns <span class="tsd-signature-type">T</span></h4>
						</li>
					</ul>
				</section>
			</section>
			<section class="tsd-panel-group tsd-member-group ">
				<h2>Methods</h2>
				<section class="tsd-panel tsd-member tsd-kind-method tsd-parent-kind-interface">
					<a name="makegenesis" class="tsd-anchor"></a>
					<h3>make<wbr>Genesis</h3>
					<ul class="tsd-signatures tsd-kind-method tsd-parent-kind-interface">
						<li class="tsd-signature tsd-kind-icon">make<wbr>Genesis<span class="tsd-signature-symbol">(</span>params<span class="tsd-signature-symbol">: </span><a href="docparams.html" class="tsd-signature-type">DocParams</a>, context<span class="tsd-signature-symbol">?: </span><a href="context.html" class="tsd-signature-type">Context</a>, opts<span class="tsd-signature-symbol">?: </span><a href="docopts.html" class="tsd-signature-type">DocOpts</a><span class="tsd-signature-symbol">)</span><span class="tsd-signature-symbol">: </span><span class="tsd-signature-type">Promise</span><span class="tsd-signature-symbol">&lt;</span><span class="tsd-signature-type">Record</span><span class="tsd-signature-symbol">&lt;</span><span class="tsd-signature-type">string</span><span class="tsd-signature-symbol">, </span><span class="tsd-signature-type">any</span><span class="tsd-signature-symbol">&gt;</span><span class="tsd-signature-symbol">&gt;</span></li>
					</ul>
					<ul class="tsd-descriptions">
						<li class="tsd-description">
							<aside class="tsd-sources">
								<ul>
<<<<<<< HEAD
									<li>Defined in <a href="https://github.com/ceramicnetwork/js-ceramic/blob/349990d/packages/ceramic-common/src/doctype.ts#L178">packages/ceramic-common/src/doctype.ts:178</a></li>
=======
									<li>Defined in <a href="https://github.com/ceramicnetwork/js-ceramic/blob/616b76f/packages/ceramic-common/src/doctype.ts#L178">packages/ceramic-common/src/doctype.ts:178</a></li>
>>>>>>> 12b3f5b5
								</ul>
							</aside>
							<div class="tsd-comment tsd-typography">
								<div class="lead">
									<p>Makes genesis record</p>
								</div>
							</div>
							<h4 class="tsd-parameters-title">Parameters</h4>
							<ul class="tsd-parameters">
								<li>
									<h5>params: <a href="docparams.html" class="tsd-signature-type">DocParams</a></h5>
									<div class="tsd-comment tsd-typography">
										<p>Create parameters</p>
									</div>
								</li>
								<li>
									<h5><span class="tsd-flag ts-flagOptional">Optional</span> context: <a href="context.html" class="tsd-signature-type">Context</a></h5>
									<div class="tsd-comment tsd-typography">
										<p>Ceramic context</p>
									</div>
								</li>
								<li>
									<h5><span class="tsd-flag ts-flagOptional">Optional</span> opts: <a href="docopts.html" class="tsd-signature-type">DocOpts</a></h5>
									<div class="tsd-comment tsd-typography">
										<p>Initialization options</p>
									</div>
								</li>
							</ul>
							<h4 class="tsd-returns-title">Returns <span class="tsd-signature-type">Promise</span><span class="tsd-signature-symbol">&lt;</span><span class="tsd-signature-type">Record</span><span class="tsd-signature-symbol">&lt;</span><span class="tsd-signature-type">string</span><span class="tsd-signature-symbol">, </span><span class="tsd-signature-type">any</span><span class="tsd-signature-symbol">&gt;</span><span class="tsd-signature-symbol">&gt;</span></h4>
						</li>
					</ul>
				</section>
			</section>
		</div>
		<div class="col-4 col-menu menu-sticky-wrap menu-highlight">
			<nav class="tsd-navigation primary">
				<ul>
					<li class="globals  ">
						<a href="../globals.html"><em>Globals</em></a>
					</li>
				</ul>
			</nav>
			<nav class="tsd-navigation secondary menu-sticky">
				<ul class="before-current">
				</ul>
				<ul class="current">
					<li class="current tsd-kind-interface tsd-has-type-parameter">
						<a href="doctypeconstructor.html" class="tsd-kind-icon">Doctype<wbr>Constructor</a>
						<ul>
							<li class=" tsd-kind-constructor tsd-parent-kind-interface">
								<a href="doctypeconstructor.html#constructor" class="tsd-kind-icon">constructor</a>
							</li>
							<li class=" tsd-kind-method tsd-parent-kind-interface">
								<a href="doctypeconstructor.html#makegenesis" class="tsd-kind-icon">make<wbr>Genesis</a>
							</li>
						</ul>
					</li>
				</ul>
				<ul class="after-current">
				</ul>
			</nav>
		</div>
	</div>
</div>
<footer class="with-border-bottom">
	<div class="container">
		<h2>Legend</h2>
		<div class="tsd-legend-group">
			<ul class="tsd-legend">
				<li class="tsd-kind-constructor tsd-parent-kind-class"><span class="tsd-kind-icon">Constructor</span></li>
				<li class="tsd-kind-property tsd-parent-kind-class"><span class="tsd-kind-icon">Property</span></li>
				<li class="tsd-kind-method tsd-parent-kind-class"><span class="tsd-kind-icon">Method</span></li>
				<li class="tsd-kind-accessor tsd-parent-kind-class"><span class="tsd-kind-icon">Accessor</span></li>
			</ul>
			<ul class="tsd-legend">
				<li class="tsd-kind-constructor tsd-parent-kind-class tsd-is-inherited"><span class="tsd-kind-icon">Inherited constructor</span></li>
				<li class="tsd-kind-property tsd-parent-kind-class tsd-is-inherited"><span class="tsd-kind-icon">Inherited property</span></li>
				<li class="tsd-kind-method tsd-parent-kind-class tsd-is-inherited"><span class="tsd-kind-icon">Inherited method</span></li>
				<li class="tsd-kind-accessor tsd-parent-kind-class tsd-is-inherited"><span class="tsd-kind-icon">Inherited accessor</span></li>
			</ul>
			<ul class="tsd-legend">
				<li class="tsd-kind-constructor tsd-parent-kind-interface"><span class="tsd-kind-icon">Constructor</span></li>
				<li class="tsd-kind-property tsd-parent-kind-interface"><span class="tsd-kind-icon">Property</span></li>
				<li class="tsd-kind-method tsd-parent-kind-interface"><span class="tsd-kind-icon">Method</span></li>
			</ul>
			<ul class="tsd-legend">
				<li class="tsd-kind-property tsd-parent-kind-class tsd-is-static"><span class="tsd-kind-icon">Static property</span></li>
				<li class="tsd-kind-method tsd-parent-kind-class tsd-is-static"><span class="tsd-kind-icon">Static method</span></li>
			</ul>
			<ul class="tsd-legend">
				<li class="tsd-kind-method tsd-parent-kind-class tsd-is-protected"><span class="tsd-kind-icon">Protected method</span></li>
			</ul>
		</div>
	</div>
</footer>
<div class="container tsd-generator">
	<p>Generated using <a href="https://typedoc.org/" target="_blank">TypeDoc</a></p>
</div>
<div class="overlay"></div>
<script src="../assets/js/main.js"></script>
</body>
</html><|MERGE_RESOLUTION|>--- conflicted
+++ resolved
@@ -118,11 +118,7 @@
 						<li class="tsd-description">
 							<aside class="tsd-sources">
 								<ul>
-<<<<<<< HEAD
-									<li>Defined in <a href="https://github.com/ceramicnetwork/js-ceramic/blob/349990d/packages/ceramic-common/src/doctype.ts#L164">packages/ceramic-common/src/doctype.ts:164</a></li>
-=======
-									<li>Defined in <a href="https://github.com/ceramicnetwork/js-ceramic/blob/616b76f/packages/ceramic-common/src/doctype.ts#L164">packages/ceramic-common/src/doctype.ts:164</a></li>
->>>>>>> 12b3f5b5
+									<li>Defined in <a href="https://github.com/ceramicnetwork/js-ceramic/blob/799e5ec/packages/ceramic-common/src/doctype.ts#L164">packages/ceramic-common/src/doctype.ts:164</a></li>
 								</ul>
 							</aside>
 							<div class="tsd-comment tsd-typography">
@@ -166,11 +162,7 @@
 						<li class="tsd-description">
 							<aside class="tsd-sources">
 								<ul>
-<<<<<<< HEAD
-									<li>Defined in <a href="https://github.com/ceramicnetwork/js-ceramic/blob/349990d/packages/ceramic-common/src/doctype.ts#L178">packages/ceramic-common/src/doctype.ts:178</a></li>
-=======
-									<li>Defined in <a href="https://github.com/ceramicnetwork/js-ceramic/blob/616b76f/packages/ceramic-common/src/doctype.ts#L178">packages/ceramic-common/src/doctype.ts:178</a></li>
->>>>>>> 12b3f5b5
+									<li>Defined in <a href="https://github.com/ceramicnetwork/js-ceramic/blob/799e5ec/packages/ceramic-common/src/doctype.ts#L178">packages/ceramic-common/src/doctype.ts:178</a></li>
 								</ul>
 							</aside>
 							<div class="tsd-comment tsd-typography">
