--- conflicted
+++ resolved
@@ -94,11 +94,7 @@
 					<div class="tsd-signature tsd-kind-icon">GENESIS<span class="tsd-signature-symbol">:</span></div>
 					<aside class="tsd-sources">
 						<ul>
-<<<<<<< HEAD
-							<li>Defined in <a href="https://github.com/ceramicnetwork/js-ceramic/blob/349990d/packages/ceramic-common/src/doctype.ts#L11">packages/ceramic-common/src/doctype.ts:11</a></li>
-=======
-							<li>Defined in <a href="https://github.com/ceramicnetwork/js-ceramic/blob/616b76f/packages/ceramic-common/src/doctype.ts#L11">packages/ceramic-common/src/doctype.ts:11</a></li>
->>>>>>> 12b3f5b5
+							<li>Defined in <a href="https://github.com/ceramicnetwork/js-ceramic/blob/799e5ec/packages/ceramic-common/src/doctype.ts#L11">packages/ceramic-common/src/doctype.ts:11</a></li>
 						</ul>
 					</aside>
 				</section>
@@ -108,11 +104,7 @@
 					<div class="tsd-signature tsd-kind-icon">PARTIAL<span class="tsd-signature-symbol">:</span></div>
 					<aside class="tsd-sources">
 						<ul>
-<<<<<<< HEAD
-							<li>Defined in <a href="https://github.com/ceramicnetwork/js-ceramic/blob/349990d/packages/ceramic-common/src/doctype.ts#L11">packages/ceramic-common/src/doctype.ts:11</a></li>
-=======
-							<li>Defined in <a href="https://github.com/ceramicnetwork/js-ceramic/blob/616b76f/packages/ceramic-common/src/doctype.ts#L11">packages/ceramic-common/src/doctype.ts:11</a></li>
->>>>>>> 12b3f5b5
+							<li>Defined in <a href="https://github.com/ceramicnetwork/js-ceramic/blob/799e5ec/packages/ceramic-common/src/doctype.ts#L11">packages/ceramic-common/src/doctype.ts:11</a></li>
 						</ul>
 					</aside>
 				</section>
@@ -122,11 +114,7 @@
 					<div class="tsd-signature tsd-kind-icon">SIGNED<span class="tsd-signature-symbol">:</span></div>
 					<aside class="tsd-sources">
 						<ul>
-<<<<<<< HEAD
-							<li>Defined in <a href="https://github.com/ceramicnetwork/js-ceramic/blob/349990d/packages/ceramic-common/src/doctype.ts#L11">packages/ceramic-common/src/doctype.ts:11</a></li>
-=======
-							<li>Defined in <a href="https://github.com/ceramicnetwork/js-ceramic/blob/616b76f/packages/ceramic-common/src/doctype.ts#L11">packages/ceramic-common/src/doctype.ts:11</a></li>
->>>>>>> 12b3f5b5
+							<li>Defined in <a href="https://github.com/ceramicnetwork/js-ceramic/blob/799e5ec/packages/ceramic-common/src/doctype.ts#L11">packages/ceramic-common/src/doctype.ts:11</a></li>
 						</ul>
 					</aside>
 				</section>
