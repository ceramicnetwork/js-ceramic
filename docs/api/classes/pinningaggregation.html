--- conflicted
+++ resolved
@@ -125,11 +125,7 @@
 						<li class="tsd-description">
 							<aside class="tsd-sources">
 								<ul>
-<<<<<<< HEAD
-									<li>Defined in <a href="https://github.com/ceramicnetwork/js-ceramic/blob/349990d/packages/ceramic-core/src/pinning/pinning-aggregation.ts#L17">packages/ceramic-core/src/pinning/pinning-aggregation.ts:17</a></li>
-=======
-									<li>Defined in <a href="https://github.com/ceramicnetwork/js-ceramic/blob/616b76f/packages/ceramic-core/src/pinning/pinning-aggregation.ts#L17">packages/ceramic-core/src/pinning/pinning-aggregation.ts:17</a></li>
->>>>>>> 12b3f5b5
+									<li>Defined in <a href="https://github.com/ceramicnetwork/js-ceramic/blob/799e5ec/packages/ceramic-core/src/pinning/pinning-aggregation.ts#L17">packages/ceramic-core/src/pinning/pinning-aggregation.ts:17</a></li>
 								</ul>
 							</aside>
 							<h4 class="tsd-parameters-title">Parameters</h4>
@@ -157,11 +153,7 @@
 					<div class="tsd-signature tsd-kind-icon">backends<span class="tsd-signature-symbol">:</span> <a href="../interfaces/pinning.html" class="tsd-signature-type">Pinning</a><span class="tsd-signature-symbol">[]</span></div>
 					<aside class="tsd-sources">
 						<ul>
-<<<<<<< HEAD
-							<li>Defined in <a href="https://github.com/ceramicnetwork/js-ceramic/blob/349990d/packages/ceramic-core/src/pinning/pinning-aggregation.ts#L17">packages/ceramic-core/src/pinning/pinning-aggregation.ts:17</a></li>
-=======
-							<li>Defined in <a href="https://github.com/ceramicnetwork/js-ceramic/blob/616b76f/packages/ceramic-core/src/pinning/pinning-aggregation.ts#L17">packages/ceramic-core/src/pinning/pinning-aggregation.ts:17</a></li>
->>>>>>> 12b3f5b5
+							<li>Defined in <a href="https://github.com/ceramicnetwork/js-ceramic/blob/799e5ec/packages/ceramic-core/src/pinning/pinning-aggregation.ts#L17">packages/ceramic-core/src/pinning/pinning-aggregation.ts:17</a></li>
 						</ul>
 					</aside>
 				</section>
@@ -179,11 +171,7 @@
 							<aside class="tsd-sources">
 								<p>Implementation of <a href="../interfaces/pinning.html">Pinning</a>.<a href="../interfaces/pinning.html#close">close</a></p>
 								<ul>
-<<<<<<< HEAD
-									<li>Defined in <a href="https://github.com/ceramicnetwork/js-ceramic/blob/349990d/packages/ceramic-core/src/pinning/pinning-aggregation.ts#L45">packages/ceramic-core/src/pinning/pinning-aggregation.ts:45</a></li>
-=======
-									<li>Defined in <a href="https://github.com/ceramicnetwork/js-ceramic/blob/616b76f/packages/ceramic-core/src/pinning/pinning-aggregation.ts#L45">packages/ceramic-core/src/pinning/pinning-aggregation.ts:45</a></li>
->>>>>>> 12b3f5b5
+									<li>Defined in <a href="https://github.com/ceramicnetwork/js-ceramic/blob/799e5ec/packages/ceramic-core/src/pinning/pinning-aggregation.ts#L45">packages/ceramic-core/src/pinning/pinning-aggregation.ts:45</a></li>
 								</ul>
 							</aside>
 							<div class="tsd-comment tsd-typography">
@@ -207,11 +195,7 @@
 							<aside class="tsd-sources">
 								<p>Implementation of <a href="../interfaces/pinning.html">Pinning</a>.<a href="../interfaces/pinning.html#open">open</a></p>
 								<ul>
-<<<<<<< HEAD
-									<li>Defined in <a href="https://github.com/ceramicnetwork/js-ceramic/blob/349990d/packages/ceramic-core/src/pinning/pinning-aggregation.ts#L37">packages/ceramic-core/src/pinning/pinning-aggregation.ts:37</a></li>
-=======
-									<li>Defined in <a href="https://github.com/ceramicnetwork/js-ceramic/blob/616b76f/packages/ceramic-core/src/pinning/pinning-aggregation.ts#L37">packages/ceramic-core/src/pinning/pinning-aggregation.ts:37</a></li>
->>>>>>> 12b3f5b5
+									<li>Defined in <a href="https://github.com/ceramicnetwork/js-ceramic/blob/799e5ec/packages/ceramic-core/src/pinning/pinning-aggregation.ts#L37">packages/ceramic-core/src/pinning/pinning-aggregation.ts:37</a></li>
 								</ul>
 							</aside>
 							<div class="tsd-comment tsd-typography">
@@ -235,11 +219,7 @@
 							<aside class="tsd-sources">
 								<p>Implementation of <a href="../interfaces/pinning.html">Pinning</a>.<a href="../interfaces/pinning.html#pin">pin</a></p>
 								<ul>
-<<<<<<< HEAD
-									<li>Defined in <a href="https://github.com/ceramicnetwork/js-ceramic/blob/349990d/packages/ceramic-core/src/pinning/pinning-aggregation.ts#L53">packages/ceramic-core/src/pinning/pinning-aggregation.ts:53</a></li>
-=======
-									<li>Defined in <a href="https://github.com/ceramicnetwork/js-ceramic/blob/616b76f/packages/ceramic-core/src/pinning/pinning-aggregation.ts#L53">packages/ceramic-core/src/pinning/pinning-aggregation.ts:53</a></li>
->>>>>>> 12b3f5b5
+									<li>Defined in <a href="https://github.com/ceramicnetwork/js-ceramic/blob/799e5ec/packages/ceramic-core/src/pinning/pinning-aggregation.ts#L53">packages/ceramic-core/src/pinning/pinning-aggregation.ts:53</a></li>
 								</ul>
 							</aside>
 							<div class="tsd-comment tsd-typography">
@@ -269,11 +249,7 @@
 							<aside class="tsd-sources">
 								<p>Implementation of <a href="../interfaces/pinning.html">Pinning</a>.<a href="../interfaces/pinning.html#unpin">unpin</a></p>
 								<ul>
-<<<<<<< HEAD
-									<li>Defined in <a href="https://github.com/ceramicnetwork/js-ceramic/blob/349990d/packages/ceramic-core/src/pinning/pinning-aggregation.ts#L62">packages/ceramic-core/src/pinning/pinning-aggregation.ts:62</a></li>
-=======
-									<li>Defined in <a href="https://github.com/ceramicnetwork/js-ceramic/blob/616b76f/packages/ceramic-core/src/pinning/pinning-aggregation.ts#L62">packages/ceramic-core/src/pinning/pinning-aggregation.ts:62</a></li>
->>>>>>> 12b3f5b5
+									<li>Defined in <a href="https://github.com/ceramicnetwork/js-ceramic/blob/799e5ec/packages/ceramic-core/src/pinning/pinning-aggregation.ts#L62">packages/ceramic-core/src/pinning/pinning-aggregation.ts:62</a></li>
 								</ul>
 							</aside>
 							<div class="tsd-comment tsd-typography">
