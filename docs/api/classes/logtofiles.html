--- conflicted
+++ resolved
@@ -104,11 +104,7 @@
 						<li class="tsd-description">
 							<aside class="tsd-sources">
 								<ul>
-<<<<<<< HEAD
-									<li>Defined in <a href="https://github.com/ceramicnetwork/js-ceramic/blob/349990d/packages/ceramic-cli/src/ceramic-logger-plugins.ts#L23">packages/ceramic-cli/src/ceramic-logger-plugins.ts:23</a></li>
-=======
-									<li>Defined in <a href="https://github.com/ceramicnetwork/js-ceramic/blob/616b76f/packages/ceramic-cli/src/ceramic-logger-plugins.ts#L23">packages/ceramic-cli/src/ceramic-logger-plugins.ts:23</a></li>
->>>>>>> 12b3f5b5
+									<li>Defined in <a href="https://github.com/ceramicnetwork/js-ceramic/blob/799e5ec/packages/ceramic-cli/src/ceramic-logger-plugins.ts#L23">packages/ceramic-cli/src/ceramic-logger-plugins.ts:23</a></li>
 								</ul>
 							</aside>
 							<div class="tsd-comment tsd-typography">
