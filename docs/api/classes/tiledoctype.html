<!doctype html>
<html class="default no-js">
<head>
	<meta charset="utf-8">
	<meta http-equiv="X-UA-Compatible" content="IE=edge">
	<title>TileDoctype | Ceramic</title>
	<meta name="description" content="Documentation for Ceramic">
	<meta name="viewport" content="width=device-width, initial-scale=1">
	<link rel="stylesheet" href="../assets/css/main.css">
</head>
<body>
<header>
	<div class="tsd-page-toolbar">
		<div class="container">
			<div class="table-wrap">
				<div class="table-cell" id="tsd-search" data-index="../assets/js/search.json" data-base="..">
					<div class="field">
						<label for="tsd-search-field" class="tsd-widget search no-caption">Search</label>
						<input id="tsd-search-field" type="text" />
					</div>
					<ul class="results">
						<li class="state loading">Preparing search index...</li>
						<li class="state failure">The search index is not available</li>
					</ul>
					<a href="../index.html" class="title">Ceramic</a>
				</div>
				<div class="table-cell" id="tsd-widgets">
					<div id="tsd-filter">
						<a href="#" class="tsd-widget options no-caption" data-toggle="options">Options</a>
						<div class="tsd-filter-group">
							<div class="tsd-select" id="tsd-filter-visibility">
								<span class="tsd-select-label">All</span>
								<ul class="tsd-select-list">
									<li data-value="public">Public</li>
									<li data-value="protected">Public/Protected</li>
									<li data-value="private" class="selected">All</li>
								</ul>
							</div>
							<input type="checkbox" id="tsd-filter-inherited" checked />
							<label class="tsd-widget" for="tsd-filter-inherited">Inherited</label>
							<input type="checkbox" id="tsd-filter-only-exported" />
							<label class="tsd-widget" for="tsd-filter-only-exported">Only exported</label>
						</div>
					</div>
					<a href="#" class="tsd-widget menu no-caption" data-toggle="menu">Menu</a>
				</div>
			</div>
		</div>
	</div>
	<div class="tsd-page-title">
		<div class="container">
			<ul class="tsd-breadcrumb">
				<li>
					<a href="../globals.html">Globals</a>
				</li>
				<li>
					<a href="tiledoctype.html">TileDoctype</a>
				</li>
			</ul>
			<h1>Class TileDoctype</h1>
		</div>
	</div>
</header>
<div class="container container-main">
	<div class="row">
		<div class="col-8 col-content">
			<section class="tsd-panel tsd-comment">
				<div class="tsd-comment tsd-typography">
					<div class="lead">
						<p>Tile doctype implementation</p>
					</div>
				</div>
			</section>
			<section class="tsd-panel tsd-hierarchy">
				<h3>Hierarchy</h3>
				<ul class="tsd-hierarchy">
					<li>
						<span class="tsd-signature-type">Doctype</span>
						<ul class="tsd-hierarchy">
							<li>
								<span class="target">TileDoctype</span>
							</li>
						</ul>
					</li>
				</ul>
			</section>
			<section class="tsd-panel-group tsd-index-group">
				<h2>Index</h2>
				<section class="tsd-panel tsd-index-panel">
					<div class="tsd-index-content">
						<section class="tsd-index-section tsd-is-inherited">
							<h3>Constructors</h3>
							<ul class="tsd-index-list">
								<li class="tsd-kind-constructor tsd-parent-kind-class tsd-is-inherited"><a href="tiledoctype.html#constructor" class="tsd-kind-icon">constructor</a></li>
							</ul>
						</section>
						<section class="tsd-index-section tsd-is-inherited">
							<h3>Accessors</h3>
							<ul class="tsd-index-list">
								<li class="tsd-kind-get-signature tsd-parent-kind-class tsd-is-inherited"><a href="tiledoctype.html#content" class="tsd-kind-icon">content</a></li>
								<li class="tsd-kind-accessor tsd-parent-kind-class tsd-is-inherited"><a href="tiledoctype.html#context" class="tsd-kind-icon">context</a></li>
								<li class="tsd-kind-get-signature tsd-parent-kind-class tsd-is-inherited"><a href="tiledoctype.html#controllers" class="tsd-kind-icon">controllers</a></li>
								<li class="tsd-kind-get-signature tsd-parent-kind-class tsd-is-inherited"><a href="tiledoctype.html#doctype" class="tsd-kind-icon">doctype</a></li>
								<li class="tsd-kind-get-signature tsd-parent-kind-class tsd-is-inherited"><a href="tiledoctype.html#head" class="tsd-kind-icon">head</a></li>
								<li class="tsd-kind-get-signature tsd-parent-kind-class tsd-is-inherited"><a href="tiledoctype.html#id" class="tsd-kind-icon">id</a></li>
								<li class="tsd-kind-get-signature tsd-parent-kind-class tsd-is-inherited"><a href="tiledoctype.html#metadata" class="tsd-kind-icon">metadata</a></li>
								<li class="tsd-kind-accessor tsd-parent-kind-class tsd-is-inherited"><a href="tiledoctype.html#state" class="tsd-kind-icon">state</a></li>
							</ul>
						</section>
						<section class="tsd-index-section ">
							<h3>Methods</h3>
							<ul class="tsd-index-list">
								<li class="tsd-kind-method tsd-parent-kind-class tsd-is-inherited"><a href="tiledoctype.html#addlistener" class="tsd-kind-icon">add<wbr>Listener</a></li>
								<li class="tsd-kind-method tsd-parent-kind-class tsd-is-overwrite"><a href="tiledoctype.html#change" class="tsd-kind-icon">change</a></li>
								<li class="tsd-kind-method tsd-parent-kind-class tsd-is-inherited"><a href="tiledoctype.html#emit" class="tsd-kind-icon">emit</a></li>
								<li class="tsd-kind-method tsd-parent-kind-class tsd-is-inherited"><a href="tiledoctype.html#eventnames" class="tsd-kind-icon">event<wbr>Names</a></li>
								<li class="tsd-kind-method tsd-parent-kind-class tsd-is-inherited"><a href="tiledoctype.html#getmaxlisteners" class="tsd-kind-icon">get<wbr>Max<wbr>Listeners</a></li>
								<li class="tsd-kind-method tsd-parent-kind-class tsd-is-inherited"><a href="tiledoctype.html#listenercount" class="tsd-kind-icon">listener<wbr>Count</a></li>
								<li class="tsd-kind-method tsd-parent-kind-class tsd-is-inherited"><a href="tiledoctype.html#listeners" class="tsd-kind-icon">listeners</a></li>
								<li class="tsd-kind-method tsd-parent-kind-class tsd-is-inherited"><a href="tiledoctype.html#off" class="tsd-kind-icon">off</a></li>
								<li class="tsd-kind-method tsd-parent-kind-class tsd-is-inherited"><a href="tiledoctype.html#on" class="tsd-kind-icon">on</a></li>
								<li class="tsd-kind-method tsd-parent-kind-class tsd-is-inherited"><a href="tiledoctype.html#once" class="tsd-kind-icon">once</a></li>
								<li class="tsd-kind-method tsd-parent-kind-class tsd-is-inherited"><a href="tiledoctype.html#prependlistener" class="tsd-kind-icon">prepend<wbr>Listener</a></li>
								<li class="tsd-kind-method tsd-parent-kind-class tsd-is-inherited"><a href="tiledoctype.html#prependoncelistener" class="tsd-kind-icon">prepend<wbr>Once<wbr>Listener</a></li>
								<li class="tsd-kind-method tsd-parent-kind-class tsd-is-inherited"><a href="tiledoctype.html#rawlisteners" class="tsd-kind-icon">raw<wbr>Listeners</a></li>
								<li class="tsd-kind-method tsd-parent-kind-class tsd-is-inherited"><a href="tiledoctype.html#removealllisteners" class="tsd-kind-icon">remove<wbr>All<wbr>Listeners</a></li>
								<li class="tsd-kind-method tsd-parent-kind-class tsd-is-inherited"><a href="tiledoctype.html#removelistener" class="tsd-kind-icon">remove<wbr>Listener</a></li>
								<li class="tsd-kind-method tsd-parent-kind-class tsd-is-inherited"><a href="tiledoctype.html#setmaxlisteners" class="tsd-kind-icon">set<wbr>Max<wbr>Listeners</a></li>
								<li class="tsd-kind-method tsd-parent-kind-class tsd-is-static"><a href="tiledoctype.html#create" class="tsd-kind-icon">create</a></li>
								<li class="tsd-kind-method tsd-parent-kind-class tsd-is-static"><a href="tiledoctype.html#makegenesis" class="tsd-kind-icon">make<wbr>Genesis</a></li>
							</ul>
						</section>
					</div>
				</section>
			</section>
			<section class="tsd-panel-group tsd-member-group tsd-is-inherited">
				<h2>Constructors</h2>
				<section class="tsd-panel tsd-member tsd-kind-constructor tsd-parent-kind-class tsd-is-inherited">
					<a name="constructor" class="tsd-anchor"></a>
					<h3>constructor</h3>
					<ul class="tsd-signatures tsd-kind-constructor tsd-parent-kind-class tsd-is-inherited">
						<li class="tsd-signature tsd-kind-icon">new <wbr>Tile<wbr>Doctype<span class="tsd-signature-symbol">(</span>_state<span class="tsd-signature-symbol">: </span><span class="tsd-signature-type">DocState</span>, _context<span class="tsd-signature-symbol">: </span><span class="tsd-signature-type">Context</span><span class="tsd-signature-symbol">)</span><span class="tsd-signature-symbol">: </span><a href="tiledoctype.html" class="tsd-signature-type">TileDoctype</a></li>
					</ul>
					<ul class="tsd-descriptions">
						<li class="tsd-description">
							<aside class="tsd-sources">
								<p>Inherited from <a href="accountlinkdoctype.html">AccountLinkDoctype</a>.<a href="accountlinkdoctype.html#constructor">constructor</a></p>
								<ul>
									<li>Defined in packages/ceramic-common/lib/doctype.d.ts:63</li>
								</ul>
							</aside>
							<h4 class="tsd-parameters-title">Parameters</h4>
							<ul class="tsd-parameters">
								<li>
									<h5>_state: <span class="tsd-signature-type">DocState</span></h5>
								</li>
								<li>
									<h5>_context: <span class="tsd-signature-type">Context</span></h5>
								</li>
							</ul>
							<h4 class="tsd-returns-title">Returns <a href="tiledoctype.html" class="tsd-signature-type">TileDoctype</a></h4>
						</li>
					</ul>
				</section>
			</section>
			<section class="tsd-panel-group tsd-member-group tsd-is-inherited">
				<h2>Accessors</h2>
				<section class="tsd-panel tsd-member tsd-kind-get-signature tsd-parent-kind-class tsd-is-inherited">
					<a name="content" class="tsd-anchor"></a>
					<h3>content</h3>
					<ul class="tsd-signatures tsd-kind-get-signature tsd-parent-kind-class tsd-is-inherited">
						<li class="tsd-signature tsd-kind-icon"><span class="tsd-signature-symbol">get</span> content<span class="tsd-signature-symbol">(</span><span class="tsd-signature-symbol">)</span><span class="tsd-signature-symbol">: </span><span class="tsd-signature-type">any</span></li>
					</ul>
					<ul class="tsd-descriptions">
						<li class="tsd-description">
							<aside class="tsd-sources">
								<p>Inherited from <a href="accountlinkdoctype.html">AccountLinkDoctype</a>.<a href="accountlinkdoctype.html#content">content</a></p>
								<ul>
									<li>Defined in packages/ceramic-common/lib/doctype.d.ts:67</li>
								</ul>
							</aside>
							<h4 class="tsd-returns-title">Returns <span class="tsd-signature-type">any</span></h4>
						</li>
					</ul>
				</section>
				<section class="tsd-panel tsd-member tsd-kind-accessor tsd-parent-kind-class tsd-is-inherited">
					<a name="context" class="tsd-anchor"></a>
					<h3>context</h3>
					<ul class="tsd-signatures tsd-kind-accessor tsd-parent-kind-class tsd-is-inherited">
						<li class="tsd-signature tsd-kind-icon"><span class="tsd-signature-symbol">get</span> context<span class="tsd-signature-symbol">(</span><span class="tsd-signature-symbol">)</span><span class="tsd-signature-symbol">: </span><span class="tsd-signature-type">Context</span></li>
						<li class="tsd-signature tsd-kind-icon"><span class="tsd-signature-symbol">set</span> context<span class="tsd-signature-symbol">(</span>context<span class="tsd-signature-symbol">: </span><span class="tsd-signature-type">Context</span><span class="tsd-signature-symbol">)</span><span class="tsd-signature-symbol">: </span><span class="tsd-signature-type">any</span></li>
					</ul>
					<ul class="tsd-descriptions">
						<li class="tsd-description">
							<aside class="tsd-sources">
								<p>Inherited from <a href="accountlinkdoctype.html">AccountLinkDoctype</a>.<a href="accountlinkdoctype.html#context">context</a></p>
								<ul>
									<li>Defined in packages/ceramic-common/lib/doctype.d.ts:74</li>
								</ul>
							</aside>
							<h4 class="tsd-returns-title">Returns <span class="tsd-signature-type">Context</span></h4>
						</li>
						<li class="tsd-description">
							<aside class="tsd-sources">
								<p>Inherited from <a href="accountlinkdoctype.html">AccountLinkDoctype</a>.<a href="accountlinkdoctype.html#context">context</a></p>
								<ul>
									<li>Defined in packages/ceramic-common/lib/doctype.d.ts:73</li>
								</ul>
							</aside>
							<h4 class="tsd-parameters-title">Parameters</h4>
							<ul class="tsd-parameters">
								<li>
									<h5>context: <span class="tsd-signature-type">Context</span></h5>
								</li>
							</ul>
							<h4 class="tsd-returns-title">Returns <span class="tsd-signature-type">any</span></h4>
						</li>
					</ul>
				</section>
				<section class="tsd-panel tsd-member tsd-kind-get-signature tsd-parent-kind-class tsd-is-inherited">
					<a name="controllers" class="tsd-anchor"></a>
					<h3>controllers</h3>
					<ul class="tsd-signatures tsd-kind-get-signature tsd-parent-kind-class tsd-is-inherited">
						<li class="tsd-signature tsd-kind-icon"><span class="tsd-signature-symbol">get</span> controllers<span class="tsd-signature-symbol">(</span><span class="tsd-signature-symbol">)</span><span class="tsd-signature-symbol">: </span><span class="tsd-signature-type">Array</span><span class="tsd-signature-symbol">&lt;</span><span class="tsd-signature-type">string</span><span class="tsd-signature-symbol">&gt;</span></li>
					</ul>
					<ul class="tsd-descriptions">
						<li class="tsd-description">
							<aside class="tsd-sources">
								<p>Inherited from <a href="accountlinkdoctype.html">AccountLinkDoctype</a>.<a href="accountlinkdoctype.html#controllers">controllers</a></p>
								<ul>
									<li>Defined in packages/ceramic-common/lib/doctype.d.ts:69</li>
								</ul>
							</aside>
							<h4 class="tsd-returns-title">Returns <span class="tsd-signature-type">Array</span><span class="tsd-signature-symbol">&lt;</span><span class="tsd-signature-type">string</span><span class="tsd-signature-symbol">&gt;</span></h4>
						</li>
					</ul>
				</section>
				<section class="tsd-panel tsd-member tsd-kind-get-signature tsd-parent-kind-class tsd-is-inherited">
					<a name="doctype" class="tsd-anchor"></a>
					<h3>doctype</h3>
					<ul class="tsd-signatures tsd-kind-get-signature tsd-parent-kind-class tsd-is-inherited">
						<li class="tsd-signature tsd-kind-icon"><span class="tsd-signature-symbol">get</span> doctype<span class="tsd-signature-symbol">(</span><span class="tsd-signature-symbol">)</span><span class="tsd-signature-symbol">: </span><span class="tsd-signature-type">string</span></li>
					</ul>
					<ul class="tsd-descriptions">
						<li class="tsd-description">
							<aside class="tsd-sources">
								<p>Inherited from <a href="accountlinkdoctype.html">AccountLinkDoctype</a>.<a href="accountlinkdoctype.html#doctype">doctype</a></p>
								<ul>
									<li>Defined in packages/ceramic-common/lib/doctype.d.ts:66</li>
								</ul>
							</aside>
							<h4 class="tsd-returns-title">Returns <span class="tsd-signature-type">string</span></h4>
						</li>
					</ul>
				</section>
				<section class="tsd-panel tsd-member tsd-kind-get-signature tsd-parent-kind-class tsd-is-inherited">
					<a name="head" class="tsd-anchor"></a>
					<h3>head</h3>
					<ul class="tsd-signatures tsd-kind-get-signature tsd-parent-kind-class tsd-is-inherited">
						<li class="tsd-signature tsd-kind-icon"><span class="tsd-signature-symbol">get</span> head<span class="tsd-signature-symbol">(</span><span class="tsd-signature-symbol">)</span><span class="tsd-signature-symbol">: </span><span class="tsd-signature-type">CID</span></li>
					</ul>
					<ul class="tsd-descriptions">
						<li class="tsd-description">
							<aside class="tsd-sources">
								<p>Inherited from <a href="accountlinkdoctype.html">AccountLinkDoctype</a>.<a href="accountlinkdoctype.html#head">head</a></p>
								<ul>
									<li>Defined in packages/ceramic-common/lib/doctype.d.ts:70</li>
								</ul>
							</aside>
							<h4 class="tsd-returns-title">Returns <span class="tsd-signature-type">CID</span></h4>
						</li>
					</ul>
				</section>
				<section class="tsd-panel tsd-member tsd-kind-get-signature tsd-parent-kind-class tsd-is-inherited">
					<a name="id" class="tsd-anchor"></a>
					<h3>id</h3>
					<ul class="tsd-signatures tsd-kind-get-signature tsd-parent-kind-class tsd-is-inherited">
						<li class="tsd-signature tsd-kind-icon"><span class="tsd-signature-symbol">get</span> id<span class="tsd-signature-symbol">(</span><span class="tsd-signature-symbol">)</span><span class="tsd-signature-symbol">: </span><a href="docid.html" class="tsd-signature-type">DocID</a></li>
					</ul>
					<ul class="tsd-descriptions">
						<li class="tsd-description">
							<aside class="tsd-sources">
								<p>Inherited from <a href="accountlinkdoctype.html">AccountLinkDoctype</a>.<a href="accountlinkdoctype.html#id">id</a></p>
								<ul>
									<li>Defined in packages/ceramic-common/lib/doctype.d.ts:65</li>
								</ul>
							</aside>
							<h4 class="tsd-returns-title">Returns <a href="docid.html" class="tsd-signature-type">DocID</a></h4>
						</li>
					</ul>
				</section>
				<section class="tsd-panel tsd-member tsd-kind-get-signature tsd-parent-kind-class tsd-is-inherited">
					<a name="metadata" class="tsd-anchor"></a>
					<h3>metadata</h3>
					<ul class="tsd-signatures tsd-kind-get-signature tsd-parent-kind-class tsd-is-inherited">
						<li class="tsd-signature tsd-kind-icon"><span class="tsd-signature-symbol">get</span> metadata<span class="tsd-signature-symbol">(</span><span class="tsd-signature-symbol">)</span><span class="tsd-signature-symbol">: </span><span class="tsd-signature-type">DocMetadata</span></li>
					</ul>
					<ul class="tsd-descriptions">
						<li class="tsd-description">
							<aside class="tsd-sources">
								<p>Inherited from <a href="accountlinkdoctype.html">AccountLinkDoctype</a>.<a href="accountlinkdoctype.html#metadata">metadata</a></p>
								<ul>
									<li>Defined in packages/ceramic-common/lib/doctype.d.ts:68</li>
<<<<<<< HEAD
=======
								</ul>
							</aside>
							<h4 class="tsd-returns-title">Returns <span class="tsd-signature-type">DocMetadata</span></h4>
						</li>
					</ul>
				</section>
				<section class="tsd-panel tsd-member tsd-kind-get-signature tsd-parent-kind-class tsd-is-inherited">
					<a name="owners" class="tsd-anchor"></a>
					<h3>owners</h3>
					<ul class="tsd-signatures tsd-kind-get-signature tsd-parent-kind-class tsd-is-inherited">
						<li class="tsd-signature tsd-kind-icon"><span class="tsd-signature-symbol">get</span> owners<span class="tsd-signature-symbol">(</span><span class="tsd-signature-symbol">)</span><span class="tsd-signature-symbol">: </span><span class="tsd-signature-type">Array</span><span class="tsd-signature-symbol">&lt;</span><span class="tsd-signature-type">string</span><span class="tsd-signature-symbol">&gt;</span></li>
					</ul>
					<ul class="tsd-descriptions">
						<li class="tsd-description">
							<aside class="tsd-sources">
								<p>Inherited from <a href="accountlinkdoctype.html">AccountLinkDoctype</a>.<a href="accountlinkdoctype.html#owners">owners</a></p>
								<ul>
									<li>Defined in packages/ceramic-common/lib/doctype.d.ts:69</li>
>>>>>>> 12b3f5b5
								</ul>
							</aside>
							<h4 class="tsd-returns-title">Returns <span class="tsd-signature-type">DocMetadata</span></h4>
						</li>
					</ul>
				</section>
				<section class="tsd-panel tsd-member tsd-kind-accessor tsd-parent-kind-class tsd-is-inherited">
					<a name="state" class="tsd-anchor"></a>
					<h3>state</h3>
					<ul class="tsd-signatures tsd-kind-accessor tsd-parent-kind-class tsd-is-inherited">
						<li class="tsd-signature tsd-kind-icon"><span class="tsd-signature-symbol">get</span> state<span class="tsd-signature-symbol">(</span><span class="tsd-signature-symbol">)</span><span class="tsd-signature-symbol">: </span><span class="tsd-signature-type">DocState</span></li>
						<li class="tsd-signature tsd-kind-icon"><span class="tsd-signature-symbol">set</span> state<span class="tsd-signature-symbol">(</span>state<span class="tsd-signature-symbol">: </span><span class="tsd-signature-type">DocState</span><span class="tsd-signature-symbol">)</span><span class="tsd-signature-symbol">: </span><span class="tsd-signature-type">any</span></li>
					</ul>
					<ul class="tsd-descriptions">
						<li class="tsd-description">
							<aside class="tsd-sources">
								<p>Inherited from <a href="accountlinkdoctype.html">AccountLinkDoctype</a>.<a href="accountlinkdoctype.html#state">state</a></p>
								<ul>
									<li>Defined in packages/ceramic-common/lib/doctype.d.ts:71</li>
								</ul>
							</aside>
							<h4 class="tsd-returns-title">Returns <span class="tsd-signature-type">DocState</span></h4>
						</li>
						<li class="tsd-description">
							<aside class="tsd-sources">
								<p>Inherited from <a href="accountlinkdoctype.html">AccountLinkDoctype</a>.<a href="accountlinkdoctype.html#state">state</a></p>
								<ul>
									<li>Defined in packages/ceramic-common/lib/doctype.d.ts:72</li>
								</ul>
							</aside>
							<h4 class="tsd-parameters-title">Parameters</h4>
							<ul class="tsd-parameters">
								<li>
									<h5>state: <span class="tsd-signature-type">DocState</span></h5>
								</li>
							</ul>
							<h4 class="tsd-returns-title">Returns <span class="tsd-signature-type">any</span></h4>
						</li>
					</ul>
				</section>
			</section>
			<section class="tsd-panel-group tsd-member-group ">
				<h2>Methods</h2>
				<section class="tsd-panel tsd-member tsd-kind-method tsd-parent-kind-class tsd-is-inherited">
					<a name="addlistener" class="tsd-anchor"></a>
					<h3>add<wbr>Listener</h3>
					<ul class="tsd-signatures tsd-kind-method tsd-parent-kind-class tsd-is-inherited">
						<li class="tsd-signature tsd-kind-icon">add<wbr>Listener<span class="tsd-signature-symbol">(</span>event<span class="tsd-signature-symbol">: </span><span class="tsd-signature-type">string</span><span class="tsd-signature-symbol"> | </span><span class="tsd-signature-type">symbol</span>, listener<span class="tsd-signature-symbol">: </span><span class="tsd-signature-symbol">(</span><span class="tsd-signature-symbol">...</span>args<span class="tsd-signature-symbol">: </span><span class="tsd-signature-type">any</span><span class="tsd-signature-symbol">[]</span><span class="tsd-signature-symbol">)</span><span class="tsd-signature-symbol"> =&gt; </span><span class="tsd-signature-type">void</span><span class="tsd-signature-symbol">)</span><span class="tsd-signature-symbol">: </span><span class="tsd-signature-type">this</span></li>
					</ul>
					<ul class="tsd-descriptions">
						<li class="tsd-description">
							<aside class="tsd-sources">
								<p>Inherited from <a href="doctype.html">Doctype</a>.<a href="doctype.html#addlistener">addListener</a></p>
								<ul>
									<li>Defined in node_modules/@types/node/globals.d.ts:569</li>
								</ul>
							</aside>
							<h4 class="tsd-parameters-title">Parameters</h4>
							<ul class="tsd-parameters">
								<li>
									<h5>event: <span class="tsd-signature-type">string</span><span class="tsd-signature-symbol"> | </span><span class="tsd-signature-type">symbol</span></h5>
								</li>
								<li>
									<h5>listener: <span class="tsd-signature-symbol">(</span><span class="tsd-signature-symbol">...</span>args<span class="tsd-signature-symbol">: </span><span class="tsd-signature-type">any</span><span class="tsd-signature-symbol">[]</span><span class="tsd-signature-symbol">)</span><span class="tsd-signature-symbol"> =&gt; </span><span class="tsd-signature-type">void</span></h5>
									<ul class="tsd-parameters">
										<li class="tsd-parameter-signature">
											<ul class="tsd-signatures tsd-kind-type-literal">
												<li class="tsd-signature tsd-kind-icon"><span class="tsd-signature-symbol">(</span><span class="tsd-signature-symbol">...</span>args<span class="tsd-signature-symbol">: </span><span class="tsd-signature-type">any</span><span class="tsd-signature-symbol">[]</span><span class="tsd-signature-symbol">)</span><span class="tsd-signature-symbol">: </span><span class="tsd-signature-type">void</span></li>
											</ul>
											<ul class="tsd-descriptions">
												<li class="tsd-description">
													<h4 class="tsd-parameters-title">Parameters</h4>
													<ul class="tsd-parameters">
														<li>
															<h5><span class="tsd-flag ts-flagRest">Rest</span> <span class="tsd-signature-symbol">...</span>args: <span class="tsd-signature-type">any</span><span class="tsd-signature-symbol">[]</span></h5>
														</li>
													</ul>
													<h4 class="tsd-returns-title">Returns <span class="tsd-signature-type">void</span></h4>
												</li>
											</ul>
										</li>
									</ul>
								</li>
							</ul>
							<h4 class="tsd-returns-title">Returns <span class="tsd-signature-type">this</span></h4>
						</li>
					</ul>
				</section>
				<section class="tsd-panel tsd-member tsd-kind-method tsd-parent-kind-class tsd-is-overwrite">
					<a name="change" class="tsd-anchor"></a>
					<h3>change</h3>
					<ul class="tsd-signatures tsd-kind-method tsd-parent-kind-class tsd-is-overwrite">
						<li class="tsd-signature tsd-kind-icon">change<span class="tsd-signature-symbol">(</span>params<span class="tsd-signature-symbol">: </span><a href="../interfaces/tileparams.html" class="tsd-signature-type">TileParams</a>, opts<span class="tsd-signature-symbol">?: </span><span class="tsd-signature-type">DocOpts</span><span class="tsd-signature-symbol">)</span><span class="tsd-signature-symbol">: </span><span class="tsd-signature-type">Promise</span><span class="tsd-signature-symbol">&lt;</span><span class="tsd-signature-type">void</span><span class="tsd-signature-symbol">&gt;</span></li>
					</ul>
					<ul class="tsd-descriptions">
						<li class="tsd-description">
							<aside class="tsd-sources">
								<p>Overrides Doctype.change</p>
								<ul>
<<<<<<< HEAD
									<li>Defined in <a href="https://github.com/ceramicnetwork/js-ceramic/blob/349990d/packages/ceramic-doctype-tile/src/tile-doctype.ts#L30">packages/ceramic-doctype-tile/src/tile-doctype.ts:30</a></li>
=======
									<li>Defined in <a href="https://github.com/ceramicnetwork/js-ceramic/blob/616b76f/packages/ceramic-doctype-tile/src/tile-doctype.ts#L36">packages/ceramic-doctype-tile/src/tile-doctype.ts:36</a></li>
>>>>>>> 12b3f5b5
								</ul>
							</aside>
							<div class="tsd-comment tsd-typography">
								<div class="lead">
									<p>Change existing Tile doctype</p>
								</div>
							</div>
							<h4 class="tsd-parameters-title">Parameters</h4>
							<ul class="tsd-parameters">
								<li>
									<h5>params: <a href="../interfaces/tileparams.html" class="tsd-signature-type">TileParams</a></h5>
									<div class="tsd-comment tsd-typography">
										<p>Change parameters</p>
									</div>
								</li>
								<li>
									<h5><span class="tsd-flag ts-flagDefault value">Default value</span> opts: <span class="tsd-signature-type">DocOpts</span><span class="tsd-signature-symbol"> = {}</span></h5>
									<div class="tsd-comment tsd-typography">
										<p>Initialization options</p>
									</div>
								</li>
							</ul>
							<h4 class="tsd-returns-title">Returns <span class="tsd-signature-type">Promise</span><span class="tsd-signature-symbol">&lt;</span><span class="tsd-signature-type">void</span><span class="tsd-signature-symbol">&gt;</span></h4>
						</li>
					</ul>
				</section>
				<section class="tsd-panel tsd-member tsd-kind-method tsd-parent-kind-class tsd-is-inherited">
					<a name="emit" class="tsd-anchor"></a>
					<h3>emit</h3>
					<ul class="tsd-signatures tsd-kind-method tsd-parent-kind-class tsd-is-inherited">
						<li class="tsd-signature tsd-kind-icon">emit<span class="tsd-signature-symbol">(</span>event<span class="tsd-signature-symbol">: </span><span class="tsd-signature-type">string</span><span class="tsd-signature-symbol"> | </span><span class="tsd-signature-type">symbol</span>, <span class="tsd-signature-symbol">...</span>args<span class="tsd-signature-symbol">: </span><span class="tsd-signature-type">any</span><span class="tsd-signature-symbol">[]</span><span class="tsd-signature-symbol">)</span><span class="tsd-signature-symbol">: </span><span class="tsd-signature-type">boolean</span></li>
					</ul>
					<ul class="tsd-descriptions">
						<li class="tsd-description">
							<aside class="tsd-sources">
								<p>Inherited from <a href="doctype.html">Doctype</a>.<a href="doctype.html#emit">emit</a></p>
								<ul>
									<li>Defined in node_modules/@types/node/globals.d.ts:579</li>
								</ul>
							</aside>
							<h4 class="tsd-parameters-title">Parameters</h4>
							<ul class="tsd-parameters">
								<li>
									<h5>event: <span class="tsd-signature-type">string</span><span class="tsd-signature-symbol"> | </span><span class="tsd-signature-type">symbol</span></h5>
								</li>
								<li>
									<h5><span class="tsd-flag ts-flagRest">Rest</span> <span class="tsd-signature-symbol">...</span>args: <span class="tsd-signature-type">any</span><span class="tsd-signature-symbol">[]</span></h5>
								</li>
							</ul>
							<h4 class="tsd-returns-title">Returns <span class="tsd-signature-type">boolean</span></h4>
						</li>
					</ul>
				</section>
				<section class="tsd-panel tsd-member tsd-kind-method tsd-parent-kind-class tsd-is-inherited">
					<a name="eventnames" class="tsd-anchor"></a>
					<h3>event<wbr>Names</h3>
					<ul class="tsd-signatures tsd-kind-method tsd-parent-kind-class tsd-is-inherited">
						<li class="tsd-signature tsd-kind-icon">event<wbr>Names<span class="tsd-signature-symbol">(</span><span class="tsd-signature-symbol">)</span><span class="tsd-signature-symbol">: </span><span class="tsd-signature-type">Array</span><span class="tsd-signature-symbol">&lt;</span><span class="tsd-signature-type">string</span><span class="tsd-signature-symbol"> | </span><span class="tsd-signature-type">symbol</span><span class="tsd-signature-symbol">&gt;</span></li>
					</ul>
					<ul class="tsd-descriptions">
						<li class="tsd-description">
							<aside class="tsd-sources">
								<p>Inherited from <a href="doctype.html">Doctype</a>.<a href="doctype.html#eventnames">eventNames</a></p>
								<ul>
									<li>Defined in node_modules/@types/node/globals.d.ts:584</li>
								</ul>
							</aside>
							<h4 class="tsd-returns-title">Returns <span class="tsd-signature-type">Array</span><span class="tsd-signature-symbol">&lt;</span><span class="tsd-signature-type">string</span><span class="tsd-signature-symbol"> | </span><span class="tsd-signature-type">symbol</span><span class="tsd-signature-symbol">&gt;</span></h4>
						</li>
					</ul>
				</section>
				<section class="tsd-panel tsd-member tsd-kind-method tsd-parent-kind-class tsd-is-inherited">
					<a name="getmaxlisteners" class="tsd-anchor"></a>
					<h3>get<wbr>Max<wbr>Listeners</h3>
					<ul class="tsd-signatures tsd-kind-method tsd-parent-kind-class tsd-is-inherited">
						<li class="tsd-signature tsd-kind-icon">get<wbr>Max<wbr>Listeners<span class="tsd-signature-symbol">(</span><span class="tsd-signature-symbol">)</span><span class="tsd-signature-symbol">: </span><span class="tsd-signature-type">number</span></li>
					</ul>
					<ul class="tsd-descriptions">
						<li class="tsd-description">
							<aside class="tsd-sources">
								<p>Inherited from <a href="doctype.html">Doctype</a>.<a href="doctype.html#getmaxlisteners">getMaxListeners</a></p>
								<ul>
									<li>Defined in node_modules/@types/node/globals.d.ts:576</li>
								</ul>
							</aside>
							<h4 class="tsd-returns-title">Returns <span class="tsd-signature-type">number</span></h4>
						</li>
					</ul>
				</section>
				<section class="tsd-panel tsd-member tsd-kind-method tsd-parent-kind-class tsd-is-inherited">
					<a name="listenercount" class="tsd-anchor"></a>
					<h3>listener<wbr>Count</h3>
					<ul class="tsd-signatures tsd-kind-method tsd-parent-kind-class tsd-is-inherited">
						<li class="tsd-signature tsd-kind-icon">listener<wbr>Count<span class="tsd-signature-symbol">(</span>type<span class="tsd-signature-symbol">: </span><span class="tsd-signature-type">string</span><span class="tsd-signature-symbol"> | </span><span class="tsd-signature-type">symbol</span><span class="tsd-signature-symbol">)</span><span class="tsd-signature-symbol">: </span><span class="tsd-signature-type">number</span></li>
					</ul>
					<ul class="tsd-descriptions">
						<li class="tsd-description">
							<aside class="tsd-sources">
								<p>Inherited from <a href="doctype.html">Doctype</a>.<a href="doctype.html#listenercount">listenerCount</a></p>
								<ul>
									<li>Defined in node_modules/@types/node/globals.d.ts:580</li>
								</ul>
							</aside>
							<h4 class="tsd-parameters-title">Parameters</h4>
							<ul class="tsd-parameters">
								<li>
									<h5>type: <span class="tsd-signature-type">string</span><span class="tsd-signature-symbol"> | </span><span class="tsd-signature-type">symbol</span></h5>
								</li>
							</ul>
							<h4 class="tsd-returns-title">Returns <span class="tsd-signature-type">number</span></h4>
						</li>
					</ul>
				</section>
				<section class="tsd-panel tsd-member tsd-kind-method tsd-parent-kind-class tsd-is-inherited">
					<a name="listeners" class="tsd-anchor"></a>
					<h3>listeners</h3>
					<ul class="tsd-signatures tsd-kind-method tsd-parent-kind-class tsd-is-inherited">
						<li class="tsd-signature tsd-kind-icon">listeners<span class="tsd-signature-symbol">(</span>event<span class="tsd-signature-symbol">: </span><span class="tsd-signature-type">string</span><span class="tsd-signature-symbol"> | </span><span class="tsd-signature-type">symbol</span><span class="tsd-signature-symbol">)</span><span class="tsd-signature-symbol">: </span><span class="tsd-signature-type">Function</span><span class="tsd-signature-symbol">[]</span></li>
					</ul>
					<ul class="tsd-descriptions">
						<li class="tsd-description">
							<aside class="tsd-sources">
								<p>Inherited from <a href="doctype.html">Doctype</a>.<a href="doctype.html#listeners">listeners</a></p>
								<ul>
									<li>Defined in node_modules/@types/node/globals.d.ts:577</li>
								</ul>
							</aside>
							<h4 class="tsd-parameters-title">Parameters</h4>
							<ul class="tsd-parameters">
								<li>
									<h5>event: <span class="tsd-signature-type">string</span><span class="tsd-signature-symbol"> | </span><span class="tsd-signature-type">symbol</span></h5>
								</li>
							</ul>
							<h4 class="tsd-returns-title">Returns <span class="tsd-signature-type">Function</span><span class="tsd-signature-symbol">[]</span></h4>
						</li>
					</ul>
				</section>
				<section class="tsd-panel tsd-member tsd-kind-method tsd-parent-kind-class tsd-is-inherited">
					<a name="off" class="tsd-anchor"></a>
					<h3>off</h3>
					<ul class="tsd-signatures tsd-kind-method tsd-parent-kind-class tsd-is-inherited">
						<li class="tsd-signature tsd-kind-icon">off<span class="tsd-signature-symbol">(</span>event<span class="tsd-signature-symbol">: </span><span class="tsd-signature-type">string</span><span class="tsd-signature-symbol"> | </span><span class="tsd-signature-type">symbol</span>, listener<span class="tsd-signature-symbol">: </span><span class="tsd-signature-symbol">(</span><span class="tsd-signature-symbol">...</span>args<span class="tsd-signature-symbol">: </span><span class="tsd-signature-type">any</span><span class="tsd-signature-symbol">[]</span><span class="tsd-signature-symbol">)</span><span class="tsd-signature-symbol"> =&gt; </span><span class="tsd-signature-type">void</span><span class="tsd-signature-symbol">)</span><span class="tsd-signature-symbol">: </span><span class="tsd-signature-type">this</span></li>
					</ul>
					<ul class="tsd-descriptions">
						<li class="tsd-description">
							<aside class="tsd-sources">
								<p>Inherited from <a href="doctype.html">Doctype</a>.<a href="doctype.html#off">off</a></p>
								<ul>
									<li>Defined in node_modules/@types/node/globals.d.ts:573</li>
								</ul>
							</aside>
							<h4 class="tsd-parameters-title">Parameters</h4>
							<ul class="tsd-parameters">
								<li>
									<h5>event: <span class="tsd-signature-type">string</span><span class="tsd-signature-symbol"> | </span><span class="tsd-signature-type">symbol</span></h5>
								</li>
								<li>
									<h5>listener: <span class="tsd-signature-symbol">(</span><span class="tsd-signature-symbol">...</span>args<span class="tsd-signature-symbol">: </span><span class="tsd-signature-type">any</span><span class="tsd-signature-symbol">[]</span><span class="tsd-signature-symbol">)</span><span class="tsd-signature-symbol"> =&gt; </span><span class="tsd-signature-type">void</span></h5>
									<ul class="tsd-parameters">
										<li class="tsd-parameter-signature">
											<ul class="tsd-signatures tsd-kind-type-literal">
												<li class="tsd-signature tsd-kind-icon"><span class="tsd-signature-symbol">(</span><span class="tsd-signature-symbol">...</span>args<span class="tsd-signature-symbol">: </span><span class="tsd-signature-type">any</span><span class="tsd-signature-symbol">[]</span><span class="tsd-signature-symbol">)</span><span class="tsd-signature-symbol">: </span><span class="tsd-signature-type">void</span></li>
											</ul>
											<ul class="tsd-descriptions">
												<li class="tsd-description">
													<h4 class="tsd-parameters-title">Parameters</h4>
													<ul class="tsd-parameters">
														<li>
															<h5><span class="tsd-flag ts-flagRest">Rest</span> <span class="tsd-signature-symbol">...</span>args: <span class="tsd-signature-type">any</span><span class="tsd-signature-symbol">[]</span></h5>
														</li>
													</ul>
													<h4 class="tsd-returns-title">Returns <span class="tsd-signature-type">void</span></h4>
												</li>
											</ul>
										</li>
									</ul>
								</li>
							</ul>
							<h4 class="tsd-returns-title">Returns <span class="tsd-signature-type">this</span></h4>
						</li>
					</ul>
				</section>
				<section class="tsd-panel tsd-member tsd-kind-method tsd-parent-kind-class tsd-is-inherited">
					<a name="on" class="tsd-anchor"></a>
					<h3>on</h3>
					<ul class="tsd-signatures tsd-kind-method tsd-parent-kind-class tsd-is-inherited">
						<li class="tsd-signature tsd-kind-icon">on<span class="tsd-signature-symbol">(</span>event<span class="tsd-signature-symbol">: </span><span class="tsd-signature-type">string</span><span class="tsd-signature-symbol"> | </span><span class="tsd-signature-type">symbol</span>, listener<span class="tsd-signature-symbol">: </span><span class="tsd-signature-symbol">(</span><span class="tsd-signature-symbol">...</span>args<span class="tsd-signature-symbol">: </span><span class="tsd-signature-type">any</span><span class="tsd-signature-symbol">[]</span><span class="tsd-signature-symbol">)</span><span class="tsd-signature-symbol"> =&gt; </span><span class="tsd-signature-type">void</span><span class="tsd-signature-symbol">)</span><span class="tsd-signature-symbol">: </span><span class="tsd-signature-type">this</span></li>
					</ul>
					<ul class="tsd-descriptions">
						<li class="tsd-description">
							<aside class="tsd-sources">
								<p>Inherited from <a href="doctype.html">Doctype</a>.<a href="doctype.html#on">on</a></p>
								<ul>
									<li>Defined in node_modules/@types/node/globals.d.ts:570</li>
								</ul>
							</aside>
							<h4 class="tsd-parameters-title">Parameters</h4>
							<ul class="tsd-parameters">
								<li>
									<h5>event: <span class="tsd-signature-type">string</span><span class="tsd-signature-symbol"> | </span><span class="tsd-signature-type">symbol</span></h5>
								</li>
								<li>
									<h5>listener: <span class="tsd-signature-symbol">(</span><span class="tsd-signature-symbol">...</span>args<span class="tsd-signature-symbol">: </span><span class="tsd-signature-type">any</span><span class="tsd-signature-symbol">[]</span><span class="tsd-signature-symbol">)</span><span class="tsd-signature-symbol"> =&gt; </span><span class="tsd-signature-type">void</span></h5>
									<ul class="tsd-parameters">
										<li class="tsd-parameter-signature">
											<ul class="tsd-signatures tsd-kind-type-literal">
												<li class="tsd-signature tsd-kind-icon"><span class="tsd-signature-symbol">(</span><span class="tsd-signature-symbol">...</span>args<span class="tsd-signature-symbol">: </span><span class="tsd-signature-type">any</span><span class="tsd-signature-symbol">[]</span><span class="tsd-signature-symbol">)</span><span class="tsd-signature-symbol">: </span><span class="tsd-signature-type">void</span></li>
											</ul>
											<ul class="tsd-descriptions">
												<li class="tsd-description">
													<h4 class="tsd-parameters-title">Parameters</h4>
													<ul class="tsd-parameters">
														<li>
															<h5><span class="tsd-flag ts-flagRest">Rest</span> <span class="tsd-signature-symbol">...</span>args: <span class="tsd-signature-type">any</span><span class="tsd-signature-symbol">[]</span></h5>
														</li>
													</ul>
													<h4 class="tsd-returns-title">Returns <span class="tsd-signature-type">void</span></h4>
												</li>
											</ul>
										</li>
									</ul>
								</li>
							</ul>
							<h4 class="tsd-returns-title">Returns <span class="tsd-signature-type">this</span></h4>
						</li>
					</ul>
				</section>
				<section class="tsd-panel tsd-member tsd-kind-method tsd-parent-kind-class tsd-is-inherited">
					<a name="once" class="tsd-anchor"></a>
					<h3>once</h3>
					<ul class="tsd-signatures tsd-kind-method tsd-parent-kind-class tsd-is-inherited">
						<li class="tsd-signature tsd-kind-icon">once<span class="tsd-signature-symbol">(</span>event<span class="tsd-signature-symbol">: </span><span class="tsd-signature-type">string</span><span class="tsd-signature-symbol"> | </span><span class="tsd-signature-type">symbol</span>, listener<span class="tsd-signature-symbol">: </span><span class="tsd-signature-symbol">(</span><span class="tsd-signature-symbol">...</span>args<span class="tsd-signature-symbol">: </span><span class="tsd-signature-type">any</span><span class="tsd-signature-symbol">[]</span><span class="tsd-signature-symbol">)</span><span class="tsd-signature-symbol"> =&gt; </span><span class="tsd-signature-type">void</span><span class="tsd-signature-symbol">)</span><span class="tsd-signature-symbol">: </span><span class="tsd-signature-type">this</span></li>
					</ul>
					<ul class="tsd-descriptions">
						<li class="tsd-description">
							<aside class="tsd-sources">
								<p>Inherited from <a href="doctype.html">Doctype</a>.<a href="doctype.html#once">once</a></p>
								<ul>
									<li>Defined in node_modules/@types/node/globals.d.ts:571</li>
								</ul>
							</aside>
							<h4 class="tsd-parameters-title">Parameters</h4>
							<ul class="tsd-parameters">
								<li>
									<h5>event: <span class="tsd-signature-type">string</span><span class="tsd-signature-symbol"> | </span><span class="tsd-signature-type">symbol</span></h5>
								</li>
								<li>
									<h5>listener: <span class="tsd-signature-symbol">(</span><span class="tsd-signature-symbol">...</span>args<span class="tsd-signature-symbol">: </span><span class="tsd-signature-type">any</span><span class="tsd-signature-symbol">[]</span><span class="tsd-signature-symbol">)</span><span class="tsd-signature-symbol"> =&gt; </span><span class="tsd-signature-type">void</span></h5>
									<ul class="tsd-parameters">
										<li class="tsd-parameter-signature">
											<ul class="tsd-signatures tsd-kind-type-literal">
												<li class="tsd-signature tsd-kind-icon"><span class="tsd-signature-symbol">(</span><span class="tsd-signature-symbol">...</span>args<span class="tsd-signature-symbol">: </span><span class="tsd-signature-type">any</span><span class="tsd-signature-symbol">[]</span><span class="tsd-signature-symbol">)</span><span class="tsd-signature-symbol">: </span><span class="tsd-signature-type">void</span></li>
											</ul>
											<ul class="tsd-descriptions">
												<li class="tsd-description">
													<h4 class="tsd-parameters-title">Parameters</h4>
													<ul class="tsd-parameters">
														<li>
															<h5><span class="tsd-flag ts-flagRest">Rest</span> <span class="tsd-signature-symbol">...</span>args: <span class="tsd-signature-type">any</span><span class="tsd-signature-symbol">[]</span></h5>
														</li>
													</ul>
													<h4 class="tsd-returns-title">Returns <span class="tsd-signature-type">void</span></h4>
												</li>
											</ul>
										</li>
									</ul>
								</li>
							</ul>
							<h4 class="tsd-returns-title">Returns <span class="tsd-signature-type">this</span></h4>
						</li>
					</ul>
				</section>
				<section class="tsd-panel tsd-member tsd-kind-method tsd-parent-kind-class tsd-is-inherited">
					<a name="prependlistener" class="tsd-anchor"></a>
					<h3>prepend<wbr>Listener</h3>
					<ul class="tsd-signatures tsd-kind-method tsd-parent-kind-class tsd-is-inherited">
						<li class="tsd-signature tsd-kind-icon">prepend<wbr>Listener<span class="tsd-signature-symbol">(</span>event<span class="tsd-signature-symbol">: </span><span class="tsd-signature-type">string</span><span class="tsd-signature-symbol"> | </span><span class="tsd-signature-type">symbol</span>, listener<span class="tsd-signature-symbol">: </span><span class="tsd-signature-symbol">(</span><span class="tsd-signature-symbol">...</span>args<span class="tsd-signature-symbol">: </span><span class="tsd-signature-type">any</span><span class="tsd-signature-symbol">[]</span><span class="tsd-signature-symbol">)</span><span class="tsd-signature-symbol"> =&gt; </span><span class="tsd-signature-type">void</span><span class="tsd-signature-symbol">)</span><span class="tsd-signature-symbol">: </span><span class="tsd-signature-type">this</span></li>
					</ul>
					<ul class="tsd-descriptions">
						<li class="tsd-description">
							<aside class="tsd-sources">
								<p>Inherited from <a href="doctype.html">Doctype</a>.<a href="doctype.html#prependlistener">prependListener</a></p>
								<ul>
									<li>Defined in node_modules/@types/node/globals.d.ts:582</li>
								</ul>
							</aside>
							<h4 class="tsd-parameters-title">Parameters</h4>
							<ul class="tsd-parameters">
								<li>
									<h5>event: <span class="tsd-signature-type">string</span><span class="tsd-signature-symbol"> | </span><span class="tsd-signature-type">symbol</span></h5>
								</li>
								<li>
									<h5>listener: <span class="tsd-signature-symbol">(</span><span class="tsd-signature-symbol">...</span>args<span class="tsd-signature-symbol">: </span><span class="tsd-signature-type">any</span><span class="tsd-signature-symbol">[]</span><span class="tsd-signature-symbol">)</span><span class="tsd-signature-symbol"> =&gt; </span><span class="tsd-signature-type">void</span></h5>
									<ul class="tsd-parameters">
										<li class="tsd-parameter-signature">
											<ul class="tsd-signatures tsd-kind-type-literal">
												<li class="tsd-signature tsd-kind-icon"><span class="tsd-signature-symbol">(</span><span class="tsd-signature-symbol">...</span>args<span class="tsd-signature-symbol">: </span><span class="tsd-signature-type">any</span><span class="tsd-signature-symbol">[]</span><span class="tsd-signature-symbol">)</span><span class="tsd-signature-symbol">: </span><span class="tsd-signature-type">void</span></li>
											</ul>
											<ul class="tsd-descriptions">
												<li class="tsd-description">
													<h4 class="tsd-parameters-title">Parameters</h4>
													<ul class="tsd-parameters">
														<li>
															<h5><span class="tsd-flag ts-flagRest">Rest</span> <span class="tsd-signature-symbol">...</span>args: <span class="tsd-signature-type">any</span><span class="tsd-signature-symbol">[]</span></h5>
														</li>
													</ul>
													<h4 class="tsd-returns-title">Returns <span class="tsd-signature-type">void</span></h4>
												</li>
											</ul>
										</li>
									</ul>
								</li>
							</ul>
							<h4 class="tsd-returns-title">Returns <span class="tsd-signature-type">this</span></h4>
						</li>
					</ul>
				</section>
				<section class="tsd-panel tsd-member tsd-kind-method tsd-parent-kind-class tsd-is-inherited">
					<a name="prependoncelistener" class="tsd-anchor"></a>
					<h3>prepend<wbr>Once<wbr>Listener</h3>
					<ul class="tsd-signatures tsd-kind-method tsd-parent-kind-class tsd-is-inherited">
						<li class="tsd-signature tsd-kind-icon">prepend<wbr>Once<wbr>Listener<span class="tsd-signature-symbol">(</span>event<span class="tsd-signature-symbol">: </span><span class="tsd-signature-type">string</span><span class="tsd-signature-symbol"> | </span><span class="tsd-signature-type">symbol</span>, listener<span class="tsd-signature-symbol">: </span><span class="tsd-signature-symbol">(</span><span class="tsd-signature-symbol">...</span>args<span class="tsd-signature-symbol">: </span><span class="tsd-signature-type">any</span><span class="tsd-signature-symbol">[]</span><span class="tsd-signature-symbol">)</span><span class="tsd-signature-symbol"> =&gt; </span><span class="tsd-signature-type">void</span><span class="tsd-signature-symbol">)</span><span class="tsd-signature-symbol">: </span><span class="tsd-signature-type">this</span></li>
					</ul>
					<ul class="tsd-descriptions">
						<li class="tsd-description">
							<aside class="tsd-sources">
								<p>Inherited from <a href="doctype.html">Doctype</a>.<a href="doctype.html#prependoncelistener">prependOnceListener</a></p>
								<ul>
									<li>Defined in node_modules/@types/node/globals.d.ts:583</li>
								</ul>
							</aside>
							<h4 class="tsd-parameters-title">Parameters</h4>
							<ul class="tsd-parameters">
								<li>
									<h5>event: <span class="tsd-signature-type">string</span><span class="tsd-signature-symbol"> | </span><span class="tsd-signature-type">symbol</span></h5>
								</li>
								<li>
									<h5>listener: <span class="tsd-signature-symbol">(</span><span class="tsd-signature-symbol">...</span>args<span class="tsd-signature-symbol">: </span><span class="tsd-signature-type">any</span><span class="tsd-signature-symbol">[]</span><span class="tsd-signature-symbol">)</span><span class="tsd-signature-symbol"> =&gt; </span><span class="tsd-signature-type">void</span></h5>
									<ul class="tsd-parameters">
										<li class="tsd-parameter-signature">
											<ul class="tsd-signatures tsd-kind-type-literal">
												<li class="tsd-signature tsd-kind-icon"><span class="tsd-signature-symbol">(</span><span class="tsd-signature-symbol">...</span>args<span class="tsd-signature-symbol">: </span><span class="tsd-signature-type">any</span><span class="tsd-signature-symbol">[]</span><span class="tsd-signature-symbol">)</span><span class="tsd-signature-symbol">: </span><span class="tsd-signature-type">void</span></li>
											</ul>
											<ul class="tsd-descriptions">
												<li class="tsd-description">
													<h4 class="tsd-parameters-title">Parameters</h4>
													<ul class="tsd-parameters">
														<li>
															<h5><span class="tsd-flag ts-flagRest">Rest</span> <span class="tsd-signature-symbol">...</span>args: <span class="tsd-signature-type">any</span><span class="tsd-signature-symbol">[]</span></h5>
														</li>
													</ul>
													<h4 class="tsd-returns-title">Returns <span class="tsd-signature-type">void</span></h4>
												</li>
											</ul>
										</li>
									</ul>
								</li>
							</ul>
							<h4 class="tsd-returns-title">Returns <span class="tsd-signature-type">this</span></h4>
						</li>
					</ul>
				</section>
				<section class="tsd-panel tsd-member tsd-kind-method tsd-parent-kind-class tsd-is-inherited">
					<a name="rawlisteners" class="tsd-anchor"></a>
					<h3>raw<wbr>Listeners</h3>
					<ul class="tsd-signatures tsd-kind-method tsd-parent-kind-class tsd-is-inherited">
						<li class="tsd-signature tsd-kind-icon">raw<wbr>Listeners<span class="tsd-signature-symbol">(</span>event<span class="tsd-signature-symbol">: </span><span class="tsd-signature-type">string</span><span class="tsd-signature-symbol"> | </span><span class="tsd-signature-type">symbol</span><span class="tsd-signature-symbol">)</span><span class="tsd-signature-symbol">: </span><span class="tsd-signature-type">Function</span><span class="tsd-signature-symbol">[]</span></li>
					</ul>
					<ul class="tsd-descriptions">
						<li class="tsd-description">
							<aside class="tsd-sources">
								<p>Inherited from <a href="doctype.html">Doctype</a>.<a href="doctype.html#rawlisteners">rawListeners</a></p>
								<ul>
									<li>Defined in node_modules/@types/node/globals.d.ts:578</li>
								</ul>
							</aside>
							<h4 class="tsd-parameters-title">Parameters</h4>
							<ul class="tsd-parameters">
								<li>
									<h5>event: <span class="tsd-signature-type">string</span><span class="tsd-signature-symbol"> | </span><span class="tsd-signature-type">symbol</span></h5>
								</li>
							</ul>
							<h4 class="tsd-returns-title">Returns <span class="tsd-signature-type">Function</span><span class="tsd-signature-symbol">[]</span></h4>
						</li>
					</ul>
				</section>
				<section class="tsd-panel tsd-member tsd-kind-method tsd-parent-kind-class tsd-is-inherited">
					<a name="removealllisteners" class="tsd-anchor"></a>
					<h3>remove<wbr>All<wbr>Listeners</h3>
					<ul class="tsd-signatures tsd-kind-method tsd-parent-kind-class tsd-is-inherited">
						<li class="tsd-signature tsd-kind-icon">remove<wbr>All<wbr>Listeners<span class="tsd-signature-symbol">(</span>event<span class="tsd-signature-symbol">?: </span><span class="tsd-signature-type">string</span><span class="tsd-signature-symbol"> | </span><span class="tsd-signature-type">symbol</span><span class="tsd-signature-symbol">)</span><span class="tsd-signature-symbol">: </span><span class="tsd-signature-type">this</span></li>
					</ul>
					<ul class="tsd-descriptions">
						<li class="tsd-description">
							<aside class="tsd-sources">
								<p>Inherited from <a href="doctype.html">Doctype</a>.<a href="doctype.html#removealllisteners">removeAllListeners</a></p>
								<ul>
									<li>Defined in node_modules/@types/node/globals.d.ts:574</li>
								</ul>
							</aside>
							<h4 class="tsd-parameters-title">Parameters</h4>
							<ul class="tsd-parameters">
								<li>
									<h5><span class="tsd-flag ts-flagOptional">Optional</span> event: <span class="tsd-signature-type">string</span><span class="tsd-signature-symbol"> | </span><span class="tsd-signature-type">symbol</span></h5>
								</li>
							</ul>
							<h4 class="tsd-returns-title">Returns <span class="tsd-signature-type">this</span></h4>
						</li>
					</ul>
				</section>
				<section class="tsd-panel tsd-member tsd-kind-method tsd-parent-kind-class tsd-is-inherited">
					<a name="removelistener" class="tsd-anchor"></a>
					<h3>remove<wbr>Listener</h3>
					<ul class="tsd-signatures tsd-kind-method tsd-parent-kind-class tsd-is-inherited">
						<li class="tsd-signature tsd-kind-icon">remove<wbr>Listener<span class="tsd-signature-symbol">(</span>event<span class="tsd-signature-symbol">: </span><span class="tsd-signature-type">string</span><span class="tsd-signature-symbol"> | </span><span class="tsd-signature-type">symbol</span>, listener<span class="tsd-signature-symbol">: </span><span class="tsd-signature-symbol">(</span><span class="tsd-signature-symbol">...</span>args<span class="tsd-signature-symbol">: </span><span class="tsd-signature-type">any</span><span class="tsd-signature-symbol">[]</span><span class="tsd-signature-symbol">)</span><span class="tsd-signature-symbol"> =&gt; </span><span class="tsd-signature-type">void</span><span class="tsd-signature-symbol">)</span><span class="tsd-signature-symbol">: </span><span class="tsd-signature-type">this</span></li>
					</ul>
					<ul class="tsd-descriptions">
						<li class="tsd-description">
							<aside class="tsd-sources">
								<p>Inherited from <a href="doctype.html">Doctype</a>.<a href="doctype.html#removelistener">removeListener</a></p>
								<ul>
									<li>Defined in node_modules/@types/node/globals.d.ts:572</li>
								</ul>
							</aside>
							<h4 class="tsd-parameters-title">Parameters</h4>
							<ul class="tsd-parameters">
								<li>
									<h5>event: <span class="tsd-signature-type">string</span><span class="tsd-signature-symbol"> | </span><span class="tsd-signature-type">symbol</span></h5>
								</li>
								<li>
									<h5>listener: <span class="tsd-signature-symbol">(</span><span class="tsd-signature-symbol">...</span>args<span class="tsd-signature-symbol">: </span><span class="tsd-signature-type">any</span><span class="tsd-signature-symbol">[]</span><span class="tsd-signature-symbol">)</span><span class="tsd-signature-symbol"> =&gt; </span><span class="tsd-signature-type">void</span></h5>
									<ul class="tsd-parameters">
										<li class="tsd-parameter-signature">
											<ul class="tsd-signatures tsd-kind-type-literal">
												<li class="tsd-signature tsd-kind-icon"><span class="tsd-signature-symbol">(</span><span class="tsd-signature-symbol">...</span>args<span class="tsd-signature-symbol">: </span><span class="tsd-signature-type">any</span><span class="tsd-signature-symbol">[]</span><span class="tsd-signature-symbol">)</span><span class="tsd-signature-symbol">: </span><span class="tsd-signature-type">void</span></li>
											</ul>
											<ul class="tsd-descriptions">
												<li class="tsd-description">
													<h4 class="tsd-parameters-title">Parameters</h4>
													<ul class="tsd-parameters">
														<li>
															<h5><span class="tsd-flag ts-flagRest">Rest</span> <span class="tsd-signature-symbol">...</span>args: <span class="tsd-signature-type">any</span><span class="tsd-signature-symbol">[]</span></h5>
														</li>
													</ul>
													<h4 class="tsd-returns-title">Returns <span class="tsd-signature-type">void</span></h4>
												</li>
											</ul>
										</li>
									</ul>
								</li>
							</ul>
							<h4 class="tsd-returns-title">Returns <span class="tsd-signature-type">this</span></h4>
						</li>
					</ul>
				</section>
				<section class="tsd-panel tsd-member tsd-kind-method tsd-parent-kind-class tsd-is-inherited">
					<a name="setmaxlisteners" class="tsd-anchor"></a>
					<h3>set<wbr>Max<wbr>Listeners</h3>
					<ul class="tsd-signatures tsd-kind-method tsd-parent-kind-class tsd-is-inherited">
						<li class="tsd-signature tsd-kind-icon">set<wbr>Max<wbr>Listeners<span class="tsd-signature-symbol">(</span>n<span class="tsd-signature-symbol">: </span><span class="tsd-signature-type">number</span><span class="tsd-signature-symbol">)</span><span class="tsd-signature-symbol">: </span><span class="tsd-signature-type">this</span></li>
					</ul>
					<ul class="tsd-descriptions">
						<li class="tsd-description">
							<aside class="tsd-sources">
								<p>Inherited from <a href="doctype.html">Doctype</a>.<a href="doctype.html#setmaxlisteners">setMaxListeners</a></p>
								<ul>
									<li>Defined in node_modules/@types/node/globals.d.ts:575</li>
								</ul>
							</aside>
							<h4 class="tsd-parameters-title">Parameters</h4>
							<ul class="tsd-parameters">
								<li>
									<h5>n: <span class="tsd-signature-type">number</span></h5>
								</li>
							</ul>
							<h4 class="tsd-returns-title">Returns <span class="tsd-signature-type">this</span></h4>
						</li>
					</ul>
				</section>
				<section class="tsd-panel tsd-member tsd-kind-method tsd-parent-kind-class tsd-is-static">
					<a name="create" class="tsd-anchor"></a>
					<h3><span class="tsd-flag ts-flagStatic">Static</span> create</h3>
					<ul class="tsd-signatures tsd-kind-method tsd-parent-kind-class tsd-is-static">
						<li class="tsd-signature tsd-kind-icon">create<span class="tsd-signature-symbol">(</span>params<span class="tsd-signature-symbol">: </span><a href="../interfaces/tileparams.html" class="tsd-signature-type">TileParams</a>, context<span class="tsd-signature-symbol">: </span><span class="tsd-signature-type">Context</span>, opts<span class="tsd-signature-symbol">?: </span><span class="tsd-signature-type">DocOpts</span><span class="tsd-signature-symbol">)</span><span class="tsd-signature-symbol">: </span><span class="tsd-signature-type">Promise</span><span class="tsd-signature-symbol">&lt;</span><a href="tiledoctype.html" class="tsd-signature-type">TileDoctype</a><span class="tsd-signature-symbol">&gt;</span></li>
					</ul>
					<ul class="tsd-descriptions">
						<li class="tsd-description">
							<aside class="tsd-sources">
								<ul>
<<<<<<< HEAD
									<li>Defined in <a href="https://github.com/ceramicnetwork/js-ceramic/blob/349990d/packages/ceramic-doctype-tile/src/tile-doctype.ts#L46">packages/ceramic-doctype-tile/src/tile-doctype.ts:46</a></li>
=======
									<li>Defined in <a href="https://github.com/ceramicnetwork/js-ceramic/blob/616b76f/packages/ceramic-doctype-tile/src/tile-doctype.ts#L52">packages/ceramic-doctype-tile/src/tile-doctype.ts:52</a></li>
>>>>>>> 12b3f5b5
								</ul>
							</aside>
							<div class="tsd-comment tsd-typography">
								<div class="lead">
									<p>Create Tile doctype</p>
								</div>
							</div>
							<h4 class="tsd-parameters-title">Parameters</h4>
							<ul class="tsd-parameters">
								<li>
									<h5>params: <a href="../interfaces/tileparams.html" class="tsd-signature-type">TileParams</a></h5>
									<div class="tsd-comment tsd-typography">
										<p>Create parameters</p>
									</div>
								</li>
								<li>
									<h5>context: <span class="tsd-signature-type">Context</span></h5>
									<div class="tsd-comment tsd-typography">
										<p>Ceramic context</p>
									</div>
								</li>
								<li>
									<h5><span class="tsd-flag ts-flagOptional">Optional</span> opts: <span class="tsd-signature-type">DocOpts</span></h5>
									<div class="tsd-comment tsd-typography">
										<p>Initialization options</p>
									</div>
								</li>
							</ul>
							<h4 class="tsd-returns-title">Returns <span class="tsd-signature-type">Promise</span><span class="tsd-signature-symbol">&lt;</span><a href="tiledoctype.html" class="tsd-signature-type">TileDoctype</a><span class="tsd-signature-symbol">&gt;</span></h4>
						</li>
					</ul>
				</section>
				<section class="tsd-panel tsd-member tsd-kind-method tsd-parent-kind-class tsd-is-static">
					<a name="makegenesis" class="tsd-anchor"></a>
					<h3><span class="tsd-flag ts-flagStatic">Static</span> make<wbr>Genesis</h3>
					<ul class="tsd-signatures tsd-kind-method tsd-parent-kind-class tsd-is-static">
						<li class="tsd-signature tsd-kind-icon">make<wbr>Genesis<span class="tsd-signature-symbol">(</span>params<span class="tsd-signature-symbol">: </span><span class="tsd-signature-type">DocParams</span>, context<span class="tsd-signature-symbol">?: </span><span class="tsd-signature-type">Context</span>, opts<span class="tsd-signature-symbol">?: </span><span class="tsd-signature-type">DocOpts</span><span class="tsd-signature-symbol">)</span><span class="tsd-signature-symbol">: </span><span class="tsd-signature-type">Promise</span><span class="tsd-signature-symbol">&lt;</span><span class="tsd-signature-type">Record</span><span class="tsd-signature-symbol">&lt;</span><span class="tsd-signature-type">string</span><span class="tsd-signature-symbol">, </span><span class="tsd-signature-type">any</span><span class="tsd-signature-symbol">&gt;</span><span class="tsd-signature-symbol">&gt;</span></li>
					</ul>
					<ul class="tsd-descriptions">
						<li class="tsd-description">
							<aside class="tsd-sources">
								<ul>
<<<<<<< HEAD
									<li>Defined in <a href="https://github.com/ceramicnetwork/js-ceramic/blob/349990d/packages/ceramic-doctype-tile/src/tile-doctype.ts#L62">packages/ceramic-doctype-tile/src/tile-doctype.ts:62</a></li>
=======
									<li>Defined in <a href="https://github.com/ceramicnetwork/js-ceramic/blob/616b76f/packages/ceramic-doctype-tile/src/tile-doctype.ts#L68">packages/ceramic-doctype-tile/src/tile-doctype.ts:68</a></li>
>>>>>>> 12b3f5b5
								</ul>
							</aside>
							<div class="tsd-comment tsd-typography">
								<div class="lead">
									<p>Creates genesis record</p>
								</div>
							</div>
							<h4 class="tsd-parameters-title">Parameters</h4>
							<ul class="tsd-parameters">
								<li>
									<h5>params: <span class="tsd-signature-type">DocParams</span></h5>
									<div class="tsd-comment tsd-typography">
										<p>Create parameters</p>
									</div>
								</li>
								<li>
									<h5><span class="tsd-flag ts-flagOptional">Optional</span> context: <span class="tsd-signature-type">Context</span></h5>
									<div class="tsd-comment tsd-typography">
										<p>Ceramic context</p>
									</div>
								</li>
								<li>
									<h5><span class="tsd-flag ts-flagDefault value">Default value</span> opts: <span class="tsd-signature-type">DocOpts</span><span class="tsd-signature-symbol"> = {}</span></h5>
									<div class="tsd-comment tsd-typography">
										<p>Initialization options</p>
									</div>
								</li>
							</ul>
							<h4 class="tsd-returns-title">Returns <span class="tsd-signature-type">Promise</span><span class="tsd-signature-symbol">&lt;</span><span class="tsd-signature-type">Record</span><span class="tsd-signature-symbol">&lt;</span><span class="tsd-signature-type">string</span><span class="tsd-signature-symbol">, </span><span class="tsd-signature-type">any</span><span class="tsd-signature-symbol">&gt;</span><span class="tsd-signature-symbol">&gt;</span></h4>
						</li>
					</ul>
				</section>
			</section>
		</div>
		<div class="col-4 col-menu menu-sticky-wrap menu-highlight">
			<nav class="tsd-navigation primary">
				<ul>
					<li class="globals  ">
						<a href="../globals.html"><em>Globals</em></a>
					</li>
				</ul>
			</nav>
			<nav class="tsd-navigation secondary menu-sticky">
				<ul class="before-current">
				</ul>
				<ul class="current">
					<li class="current tsd-kind-class">
						<a href="tiledoctype.html" class="tsd-kind-icon">Tile<wbr>Doctype</a>
						<ul>
							<li class=" tsd-kind-constructor tsd-parent-kind-class tsd-is-inherited">
								<a href="tiledoctype.html#constructor" class="tsd-kind-icon">constructor</a>
							</li>
							<li class=" tsd-kind-get-signature tsd-parent-kind-class tsd-is-inherited">
								<a href="tiledoctype.html#content" class="tsd-kind-icon">content</a>
							</li>
							<li class=" tsd-kind-accessor tsd-parent-kind-class tsd-is-inherited">
								<a href="tiledoctype.html#context" class="tsd-kind-icon">context</a>
							</li>
							<li class=" tsd-kind-get-signature tsd-parent-kind-class tsd-is-inherited">
								<a href="tiledoctype.html#controllers" class="tsd-kind-icon">controllers</a>
							</li>
							<li class=" tsd-kind-get-signature tsd-parent-kind-class tsd-is-inherited">
								<a href="tiledoctype.html#doctype" class="tsd-kind-icon">doctype</a>
							</li>
							<li class=" tsd-kind-get-signature tsd-parent-kind-class tsd-is-inherited">
								<a href="tiledoctype.html#head" class="tsd-kind-icon">head</a>
							</li>
							<li class=" tsd-kind-get-signature tsd-parent-kind-class tsd-is-inherited">
								<a href="tiledoctype.html#id" class="tsd-kind-icon">id</a>
							</li>
							<li class=" tsd-kind-get-signature tsd-parent-kind-class tsd-is-inherited">
								<a href="tiledoctype.html#metadata" class="tsd-kind-icon">metadata</a>
							</li>
							<li class=" tsd-kind-accessor tsd-parent-kind-class tsd-is-inherited">
								<a href="tiledoctype.html#state" class="tsd-kind-icon">state</a>
							</li>
							<li class=" tsd-kind-method tsd-parent-kind-class tsd-is-inherited">
								<a href="tiledoctype.html#addlistener" class="tsd-kind-icon">add<wbr>Listener</a>
							</li>
							<li class=" tsd-kind-method tsd-parent-kind-class tsd-is-overwrite">
								<a href="tiledoctype.html#change" class="tsd-kind-icon">change</a>
							</li>
							<li class=" tsd-kind-method tsd-parent-kind-class tsd-is-inherited">
								<a href="tiledoctype.html#emit" class="tsd-kind-icon">emit</a>
							</li>
							<li class=" tsd-kind-method tsd-parent-kind-class tsd-is-inherited">
								<a href="tiledoctype.html#eventnames" class="tsd-kind-icon">event<wbr>Names</a>
							</li>
							<li class=" tsd-kind-method tsd-parent-kind-class tsd-is-inherited">
								<a href="tiledoctype.html#getmaxlisteners" class="tsd-kind-icon">get<wbr>Max<wbr>Listeners</a>
							</li>
							<li class=" tsd-kind-method tsd-parent-kind-class tsd-is-inherited">
								<a href="tiledoctype.html#listenercount" class="tsd-kind-icon">listener<wbr>Count</a>
							</li>
							<li class=" tsd-kind-method tsd-parent-kind-class tsd-is-inherited">
								<a href="tiledoctype.html#listeners" class="tsd-kind-icon">listeners</a>
							</li>
							<li class=" tsd-kind-method tsd-parent-kind-class tsd-is-inherited">
								<a href="tiledoctype.html#off" class="tsd-kind-icon">off</a>
							</li>
							<li class=" tsd-kind-method tsd-parent-kind-class tsd-is-inherited">
								<a href="tiledoctype.html#on" class="tsd-kind-icon">on</a>
							</li>
							<li class=" tsd-kind-method tsd-parent-kind-class tsd-is-inherited">
								<a href="tiledoctype.html#once" class="tsd-kind-icon">once</a>
							</li>
							<li class=" tsd-kind-method tsd-parent-kind-class tsd-is-inherited">
								<a href="tiledoctype.html#prependlistener" class="tsd-kind-icon">prepend<wbr>Listener</a>
							</li>
							<li class=" tsd-kind-method tsd-parent-kind-class tsd-is-inherited">
								<a href="tiledoctype.html#prependoncelistener" class="tsd-kind-icon">prepend<wbr>Once<wbr>Listener</a>
							</li>
							<li class=" tsd-kind-method tsd-parent-kind-class tsd-is-inherited">
								<a href="tiledoctype.html#rawlisteners" class="tsd-kind-icon">raw<wbr>Listeners</a>
							</li>
							<li class=" tsd-kind-method tsd-parent-kind-class tsd-is-inherited">
								<a href="tiledoctype.html#removealllisteners" class="tsd-kind-icon">remove<wbr>All<wbr>Listeners</a>
							</li>
							<li class=" tsd-kind-method tsd-parent-kind-class tsd-is-inherited">
								<a href="tiledoctype.html#removelistener" class="tsd-kind-icon">remove<wbr>Listener</a>
							</li>
							<li class=" tsd-kind-method tsd-parent-kind-class tsd-is-inherited">
								<a href="tiledoctype.html#setmaxlisteners" class="tsd-kind-icon">set<wbr>Max<wbr>Listeners</a>
							</li>
							<li class=" tsd-kind-method tsd-parent-kind-class tsd-is-static">
								<a href="tiledoctype.html#create" class="tsd-kind-icon">create</a>
							</li>
							<li class=" tsd-kind-method tsd-parent-kind-class tsd-is-static">
								<a href="tiledoctype.html#makegenesis" class="tsd-kind-icon">make<wbr>Genesis</a>
							</li>
						</ul>
					</li>
				</ul>
				<ul class="after-current">
				</ul>
			</nav>
		</div>
	</div>
</div>
<footer class="with-border-bottom">
	<div class="container">
		<h2>Legend</h2>
		<div class="tsd-legend-group">
			<ul class="tsd-legend">
				<li class="tsd-kind-constructor tsd-parent-kind-class"><span class="tsd-kind-icon">Constructor</span></li>
				<li class="tsd-kind-property tsd-parent-kind-class"><span class="tsd-kind-icon">Property</span></li>
				<li class="tsd-kind-method tsd-parent-kind-class"><span class="tsd-kind-icon">Method</span></li>
				<li class="tsd-kind-accessor tsd-parent-kind-class"><span class="tsd-kind-icon">Accessor</span></li>
			</ul>
			<ul class="tsd-legend">
				<li class="tsd-kind-constructor tsd-parent-kind-class tsd-is-inherited"><span class="tsd-kind-icon">Inherited constructor</span></li>
				<li class="tsd-kind-property tsd-parent-kind-class tsd-is-inherited"><span class="tsd-kind-icon">Inherited property</span></li>
				<li class="tsd-kind-method tsd-parent-kind-class tsd-is-inherited"><span class="tsd-kind-icon">Inherited method</span></li>
				<li class="tsd-kind-accessor tsd-parent-kind-class tsd-is-inherited"><span class="tsd-kind-icon">Inherited accessor</span></li>
			</ul>
			<ul class="tsd-legend">
				<li class="tsd-kind-constructor tsd-parent-kind-interface"><span class="tsd-kind-icon">Constructor</span></li>
				<li class="tsd-kind-property tsd-parent-kind-interface"><span class="tsd-kind-icon">Property</span></li>
				<li class="tsd-kind-method tsd-parent-kind-interface"><span class="tsd-kind-icon">Method</span></li>
			</ul>
			<ul class="tsd-legend">
				<li class="tsd-kind-property tsd-parent-kind-class tsd-is-static"><span class="tsd-kind-icon">Static property</span></li>
				<li class="tsd-kind-method tsd-parent-kind-class tsd-is-static"><span class="tsd-kind-icon">Static method</span></li>
			</ul>
			<ul class="tsd-legend">
				<li class="tsd-kind-method tsd-parent-kind-class tsd-is-protected"><span class="tsd-kind-icon">Protected method</span></li>
			</ul>
		</div>
	</div>
</footer>
<div class="container tsd-generator">
	<p>Generated using <a href="https://typedoc.org/" target="_blank">TypeDoc</a></p>
</div>
<div class="overlay"></div>
<script src="../assets/js/main.js"></script>
</body>
</html><|MERGE_RESOLUTION|>--- conflicted
+++ resolved
@@ -301,27 +301,6 @@
 								<p>Inherited from <a href="accountlinkdoctype.html">AccountLinkDoctype</a>.<a href="accountlinkdoctype.html#metadata">metadata</a></p>
 								<ul>
 									<li>Defined in packages/ceramic-common/lib/doctype.d.ts:68</li>
-<<<<<<< HEAD
-=======
-								</ul>
-							</aside>
-							<h4 class="tsd-returns-title">Returns <span class="tsd-signature-type">DocMetadata</span></h4>
-						</li>
-					</ul>
-				</section>
-				<section class="tsd-panel tsd-member tsd-kind-get-signature tsd-parent-kind-class tsd-is-inherited">
-					<a name="owners" class="tsd-anchor"></a>
-					<h3>owners</h3>
-					<ul class="tsd-signatures tsd-kind-get-signature tsd-parent-kind-class tsd-is-inherited">
-						<li class="tsd-signature tsd-kind-icon"><span class="tsd-signature-symbol">get</span> owners<span class="tsd-signature-symbol">(</span><span class="tsd-signature-symbol">)</span><span class="tsd-signature-symbol">: </span><span class="tsd-signature-type">Array</span><span class="tsd-signature-symbol">&lt;</span><span class="tsd-signature-type">string</span><span class="tsd-signature-symbol">&gt;</span></li>
-					</ul>
-					<ul class="tsd-descriptions">
-						<li class="tsd-description">
-							<aside class="tsd-sources">
-								<p>Inherited from <a href="accountlinkdoctype.html">AccountLinkDoctype</a>.<a href="accountlinkdoctype.html#owners">owners</a></p>
-								<ul>
-									<li>Defined in packages/ceramic-common/lib/doctype.d.ts:69</li>
->>>>>>> 12b3f5b5
 								</ul>
 							</aside>
 							<h4 class="tsd-returns-title">Returns <span class="tsd-signature-type">DocMetadata</span></h4>
@@ -421,11 +400,7 @@
 							<aside class="tsd-sources">
 								<p>Overrides Doctype.change</p>
 								<ul>
-<<<<<<< HEAD
-									<li>Defined in <a href="https://github.com/ceramicnetwork/js-ceramic/blob/349990d/packages/ceramic-doctype-tile/src/tile-doctype.ts#L30">packages/ceramic-doctype-tile/src/tile-doctype.ts:30</a></li>
-=======
-									<li>Defined in <a href="https://github.com/ceramicnetwork/js-ceramic/blob/616b76f/packages/ceramic-doctype-tile/src/tile-doctype.ts#L36">packages/ceramic-doctype-tile/src/tile-doctype.ts:36</a></li>
->>>>>>> 12b3f5b5
+									<li>Defined in <a href="https://github.com/ceramicnetwork/js-ceramic/blob/799e5ec/packages/ceramic-doctype-tile/src/tile-doctype.ts#L36">packages/ceramic-doctype-tile/src/tile-doctype.ts:36</a></li>
 								</ul>
 							</aside>
 							<div class="tsd-comment tsd-typography">
@@ -915,11 +890,7 @@
 						<li class="tsd-description">
 							<aside class="tsd-sources">
 								<ul>
-<<<<<<< HEAD
-									<li>Defined in <a href="https://github.com/ceramicnetwork/js-ceramic/blob/349990d/packages/ceramic-doctype-tile/src/tile-doctype.ts#L46">packages/ceramic-doctype-tile/src/tile-doctype.ts:46</a></li>
-=======
-									<li>Defined in <a href="https://github.com/ceramicnetwork/js-ceramic/blob/616b76f/packages/ceramic-doctype-tile/src/tile-doctype.ts#L52">packages/ceramic-doctype-tile/src/tile-doctype.ts:52</a></li>
->>>>>>> 12b3f5b5
+									<li>Defined in <a href="https://github.com/ceramicnetwork/js-ceramic/blob/799e5ec/packages/ceramic-doctype-tile/src/tile-doctype.ts#L52">packages/ceramic-doctype-tile/src/tile-doctype.ts:52</a></li>
 								</ul>
 							</aside>
 							<div class="tsd-comment tsd-typography">
@@ -962,11 +933,7 @@
 						<li class="tsd-description">
 							<aside class="tsd-sources">
 								<ul>
-<<<<<<< HEAD
-									<li>Defined in <a href="https://github.com/ceramicnetwork/js-ceramic/blob/349990d/packages/ceramic-doctype-tile/src/tile-doctype.ts#L62">packages/ceramic-doctype-tile/src/tile-doctype.ts:62</a></li>
-=======
-									<li>Defined in <a href="https://github.com/ceramicnetwork/js-ceramic/blob/616b76f/packages/ceramic-doctype-tile/src/tile-doctype.ts#L68">packages/ceramic-doctype-tile/src/tile-doctype.ts:68</a></li>
->>>>>>> 12b3f5b5
+									<li>Defined in <a href="https://github.com/ceramicnetwork/js-ceramic/blob/799e5ec/packages/ceramic-doctype-tile/src/tile-doctype.ts#L68">packages/ceramic-doctype-tile/src/tile-doctype.ts:68</a></li>
 								</ul>
 							</aside>
 							<div class="tsd-comment tsd-typography">
