<!doctype html>
<html class="default no-js">
<head>
	<meta charset="utf-8">
	<meta http-equiv="X-UA-Compatible" content="IE=edge">
	<title>LoggerProvider | Ceramic</title>
	<meta name="description" content="Documentation for Ceramic">
	<meta name="viewport" content="width=device-width, initial-scale=1">
	<link rel="stylesheet" href="../assets/css/main.css">
</head>
<body>
<header>
	<div class="tsd-page-toolbar">
		<div class="container">
			<div class="table-wrap">
				<div class="table-cell" id="tsd-search" data-index="../assets/js/search.json" data-base="..">
					<div class="field">
						<label for="tsd-search-field" class="tsd-widget search no-caption">Search</label>
						<input id="tsd-search-field" type="text" />
					</div>
					<ul class="results">
						<li class="state loading">Preparing search index...</li>
						<li class="state failure">The search index is not available</li>
					</ul>
					<a href="../index.html" class="title">Ceramic</a>
				</div>
				<div class="table-cell" id="tsd-widgets">
					<div id="tsd-filter">
						<a href="#" class="tsd-widget options no-caption" data-toggle="options">Options</a>
						<div class="tsd-filter-group">
							<div class="tsd-select" id="tsd-filter-visibility">
								<span class="tsd-select-label">All</span>
								<ul class="tsd-select-list">
									<li data-value="public">Public</li>
									<li data-value="protected">Public/Protected</li>
									<li data-value="private" class="selected">All</li>
								</ul>
							</div>
							<input type="checkbox" id="tsd-filter-inherited" checked />
							<label class="tsd-widget" for="tsd-filter-inherited">Inherited</label>
							<input type="checkbox" id="tsd-filter-only-exported" />
							<label class="tsd-widget" for="tsd-filter-only-exported">Only exported</label>
						</div>
					</div>
					<a href="#" class="tsd-widget menu no-caption" data-toggle="menu">Menu</a>
				</div>
			</div>
		</div>
	</div>
	<div class="tsd-page-title">
		<div class="container">
			<ul class="tsd-breadcrumb">
				<li>
					<a href="../globals.html">Globals</a>
				</li>
				<li>
					<a href="loggerprovider.html">LoggerProvider</a>
				</li>
			</ul>
			<h1>Class LoggerProvider</h1>
		</div>
	</div>
</header>
<div class="container container-main">
	<div class="row">
		<div class="col-8 col-content">
			<section class="tsd-panel tsd-comment">
				<div class="tsd-comment tsd-typography">
					<div class="lead">
						<p>Global Logger factory</p>
					</div>
				</div>
			</section>
			<section class="tsd-panel tsd-hierarchy">
				<h3>Hierarchy</h3>
				<ul class="tsd-hierarchy">
					<li>
						<span class="target">LoggerProvider</span>
					</li>
				</ul>
			</section>
			<section class="tsd-panel-group tsd-index-group">
				<h2>Index</h2>
				<section class="tsd-panel tsd-index-panel">
					<div class="tsd-index-content">
						<section class="tsd-index-section ">
							<h3>Methods</h3>
							<ul class="tsd-index-list">
								<li class="tsd-kind-method tsd-parent-kind-class tsd-is-static"><a href="loggerprovider.html#_totext" class="tsd-kind-icon">_to<wbr>Text</a></li>
								<li class="tsd-kind-method tsd-parent-kind-class tsd-is-static"><a href="loggerprovider.html#addplugin" class="tsd-kind-icon">add<wbr>Plugin</a></li>
								<li class="tsd-kind-method tsd-parent-kind-class tsd-is-static"><a href="loggerprovider.html#init" class="tsd-kind-icon">init</a></li>
							</ul>
						</section>
					</div>
				</section>
			</section>
			<section class="tsd-panel-group tsd-member-group ">
				<h2>Methods</h2>
				<section class="tsd-panel tsd-member tsd-kind-method tsd-parent-kind-class tsd-is-static">
					<a name="_totext" class="tsd-anchor"></a>
					<h3><span class="tsd-flag ts-flagStatic">Static</span> _to<wbr>Text</h3>
					<ul class="tsd-signatures tsd-kind-method tsd-parent-kind-class tsd-is-static">
						<li class="tsd-signature tsd-kind-icon">_to<wbr>Text<span class="tsd-signature-symbol">(</span>timestamp<span class="tsd-signature-symbol">: </span><span class="tsd-signature-type">any</span>, level<span class="tsd-signature-symbol">: </span><span class="tsd-signature-type">any</span>, name<span class="tsd-signature-symbol">: </span><span class="tsd-signature-type">any</span><span class="tsd-signature-symbol">)</span><span class="tsd-signature-symbol">: </span><span class="tsd-signature-type">string</span></li>
					</ul>
					<ul class="tsd-descriptions">
						<li class="tsd-description">
							<aside class="tsd-sources">
								<ul>
<<<<<<< HEAD
									<li>Defined in <a href="https://github.com/ceramicnetwork/js-ceramic/blob/349990d/packages/ceramic-common/src/logger-provider.ts#L148">packages/ceramic-common/src/logger-provider.ts:148</a></li>
=======
									<li>Defined in <a href="https://github.com/ceramicnetwork/js-ceramic/blob/616b76f/packages/ceramic-common/src/logger-provider.ts#L148">packages/ceramic-common/src/logger-provider.ts:148</a></li>
>>>>>>> 12b3f5b5
								</ul>
							</aside>
							<div class="tsd-comment tsd-typography">
								<div class="lead">
									<p>Formats to text</p>
								</div>
							</div>
							<h4 class="tsd-parameters-title">Parameters</h4>
							<ul class="tsd-parameters">
								<li>
									<h5>timestamp: <span class="tsd-signature-type">any</span></h5>
								</li>
								<li>
									<h5>level: <span class="tsd-signature-type">any</span></h5>
								</li>
								<li>
									<h5>name: <span class="tsd-signature-type">any</span></h5>
								</li>
							</ul>
							<h4 class="tsd-returns-title">Returns <span class="tsd-signature-type">string</span></h4>
						</li>
					</ul>
				</section>
				<section class="tsd-panel tsd-member tsd-kind-method tsd-parent-kind-class tsd-is-static">
					<a name="addplugin" class="tsd-anchor"></a>
					<h3><span class="tsd-flag ts-flagStatic">Static</span> add<wbr>Plugin</h3>
					<ul class="tsd-signatures tsd-kind-method tsd-parent-kind-class tsd-is-static">
						<li class="tsd-signature tsd-kind-icon">add<wbr>Plugin<span class="tsd-signature-symbol">(</span>plugin<span class="tsd-signature-symbol">: </span><a href="../globals.html#plugin" class="tsd-signature-type">Plugin</a>, loggerOptions<span class="tsd-signature-symbol">: </span><a href="../interfaces/options.html" class="tsd-signature-type">Options</a>, pluginOptions<span class="tsd-signature-symbol">?: </span><a href="../interfaces/pluginoptions.html" class="tsd-signature-type">PluginOptions</a><span class="tsd-signature-symbol">)</span><span class="tsd-signature-symbol">: </span><span class="tsd-signature-type">void</span></li>
					</ul>
					<ul class="tsd-descriptions">
						<li class="tsd-description">
							<aside class="tsd-sources">
								<ul>
<<<<<<< HEAD
									<li>Defined in <a href="https://github.com/ceramicnetwork/js-ceramic/blob/349990d/packages/ceramic-common/src/logger-provider.ts#L76">packages/ceramic-common/src/logger-provider.ts:76</a></li>
=======
									<li>Defined in <a href="https://github.com/ceramicnetwork/js-ceramic/blob/616b76f/packages/ceramic-common/src/logger-provider.ts#L76">packages/ceramic-common/src/logger-provider.ts:76</a></li>
>>>>>>> 12b3f5b5
								</ul>
							</aside>
							<div class="tsd-comment tsd-typography">
								<div class="lead">
									<p>Adds <code>plugin</code> to the logger instance</p>
								</div>
							</div>
							<h4 class="tsd-parameters-title">Parameters</h4>
							<ul class="tsd-parameters">
								<li>
									<h5>plugin: <a href="../globals.html#plugin" class="tsd-signature-type">Plugin</a></h5>
									<div class="tsd-comment tsd-typography">
										<p>Plugin function to add</p>
									</div>
								</li>
								<li>
									<h5>loggerOptions: <a href="../interfaces/options.html" class="tsd-signature-type">Options</a></h5>
									<div class="tsd-comment tsd-typography">
										<p>Options returned from LoggerProvider.init</p>
									</div>
								</li>
								<li>
									<h5><span class="tsd-flag ts-flagOptional">Optional</span> pluginOptions: <a href="../interfaces/pluginoptions.html" class="tsd-signature-type">PluginOptions</a></h5>
									<div class="tsd-comment tsd-typography">
										<p>Options specific to <code>plugin</code></p>
									</div>
								</li>
							</ul>
							<h4 class="tsd-returns-title">Returns <span class="tsd-signature-type">void</span></h4>
						</li>
					</ul>
				</section>
				<section class="tsd-panel tsd-member tsd-kind-method tsd-parent-kind-class tsd-is-static">
					<a name="init" class="tsd-anchor"></a>
					<h3><span class="tsd-flag ts-flagStatic">Static</span> init</h3>
					<ul class="tsd-signatures tsd-kind-method tsd-parent-kind-class tsd-is-static">
						<li class="tsd-signature tsd-kind-icon">init<span class="tsd-signature-symbol">(</span>opts<span class="tsd-signature-symbol">?: </span><a href="../interfaces/options.html" class="tsd-signature-type">Options</a><span class="tsd-signature-symbol">)</span><span class="tsd-signature-symbol">: </span><a href="../interfaces/options.html" class="tsd-signature-type">Options</a></li>
					</ul>
					<ul class="tsd-descriptions">
						<li class="tsd-description">
							<aside class="tsd-sources">
								<ul>
<<<<<<< HEAD
									<li>Defined in <a href="https://github.com/ceramicnetwork/js-ceramic/blob/349990d/packages/ceramic-common/src/logger-provider.ts#L56">packages/ceramic-common/src/logger-provider.ts:56</a></li>
=======
									<li>Defined in <a href="https://github.com/ceramicnetwork/js-ceramic/blob/616b76f/packages/ceramic-common/src/logger-provider.ts#L56">packages/ceramic-common/src/logger-provider.ts:56</a></li>
>>>>>>> 12b3f5b5
								</ul>
							</aside>
							<div class="tsd-comment tsd-typography">
								<div class="lead">
									<p>Initialize root logger</p>
								</div>
							</div>
							<h4 class="tsd-parameters-title">Parameters</h4>
							<ul class="tsd-parameters">
								<li>
									<h5><span class="tsd-flag ts-flagDefault value">Default value</span> opts: <a href="../interfaces/options.html" class="tsd-signature-type">Options</a><span class="tsd-signature-symbol"> = defaultOpts</span></h5>
									<div class="tsd-comment tsd-typography">
										<p>Options</p>
									</div>
								</li>
							</ul>
							<h4 class="tsd-returns-title">Returns <a href="../interfaces/options.html" class="tsd-signature-type">Options</a></h4>
							<p>Modified options</p>
						</li>
					</ul>
				</section>
			</section>
		</div>
		<div class="col-4 col-menu menu-sticky-wrap menu-highlight">
			<nav class="tsd-navigation primary">
				<ul>
					<li class="globals  ">
						<a href="../globals.html"><em>Globals</em></a>
					</li>
				</ul>
			</nav>
			<nav class="tsd-navigation secondary menu-sticky">
				<ul class="before-current">
				</ul>
				<ul class="current">
					<li class="current tsd-kind-class">
						<a href="loggerprovider.html" class="tsd-kind-icon">Logger<wbr>Provider</a>
						<ul>
							<li class=" tsd-kind-method tsd-parent-kind-class tsd-is-static">
								<a href="loggerprovider.html#_totext" class="tsd-kind-icon">_to<wbr>Text</a>
							</li>
							<li class=" tsd-kind-method tsd-parent-kind-class tsd-is-static">
								<a href="loggerprovider.html#addplugin" class="tsd-kind-icon">add<wbr>Plugin</a>
							</li>
							<li class=" tsd-kind-method tsd-parent-kind-class tsd-is-static">
								<a href="loggerprovider.html#init" class="tsd-kind-icon">init</a>
							</li>
						</ul>
					</li>
				</ul>
				<ul class="after-current">
				</ul>
			</nav>
		</div>
	</div>
</div>
<footer class="with-border-bottom">
	<div class="container">
		<h2>Legend</h2>
		<div class="tsd-legend-group">
			<ul class="tsd-legend">
				<li class="tsd-kind-constructor tsd-parent-kind-class"><span class="tsd-kind-icon">Constructor</span></li>
				<li class="tsd-kind-property tsd-parent-kind-class"><span class="tsd-kind-icon">Property</span></li>
				<li class="tsd-kind-method tsd-parent-kind-class"><span class="tsd-kind-icon">Method</span></li>
				<li class="tsd-kind-accessor tsd-parent-kind-class"><span class="tsd-kind-icon">Accessor</span></li>
			</ul>
			<ul class="tsd-legend">
				<li class="tsd-kind-constructor tsd-parent-kind-class tsd-is-inherited"><span class="tsd-kind-icon">Inherited constructor</span></li>
				<li class="tsd-kind-property tsd-parent-kind-class tsd-is-inherited"><span class="tsd-kind-icon">Inherited property</span></li>
				<li class="tsd-kind-method tsd-parent-kind-class tsd-is-inherited"><span class="tsd-kind-icon">Inherited method</span></li>
				<li class="tsd-kind-accessor tsd-parent-kind-class tsd-is-inherited"><span class="tsd-kind-icon">Inherited accessor</span></li>
			</ul>
			<ul class="tsd-legend">
				<li class="tsd-kind-constructor tsd-parent-kind-interface"><span class="tsd-kind-icon">Constructor</span></li>
				<li class="tsd-kind-property tsd-parent-kind-interface"><span class="tsd-kind-icon">Property</span></li>
				<li class="tsd-kind-method tsd-parent-kind-interface"><span class="tsd-kind-icon">Method</span></li>
			</ul>
			<ul class="tsd-legend">
				<li class="tsd-kind-property tsd-parent-kind-class tsd-is-static"><span class="tsd-kind-icon">Static property</span></li>
				<li class="tsd-kind-method tsd-parent-kind-class tsd-is-static"><span class="tsd-kind-icon">Static method</span></li>
			</ul>
			<ul class="tsd-legend">
				<li class="tsd-kind-method tsd-parent-kind-class tsd-is-protected"><span class="tsd-kind-icon">Protected method</span></li>
			</ul>
		</div>
	</div>
</footer>
<div class="container tsd-generator">
	<p>Generated using <a href="https://typedoc.org/" target="_blank">TypeDoc</a></p>
</div>
<div class="overlay"></div>
<script src="../assets/js/main.js"></script>
</body>
</html><|MERGE_RESOLUTION|>--- conflicted
+++ resolved
@@ -106,11 +106,7 @@
 						<li class="tsd-description">
 							<aside class="tsd-sources">
 								<ul>
-<<<<<<< HEAD
-									<li>Defined in <a href="https://github.com/ceramicnetwork/js-ceramic/blob/349990d/packages/ceramic-common/src/logger-provider.ts#L148">packages/ceramic-common/src/logger-provider.ts:148</a></li>
-=======
-									<li>Defined in <a href="https://github.com/ceramicnetwork/js-ceramic/blob/616b76f/packages/ceramic-common/src/logger-provider.ts#L148">packages/ceramic-common/src/logger-provider.ts:148</a></li>
->>>>>>> 12b3f5b5
+									<li>Defined in <a href="https://github.com/ceramicnetwork/js-ceramic/blob/799e5ec/packages/ceramic-common/src/logger-provider.ts#L148">packages/ceramic-common/src/logger-provider.ts:148</a></li>
 								</ul>
 							</aside>
 							<div class="tsd-comment tsd-typography">
@@ -144,11 +140,7 @@
 						<li class="tsd-description">
 							<aside class="tsd-sources">
 								<ul>
-<<<<<<< HEAD
-									<li>Defined in <a href="https://github.com/ceramicnetwork/js-ceramic/blob/349990d/packages/ceramic-common/src/logger-provider.ts#L76">packages/ceramic-common/src/logger-provider.ts:76</a></li>
-=======
-									<li>Defined in <a href="https://github.com/ceramicnetwork/js-ceramic/blob/616b76f/packages/ceramic-common/src/logger-provider.ts#L76">packages/ceramic-common/src/logger-provider.ts:76</a></li>
->>>>>>> 12b3f5b5
+									<li>Defined in <a href="https://github.com/ceramicnetwork/js-ceramic/blob/799e5ec/packages/ceramic-common/src/logger-provider.ts#L76">packages/ceramic-common/src/logger-provider.ts:76</a></li>
 								</ul>
 							</aside>
 							<div class="tsd-comment tsd-typography">
@@ -191,11 +183,7 @@
 						<li class="tsd-description">
 							<aside class="tsd-sources">
 								<ul>
-<<<<<<< HEAD
-									<li>Defined in <a href="https://github.com/ceramicnetwork/js-ceramic/blob/349990d/packages/ceramic-common/src/logger-provider.ts#L56">packages/ceramic-common/src/logger-provider.ts:56</a></li>
-=======
-									<li>Defined in <a href="https://github.com/ceramicnetwork/js-ceramic/blob/616b76f/packages/ceramic-common/src/logger-provider.ts#L56">packages/ceramic-common/src/logger-provider.ts:56</a></li>
->>>>>>> 12b3f5b5
+									<li>Defined in <a href="https://github.com/ceramicnetwork/js-ceramic/blob/799e5ec/packages/ceramic-common/src/logger-provider.ts#L56">packages/ceramic-common/src/logger-provider.ts:56</a></li>
 								</ul>
 							</aside>
 							<div class="tsd-comment tsd-typography">
