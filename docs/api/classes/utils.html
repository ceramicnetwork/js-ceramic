<!doctype html>
<html class="default no-js">
<head>
	<meta charset="utf-8">
	<meta http-equiv="X-UA-Compatible" content="IE=edge">
	<title>Utils | Ceramic</title>
	<meta name="description" content="Documentation for Ceramic">
	<meta name="viewport" content="width=device-width, initial-scale=1">
	<link rel="stylesheet" href="../assets/css/main.css">
</head>
<body>
<header>
	<div class="tsd-page-toolbar">
		<div class="container">
			<div class="table-wrap">
				<div class="table-cell" id="tsd-search" data-index="../assets/js/search.json" data-base="..">
					<div class="field">
						<label for="tsd-search-field" class="tsd-widget search no-caption">Search</label>
						<input id="tsd-search-field" type="text" />
					</div>
					<ul class="results">
						<li class="state loading">Preparing search index...</li>
						<li class="state failure">The search index is not available</li>
					</ul>
					<a href="../index.html" class="title">Ceramic</a>
				</div>
				<div class="table-cell" id="tsd-widgets">
					<div id="tsd-filter">
						<a href="#" class="tsd-widget options no-caption" data-toggle="options">Options</a>
						<div class="tsd-filter-group">
							<div class="tsd-select" id="tsd-filter-visibility">
								<span class="tsd-select-label">All</span>
								<ul class="tsd-select-list">
									<li data-value="public">Public</li>
									<li data-value="protected">Public/Protected</li>
									<li data-value="private" class="selected">All</li>
								</ul>
							</div>
							<input type="checkbox" id="tsd-filter-inherited" checked />
							<label class="tsd-widget" for="tsd-filter-inherited">Inherited</label>
							<input type="checkbox" id="tsd-filter-only-exported" />
							<label class="tsd-widget" for="tsd-filter-only-exported">Only exported</label>
						</div>
					</div>
					<a href="#" class="tsd-widget menu no-caption" data-toggle="menu">Menu</a>
				</div>
			</div>
		</div>
	</div>
	<div class="tsd-page-title">
		<div class="container">
			<ul class="tsd-breadcrumb">
				<li>
					<a href="../globals.html">Globals</a>
				</li>
				<li>
					<a href="utils.html">Utils</a>
				</li>
			</ul>
			<h1>Class Utils</h1>
		</div>
	</div>
</header>
<div class="container container-main">
	<div class="row">
		<div class="col-8 col-content">
			<section class="tsd-panel tsd-comment">
				<div class="tsd-comment tsd-typography">
					<div class="lead">
						<p>Various utility functions</p>
					</div>
				</div>
			</section>
			<section class="tsd-panel tsd-hierarchy">
				<h3>Hierarchy</h3>
				<ul class="tsd-hierarchy">
					<li>
						<span class="target">Utils</span>
					</li>
				</ul>
			</section>
			<section class="tsd-panel-group tsd-index-group">
				<h2>Index</h2>
				<section class="tsd-panel tsd-index-panel">
					<div class="tsd-index-content">
						<section class="tsd-index-section ">
							<h3>Properties</h3>
							<ul class="tsd-index-list">
								<li class="tsd-kind-property tsd-parent-kind-class tsd-is-static"><a href="utils.html#validator" class="tsd-kind-icon">validator</a></li>
							</ul>
						</section>
						<section class="tsd-index-section ">
							<h3>Methods</h3>
							<ul class="tsd-index-list">
								<li class="tsd-kind-method tsd-parent-kind-class tsd-is-static"><a href="utils.html#awaitcondition" class="tsd-kind-icon">await<wbr>Condition</a></li>
								<li class="tsd-kind-method tsd-parent-kind-class tsd-is-static"><a href="utils.html#isschemavalid" class="tsd-kind-icon">is<wbr>Schema<wbr>Valid</a></li>
								<li class="tsd-kind-method tsd-parent-kind-class tsd-is-static"><a href="utils.html#validate" class="tsd-kind-icon">validate</a></li>
								<li class="tsd-kind-method tsd-parent-kind-class tsd-is-static"><a href="utils.html#validatedoctype" class="tsd-kind-icon">validate<wbr>Doctype</a></li>
							</ul>
						</section>
					</div>
				</section>
			</section>
			<section class="tsd-panel-group tsd-member-group ">
				<h2>Properties</h2>
				<section class="tsd-panel tsd-member tsd-kind-property tsd-parent-kind-class tsd-is-static">
					<a name="validator" class="tsd-anchor"></a>
					<h3><span class="tsd-flag ts-flagStatic">Static</span> validator</h3>
					<div class="tsd-signature tsd-kind-icon">validator<span class="tsd-signature-symbol">:</span> <span class="tsd-signature-type">any</span><span class="tsd-signature-symbol"> = new ajv({ allErrors: true })</span></div>
					<aside class="tsd-sources">
						<ul>
<<<<<<< HEAD
							<li>Defined in <a href="https://github.com/ceramicnetwork/js-ceramic/blob/349990d/packages/ceramic-core/src/utils.ts#L10">packages/ceramic-core/src/utils.ts:10</a></li>
=======
							<li>Defined in <a href="https://github.com/ceramicnetwork/js-ceramic/blob/616b76f/packages/ceramic-core/src/utils.ts#L10">packages/ceramic-core/src/utils.ts:10</a></li>
>>>>>>> 12b3f5b5
						</ul>
					</aside>
				</section>
			</section>
			<section class="tsd-panel-group tsd-member-group ">
				<h2>Methods</h2>
				<section class="tsd-panel tsd-member tsd-kind-method tsd-parent-kind-class tsd-is-static">
					<a name="awaitcondition" class="tsd-anchor"></a>
					<h3><span class="tsd-flag ts-flagStatic">Static</span> await<wbr>Condition</h3>
					<ul class="tsd-signatures tsd-kind-method tsd-parent-kind-class tsd-is-static">
						<li class="tsd-signature tsd-kind-icon">await<wbr>Condition<span class="tsd-signature-symbol">(</span>conditionFn<span class="tsd-signature-symbol">: </span><span class="tsd-signature-type">Function</span>, stopFunction<span class="tsd-signature-symbol">: </span><span class="tsd-signature-type">Function</span>, awaitInterval<span class="tsd-signature-symbol">: </span><span class="tsd-signature-type">number</span><span class="tsd-signature-symbol">)</span><span class="tsd-signature-symbol">: </span><span class="tsd-signature-type">Promise</span><span class="tsd-signature-symbol">&lt;</span><span class="tsd-signature-type">void</span><span class="tsd-signature-symbol">&gt;</span></li>
					</ul>
					<ul class="tsd-descriptions">
						<li class="tsd-description">
							<aside class="tsd-sources">
								<ul>
<<<<<<< HEAD
									<li>Defined in <a href="https://github.com/ceramicnetwork/js-ceramic/blob/349990d/packages/ceramic-core/src/utils.ts#L15">packages/ceramic-core/src/utils.ts:15</a></li>
=======
									<li>Defined in <a href="https://github.com/ceramicnetwork/js-ceramic/blob/616b76f/packages/ceramic-core/src/utils.ts#L15">packages/ceramic-core/src/utils.ts:15</a></li>
>>>>>>> 12b3f5b5
								</ul>
							</aside>
							<div class="tsd-comment tsd-typography">
								<div class="lead">
									<p>Awaits on condition for certain amount of time</p>
								</div>
							</div>
							<h4 class="tsd-parameters-title">Parameters</h4>
							<ul class="tsd-parameters">
								<li>
									<h5>conditionFn: <span class="tsd-signature-type">Function</span></h5>
								</li>
								<li>
									<h5>stopFunction: <span class="tsd-signature-type">Function</span></h5>
								</li>
								<li>
									<h5>awaitInterval: <span class="tsd-signature-type">number</span></h5>
								</li>
							</ul>
							<h4 class="tsd-returns-title">Returns <span class="tsd-signature-type">Promise</span><span class="tsd-signature-symbol">&lt;</span><span class="tsd-signature-type">void</span><span class="tsd-signature-symbol">&gt;</span></h4>
						</li>
					</ul>
				</section>
				<section class="tsd-panel tsd-member tsd-kind-method tsd-parent-kind-class tsd-is-static">
					<a name="isschemavalid" class="tsd-anchor"></a>
					<h3><span class="tsd-flag ts-flagStatic">Static</span> is<wbr>Schema<wbr>Valid</h3>
					<ul class="tsd-signatures tsd-kind-method tsd-parent-kind-class tsd-is-static">
						<li class="tsd-signature tsd-kind-icon">is<wbr>Schema<wbr>Valid<span class="tsd-signature-symbol">(</span>schema<span class="tsd-signature-symbol">: </span><span class="tsd-signature-type">object</span><span class="tsd-signature-symbol">)</span><span class="tsd-signature-symbol">: </span><span class="tsd-signature-type">boolean</span></li>
					</ul>
					<ul class="tsd-descriptions">
						<li class="tsd-description">
							<aside class="tsd-sources">
								<ul>
<<<<<<< HEAD
									<li>Defined in <a href="https://github.com/ceramicnetwork/js-ceramic/blob/349990d/packages/ceramic-core/src/utils.ts#L28">packages/ceramic-core/src/utils.ts:28</a></li>
=======
									<li>Defined in <a href="https://github.com/ceramicnetwork/js-ceramic/blob/616b76f/packages/ceramic-core/src/utils.ts#L28">packages/ceramic-core/src/utils.ts:28</a></li>
>>>>>>> 12b3f5b5
								</ul>
							</aside>
							<div class="tsd-comment tsd-typography">
								<div class="lead">
									<p>Validates model against JSON-Schema</p>
								</div>
							</div>
							<h4 class="tsd-parameters-title">Parameters</h4>
							<ul class="tsd-parameters">
								<li>
									<h5>schema: <span class="tsd-signature-type">object</span></h5>
									<div class="tsd-comment tsd-typography">
										<p>Doctype schema</p>
									</div>
								</li>
							</ul>
							<h4 class="tsd-returns-title">Returns <span class="tsd-signature-type">boolean</span></h4>
						</li>
					</ul>
				</section>
				<section class="tsd-panel tsd-member tsd-kind-method tsd-parent-kind-class tsd-is-static">
					<a name="validate" class="tsd-anchor"></a>
					<h3><span class="tsd-flag ts-flagStatic">Static</span> validate</h3>
					<ul class="tsd-signatures tsd-kind-method tsd-parent-kind-class tsd-is-static">
						<li class="tsd-signature tsd-kind-icon">validate<span class="tsd-signature-symbol">(</span>content<span class="tsd-signature-symbol">: </span><span class="tsd-signature-type">any</span>, schema<span class="tsd-signature-symbol">: </span><span class="tsd-signature-type">any</span><span class="tsd-signature-symbol">)</span><span class="tsd-signature-symbol">: </span><span class="tsd-signature-type">void</span></li>
					</ul>
					<ul class="tsd-descriptions">
						<li class="tsd-description">
							<aside class="tsd-sources">
								<ul>
<<<<<<< HEAD
									<li>Defined in <a href="https://github.com/ceramicnetwork/js-ceramic/blob/349990d/packages/ceramic-core/src/utils.ts#L38">packages/ceramic-core/src/utils.ts:38</a></li>
=======
									<li>Defined in <a href="https://github.com/ceramicnetwork/js-ceramic/blob/616b76f/packages/ceramic-core/src/utils.ts#L38">packages/ceramic-core/src/utils.ts:38</a></li>
>>>>>>> 12b3f5b5
								</ul>
							</aside>
							<div class="tsd-comment tsd-typography">
								<div class="lead">
									<p>Validates model against JSON-Schema</p>
								</div>
							</div>
							<h4 class="tsd-parameters-title">Parameters</h4>
							<ul class="tsd-parameters">
								<li>
									<h5>content: <span class="tsd-signature-type">any</span></h5>
									<div class="tsd-comment tsd-typography">
										<p>Doctype content</p>
									</div>
								</li>
								<li>
									<h5>schema: <span class="tsd-signature-type">any</span></h5>
									<div class="tsd-comment tsd-typography">
										<p>Doctype schema</p>
									</div>
								</li>
							</ul>
							<h4 class="tsd-returns-title">Returns <span class="tsd-signature-type">void</span></h4>
						</li>
					</ul>
				</section>
				<section class="tsd-panel tsd-member tsd-kind-method tsd-parent-kind-class tsd-is-static">
					<a name="validatedoctype" class="tsd-anchor"></a>
					<h3><span class="tsd-flag ts-flagStatic">Static</span> validate<wbr>Doctype</h3>
					<ul class="tsd-signatures tsd-kind-method tsd-parent-kind-class tsd-is-static">
						<li class="tsd-signature tsd-kind-icon">validate<wbr>Doctype<span class="tsd-signature-symbol">(</span>doctype<span class="tsd-signature-symbol">: </span><span class="tsd-signature-type">Doctype</span><span class="tsd-signature-symbol">)</span><span class="tsd-signature-symbol">: </span><span class="tsd-signature-type">Promise</span><span class="tsd-signature-symbol">&lt;</span><span class="tsd-signature-type">void</span><span class="tsd-signature-symbol">&gt;</span></li>
					</ul>
					<ul class="tsd-descriptions">
						<li class="tsd-description">
							<aside class="tsd-sources">
								<ul>
<<<<<<< HEAD
									<li>Defined in <a href="https://github.com/ceramicnetwork/js-ceramic/blob/349990d/packages/ceramic-core/src/utils.ts#L49">packages/ceramic-core/src/utils.ts:49</a></li>
=======
									<li>Defined in <a href="https://github.com/ceramicnetwork/js-ceramic/blob/616b76f/packages/ceramic-core/src/utils.ts#L49">packages/ceramic-core/src/utils.ts:49</a></li>
>>>>>>> 12b3f5b5
								</ul>
							</aside>
							<div class="tsd-comment tsd-typography">
								<div class="lead">
									<p>Validate Doctype against schema</p>
								</div>
							</div>
							<h4 class="tsd-parameters-title">Parameters</h4>
							<ul class="tsd-parameters">
								<li>
									<h5>doctype: <span class="tsd-signature-type">Doctype</span></h5>
								</li>
							</ul>
							<h4 class="tsd-returns-title">Returns <span class="tsd-signature-type">Promise</span><span class="tsd-signature-symbol">&lt;</span><span class="tsd-signature-type">void</span><span class="tsd-signature-symbol">&gt;</span></h4>
						</li>
					</ul>
				</section>
			</section>
		</div>
		<div class="col-4 col-menu menu-sticky-wrap menu-highlight">
			<nav class="tsd-navigation primary">
				<ul>
					<li class="globals  ">
						<a href="../globals.html"><em>Globals</em></a>
					</li>
				</ul>
			</nav>
			<nav class="tsd-navigation secondary menu-sticky">
				<ul class="before-current">
				</ul>
				<ul class="current">
					<li class="current tsd-kind-class">
						<a href="utils.html" class="tsd-kind-icon">Utils</a>
						<ul>
							<li class=" tsd-kind-property tsd-parent-kind-class tsd-is-static">
								<a href="utils.html#validator" class="tsd-kind-icon">validator</a>
							</li>
							<li class=" tsd-kind-method tsd-parent-kind-class tsd-is-static">
								<a href="utils.html#awaitcondition" class="tsd-kind-icon">await<wbr>Condition</a>
							</li>
							<li class=" tsd-kind-method tsd-parent-kind-class tsd-is-static">
								<a href="utils.html#isschemavalid" class="tsd-kind-icon">is<wbr>Schema<wbr>Valid</a>
							</li>
							<li class=" tsd-kind-method tsd-parent-kind-class tsd-is-static">
								<a href="utils.html#validate" class="tsd-kind-icon">validate</a>
							</li>
							<li class=" tsd-kind-method tsd-parent-kind-class tsd-is-static">
								<a href="utils.html#validatedoctype" class="tsd-kind-icon">validate<wbr>Doctype</a>
							</li>
						</ul>
					</li>
				</ul>
				<ul class="after-current">
				</ul>
			</nav>
		</div>
	</div>
</div>
<footer class="with-border-bottom">
	<div class="container">
		<h2>Legend</h2>
		<div class="tsd-legend-group">
			<ul class="tsd-legend">
				<li class="tsd-kind-constructor tsd-parent-kind-class"><span class="tsd-kind-icon">Constructor</span></li>
				<li class="tsd-kind-property tsd-parent-kind-class"><span class="tsd-kind-icon">Property</span></li>
				<li class="tsd-kind-method tsd-parent-kind-class"><span class="tsd-kind-icon">Method</span></li>
				<li class="tsd-kind-accessor tsd-parent-kind-class"><span class="tsd-kind-icon">Accessor</span></li>
			</ul>
			<ul class="tsd-legend">
				<li class="tsd-kind-constructor tsd-parent-kind-class tsd-is-inherited"><span class="tsd-kind-icon">Inherited constructor</span></li>
				<li class="tsd-kind-property tsd-parent-kind-class tsd-is-inherited"><span class="tsd-kind-icon">Inherited property</span></li>
				<li class="tsd-kind-method tsd-parent-kind-class tsd-is-inherited"><span class="tsd-kind-icon">Inherited method</span></li>
				<li class="tsd-kind-accessor tsd-parent-kind-class tsd-is-inherited"><span class="tsd-kind-icon">Inherited accessor</span></li>
			</ul>
			<ul class="tsd-legend">
				<li class="tsd-kind-constructor tsd-parent-kind-interface"><span class="tsd-kind-icon">Constructor</span></li>
				<li class="tsd-kind-property tsd-parent-kind-interface"><span class="tsd-kind-icon">Property</span></li>
				<li class="tsd-kind-method tsd-parent-kind-interface"><span class="tsd-kind-icon">Method</span></li>
			</ul>
			<ul class="tsd-legend">
				<li class="tsd-kind-property tsd-parent-kind-class tsd-is-static"><span class="tsd-kind-icon">Static property</span></li>
				<li class="tsd-kind-method tsd-parent-kind-class tsd-is-static"><span class="tsd-kind-icon">Static method</span></li>
			</ul>
			<ul class="tsd-legend">
				<li class="tsd-kind-method tsd-parent-kind-class tsd-is-protected"><span class="tsd-kind-icon">Protected method</span></li>
			</ul>
		</div>
	</div>
</footer>
<div class="container tsd-generator">
	<p>Generated using <a href="https://typedoc.org/" target="_blank">TypeDoc</a></p>
</div>
<div class="overlay"></div>
<script src="../assets/js/main.js"></script>
</body>
</html><|MERGE_RESOLUTION|>--- conflicted
+++ resolved
@@ -109,11 +109,7 @@
 					<div class="tsd-signature tsd-kind-icon">validator<span class="tsd-signature-symbol">:</span> <span class="tsd-signature-type">any</span><span class="tsd-signature-symbol"> = new ajv({ allErrors: true })</span></div>
 					<aside class="tsd-sources">
 						<ul>
-<<<<<<< HEAD
-							<li>Defined in <a href="https://github.com/ceramicnetwork/js-ceramic/blob/349990d/packages/ceramic-core/src/utils.ts#L10">packages/ceramic-core/src/utils.ts:10</a></li>
-=======
-							<li>Defined in <a href="https://github.com/ceramicnetwork/js-ceramic/blob/616b76f/packages/ceramic-core/src/utils.ts#L10">packages/ceramic-core/src/utils.ts:10</a></li>
->>>>>>> 12b3f5b5
+							<li>Defined in <a href="https://github.com/ceramicnetwork/js-ceramic/blob/799e5ec/packages/ceramic-core/src/utils.ts#L10">packages/ceramic-core/src/utils.ts:10</a></li>
 						</ul>
 					</aside>
 				</section>
@@ -130,11 +126,7 @@
 						<li class="tsd-description">
 							<aside class="tsd-sources">
 								<ul>
-<<<<<<< HEAD
-									<li>Defined in <a href="https://github.com/ceramicnetwork/js-ceramic/blob/349990d/packages/ceramic-core/src/utils.ts#L15">packages/ceramic-core/src/utils.ts:15</a></li>
-=======
-									<li>Defined in <a href="https://github.com/ceramicnetwork/js-ceramic/blob/616b76f/packages/ceramic-core/src/utils.ts#L15">packages/ceramic-core/src/utils.ts:15</a></li>
->>>>>>> 12b3f5b5
+									<li>Defined in <a href="https://github.com/ceramicnetwork/js-ceramic/blob/799e5ec/packages/ceramic-core/src/utils.ts#L15">packages/ceramic-core/src/utils.ts:15</a></li>
 								</ul>
 							</aside>
 							<div class="tsd-comment tsd-typography">
@@ -168,11 +160,7 @@
 						<li class="tsd-description">
 							<aside class="tsd-sources">
 								<ul>
-<<<<<<< HEAD
-									<li>Defined in <a href="https://github.com/ceramicnetwork/js-ceramic/blob/349990d/packages/ceramic-core/src/utils.ts#L28">packages/ceramic-core/src/utils.ts:28</a></li>
-=======
-									<li>Defined in <a href="https://github.com/ceramicnetwork/js-ceramic/blob/616b76f/packages/ceramic-core/src/utils.ts#L28">packages/ceramic-core/src/utils.ts:28</a></li>
->>>>>>> 12b3f5b5
+									<li>Defined in <a href="https://github.com/ceramicnetwork/js-ceramic/blob/799e5ec/packages/ceramic-core/src/utils.ts#L28">packages/ceramic-core/src/utils.ts:28</a></li>
 								</ul>
 							</aside>
 							<div class="tsd-comment tsd-typography">
@@ -203,11 +191,7 @@
 						<li class="tsd-description">
 							<aside class="tsd-sources">
 								<ul>
-<<<<<<< HEAD
-									<li>Defined in <a href="https://github.com/ceramicnetwork/js-ceramic/blob/349990d/packages/ceramic-core/src/utils.ts#L38">packages/ceramic-core/src/utils.ts:38</a></li>
-=======
-									<li>Defined in <a href="https://github.com/ceramicnetwork/js-ceramic/blob/616b76f/packages/ceramic-core/src/utils.ts#L38">packages/ceramic-core/src/utils.ts:38</a></li>
->>>>>>> 12b3f5b5
+									<li>Defined in <a href="https://github.com/ceramicnetwork/js-ceramic/blob/799e5ec/packages/ceramic-core/src/utils.ts#L38">packages/ceramic-core/src/utils.ts:38</a></li>
 								</ul>
 							</aside>
 							<div class="tsd-comment tsd-typography">
@@ -244,11 +228,7 @@
 						<li class="tsd-description">
 							<aside class="tsd-sources">
 								<ul>
-<<<<<<< HEAD
-									<li>Defined in <a href="https://github.com/ceramicnetwork/js-ceramic/blob/349990d/packages/ceramic-core/src/utils.ts#L49">packages/ceramic-core/src/utils.ts:49</a></li>
-=======
-									<li>Defined in <a href="https://github.com/ceramicnetwork/js-ceramic/blob/616b76f/packages/ceramic-core/src/utils.ts#L49">packages/ceramic-core/src/utils.ts:49</a></li>
->>>>>>> 12b3f5b5
+									<li>Defined in <a href="https://github.com/ceramicnetwork/js-ceramic/blob/799e5ec/packages/ceramic-core/src/utils.ts#L49">packages/ceramic-core/src/utils.ts:49</a></li>
 								</ul>
 							</aside>
 							<div class="tsd-comment tsd-typography">
