--- conflicted
+++ resolved
@@ -137,11 +137,7 @@
 						<li class="tsd-description">
 							<aside class="tsd-sources">
 								<ul>
-<<<<<<< HEAD
-									<li>Defined in <a href="https://github.com/ceramicnetwork/js-ceramic/blob/349990d/packages/ceramic-core/src/anchor/ethereum/ethereum-anchor-service.ts#L47">packages/ceramic-core/src/anchor/ethereum/ethereum-anchor-service.ts:47</a></li>
-=======
-									<li>Defined in <a href="https://github.com/ceramicnetwork/js-ceramic/blob/616b76f/packages/ceramic-core/src/anchor/ethereum/ethereum-anchor-service.ts#L48">packages/ceramic-core/src/anchor/ethereum/ethereum-anchor-service.ts:48</a></li>
->>>>>>> 12b3f5b5
+									<li>Defined in <a href="https://github.com/ceramicnetwork/js-ceramic/blob/799e5ec/packages/ceramic-core/src/anchor/ethereum/ethereum-anchor-service.ts#L48">packages/ceramic-core/src/anchor/ethereum/ethereum-anchor-service.ts:48</a></li>
 								</ul>
 							</aside>
 							<div class="tsd-comment tsd-typography">
@@ -175,7 +171,7 @@
 							<aside class="tsd-sources">
 								<p>Overrides AnchorService.ceramic</p>
 								<ul>
-									<li>Defined in <a href="https://github.com/ceramicnetwork/js-ceramic/blob/616b76f/packages/ceramic-core/src/anchor/ethereum/ethereum-anchor-service.ts#L64">packages/ceramic-core/src/anchor/ethereum/ethereum-anchor-service.ts:64</a></li>
+									<li>Defined in <a href="https://github.com/ceramicnetwork/js-ceramic/blob/799e5ec/packages/ceramic-core/src/anchor/ethereum/ethereum-anchor-service.ts#L64">packages/ceramic-core/src/anchor/ethereum/ethereum-anchor-service.ts:64</a></li>
 								</ul>
 							</aside>
 							<div class="tsd-comment tsd-typography">
@@ -686,11 +682,7 @@
 							<aside class="tsd-sources">
 								<p>Overrides AnchorService.requestAnchor</p>
 								<ul>
-<<<<<<< HEAD
-									<li>Defined in <a href="https://github.com/ceramicnetwork/js-ceramic/blob/349990d/packages/ceramic-core/src/anchor/ethereum/ethereum-anchor-service.ts#L63">packages/ceramic-core/src/anchor/ethereum/ethereum-anchor-service.ts:63</a></li>
-=======
-									<li>Defined in <a href="https://github.com/ceramicnetwork/js-ceramic/blob/616b76f/packages/ceramic-core/src/anchor/ethereum/ethereum-anchor-service.ts#L73">packages/ceramic-core/src/anchor/ethereum/ethereum-anchor-service.ts:73</a></li>
->>>>>>> 12b3f5b5
+									<li>Defined in <a href="https://github.com/ceramicnetwork/js-ceramic/blob/799e5ec/packages/ceramic-core/src/anchor/ethereum/ethereum-anchor-service.ts#L73">packages/ceramic-core/src/anchor/ethereum/ethereum-anchor-service.ts:73</a></li>
 								</ul>
 							</aside>
 							<div class="tsd-comment tsd-typography">
@@ -752,11 +744,7 @@
 							<aside class="tsd-sources">
 								<p>Overrides AnchorService.validateChainInclusion</p>
 								<ul>
-<<<<<<< HEAD
-									<li>Defined in <a href="https://github.com/ceramicnetwork/js-ceramic/blob/349990d/packages/ceramic-core/src/anchor/ethereum/ethereum-anchor-service.ts#L162">packages/ceramic-core/src/anchor/ethereum/ethereum-anchor-service.ts:162</a></li>
-=======
-									<li>Defined in <a href="https://github.com/ceramicnetwork/js-ceramic/blob/616b76f/packages/ceramic-core/src/anchor/ethereum/ethereum-anchor-service.ts#L172">packages/ceramic-core/src/anchor/ethereum/ethereum-anchor-service.ts:172</a></li>
->>>>>>> 12b3f5b5
+									<li>Defined in <a href="https://github.com/ceramicnetwork/js-ceramic/blob/799e5ec/packages/ceramic-core/src/anchor/ethereum/ethereum-anchor-service.ts#L172">packages/ceramic-core/src/anchor/ethereum/ethereum-anchor-service.ts:172</a></li>
 								</ul>
 							</aside>
 							<div class="tsd-comment tsd-typography">
