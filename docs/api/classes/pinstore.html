<!doctype html>
<html class="default no-js">
<head>
	<meta charset="utf-8">
	<meta http-equiv="X-UA-Compatible" content="IE=edge">
	<title>PinStore | Ceramic</title>
	<meta name="description" content="Documentation for Ceramic">
	<meta name="viewport" content="width=device-width, initial-scale=1">
	<link rel="stylesheet" href="../assets/css/main.css">
</head>
<body>
<header>
	<div class="tsd-page-toolbar">
		<div class="container">
			<div class="table-wrap">
				<div class="table-cell" id="tsd-search" data-index="../assets/js/search.json" data-base="..">
					<div class="field">
						<label for="tsd-search-field" class="tsd-widget search no-caption">Search</label>
						<input id="tsd-search-field" type="text" />
					</div>
					<ul class="results">
						<li class="state loading">Preparing search index...</li>
						<li class="state failure">The search index is not available</li>
					</ul>
					<a href="../index.html" class="title">Ceramic</a>
				</div>
				<div class="table-cell" id="tsd-widgets">
					<div id="tsd-filter">
						<a href="#" class="tsd-widget options no-caption" data-toggle="options">Options</a>
						<div class="tsd-filter-group">
							<div class="tsd-select" id="tsd-filter-visibility">
								<span class="tsd-select-label">All</span>
								<ul class="tsd-select-list">
									<li data-value="public">Public</li>
									<li data-value="protected">Public/Protected</li>
									<li data-value="private" class="selected">All</li>
								</ul>
							</div>
							<input type="checkbox" id="tsd-filter-inherited" checked />
							<label class="tsd-widget" for="tsd-filter-inherited">Inherited</label>
							<input type="checkbox" id="tsd-filter-only-exported" />
							<label class="tsd-widget" for="tsd-filter-only-exported">Only exported</label>
						</div>
					</div>
					<a href="#" class="tsd-widget menu no-caption" data-toggle="menu">Menu</a>
				</div>
			</div>
		</div>
	</div>
	<div class="tsd-page-title">
		<div class="container">
			<ul class="tsd-breadcrumb">
				<li>
					<a href="../globals.html">Globals</a>
				</li>
				<li>
					<a href="pinstore.html">PinStore</a>
				</li>
			</ul>
			<h1>Class PinStore</h1>
		</div>
	</div>
</header>
<div class="container container-main">
	<div class="row">
		<div class="col-8 col-content">
			<section class="tsd-panel tsd-comment">
				<div class="tsd-comment tsd-typography">
					<div class="lead">
						<p>Encapsulates logic for pinning documents</p>
					</div>
				</div>
			</section>
			<section class="tsd-panel tsd-hierarchy">
				<h3>Hierarchy</h3>
				<ul class="tsd-hierarchy">
					<li>
						<span class="target">PinStore</span>
					</li>
				</ul>
			</section>
			<section class="tsd-panel-group tsd-index-group">
				<h2>Index</h2>
				<section class="tsd-panel tsd-index-panel">
					<div class="tsd-index-content">
						<section class="tsd-index-section ">
							<h3>Constructors</h3>
							<ul class="tsd-index-list">
								<li class="tsd-kind-constructor tsd-parent-kind-class"><a href="pinstore.html#constructor" class="tsd-kind-icon">constructor</a></li>
							</ul>
						</section>
						<section class="tsd-index-section ">
							<h3>Properties</h3>
							<ul class="tsd-index-list">
								<li class="tsd-kind-property tsd-parent-kind-class"><a href="pinstore.html#pinning" class="tsd-kind-icon">pinning</a></li>
								<li class="tsd-kind-property tsd-parent-kind-class"><a href="pinstore.html#resolve" class="tsd-kind-icon">resolve</a></li>
								<li class="tsd-kind-property tsd-parent-kind-class"><a href="pinstore.html#retrieve" class="tsd-kind-icon">retrieve</a></li>
								<li class="tsd-kind-property tsd-parent-kind-class"><a href="pinstore.html#statestore" class="tsd-kind-icon">state<wbr>Store</a></li>
							</ul>
						</section>
						<section class="tsd-index-section ">
							<h3>Methods</h3>
							<ul class="tsd-index-list">
								<li class="tsd-kind-method tsd-parent-kind-class"><a href="pinstore.html#add" class="tsd-kind-icon">add</a></li>
								<li class="tsd-kind-method tsd-parent-kind-class"><a href="pinstore.html#close" class="tsd-kind-icon">close</a></li>
								<li class="tsd-kind-method tsd-parent-kind-class"><a href="pinstore.html#ls" class="tsd-kind-icon">ls</a></li>
								<li class="tsd-kind-method tsd-parent-kind-class"><a href="pinstore.html#open" class="tsd-kind-icon">open</a></li>
								<li class="tsd-kind-method tsd-parent-kind-class tsd-is-protected"><a href="pinstore.html#pointsofinterest" class="tsd-kind-icon">points<wbr>OfInterest</a></li>
								<li class="tsd-kind-method tsd-parent-kind-class"><a href="pinstore.html#rm" class="tsd-kind-icon">rm</a></li>
							</ul>
						</section>
					</div>
				</section>
			</section>
			<section class="tsd-panel-group tsd-member-group ">
				<h2>Constructors</h2>
				<section class="tsd-panel tsd-member tsd-kind-constructor tsd-parent-kind-class">
					<a name="constructor" class="tsd-anchor"></a>
					<h3>constructor</h3>
					<ul class="tsd-signatures tsd-kind-constructor tsd-parent-kind-class">
						<li class="tsd-signature tsd-kind-icon">new <wbr>Pin<wbr>Store<span class="tsd-signature-symbol">(</span>stateStore<span class="tsd-signature-symbol">: </span><a href="../interfaces/statestore.html" class="tsd-signature-type">StateStore</a>, pinning<span class="tsd-signature-symbol">: </span><a href="../interfaces/pinning.html" class="tsd-signature-type">Pinning</a>, retrieve<span class="tsd-signature-symbol">: </span><span class="tsd-signature-symbol">(</span>cid<span class="tsd-signature-symbol">: </span><span class="tsd-signature-type">CID</span><span class="tsd-signature-symbol">)</span><span class="tsd-signature-symbol"> =&gt; </span><span class="tsd-signature-type">Promise</span><span class="tsd-signature-symbol">&lt;</span><span class="tsd-signature-type">any</span><span class="tsd-signature-symbol"> | </span><span class="tsd-signature-type">null</span><span class="tsd-signature-symbol">&gt;</span>, resolve<span class="tsd-signature-symbol">: </span><span class="tsd-signature-symbol">(</span>path<span class="tsd-signature-symbol">: </span><span class="tsd-signature-type">string</span><span class="tsd-signature-symbol">)</span><span class="tsd-signature-symbol"> =&gt; </span><span class="tsd-signature-type">Promise</span><span class="tsd-signature-symbol">&lt;</span><span class="tsd-signature-type">CID</span><span class="tsd-signature-symbol">&gt;</span><span class="tsd-signature-symbol">)</span><span class="tsd-signature-symbol">: </span><a href="pinstore.html" class="tsd-signature-type">PinStore</a></li>
					</ul>
					<ul class="tsd-descriptions">
						<li class="tsd-description">
							<aside class="tsd-sources">
								<ul>
<<<<<<< HEAD
									<li>Defined in <a href="https://github.com/ceramicnetwork/js-ceramic/blob/349990d/packages/ceramic-core/src/store/pin-store.ts#L10">packages/ceramic-core/src/store/pin-store.ts:10</a></li>
=======
									<li>Defined in <a href="https://github.com/ceramicnetwork/js-ceramic/blob/616b76f/packages/ceramic-core/src/store/pin-store.ts#L10">packages/ceramic-core/src/store/pin-store.ts:10</a></li>
>>>>>>> 12b3f5b5
								</ul>
							</aside>
							<h4 class="tsd-parameters-title">Parameters</h4>
							<ul class="tsd-parameters">
								<li>
									<h5>stateStore: <a href="../interfaces/statestore.html" class="tsd-signature-type">StateStore</a></h5>
								</li>
								<li>
									<h5>pinning: <a href="../interfaces/pinning.html" class="tsd-signature-type">Pinning</a></h5>
								</li>
								<li>
									<h5>retrieve: <span class="tsd-signature-symbol">(</span>cid<span class="tsd-signature-symbol">: </span><span class="tsd-signature-type">CID</span><span class="tsd-signature-symbol">)</span><span class="tsd-signature-symbol"> =&gt; </span><span class="tsd-signature-type">Promise</span><span class="tsd-signature-symbol">&lt;</span><span class="tsd-signature-type">any</span><span class="tsd-signature-symbol"> | </span><span class="tsd-signature-type">null</span><span class="tsd-signature-symbol">&gt;</span></h5>
									<ul class="tsd-parameters">
										<li class="tsd-parameter-signature">
											<ul class="tsd-signatures tsd-kind-type-literal">
												<li class="tsd-signature tsd-kind-icon"><span class="tsd-signature-symbol">(</span>cid<span class="tsd-signature-symbol">: </span><span class="tsd-signature-type">CID</span><span class="tsd-signature-symbol">)</span><span class="tsd-signature-symbol">: </span><span class="tsd-signature-type">Promise</span><span class="tsd-signature-symbol">&lt;</span><span class="tsd-signature-type">any</span><span class="tsd-signature-symbol"> | </span><span class="tsd-signature-type">null</span><span class="tsd-signature-symbol">&gt;</span></li>
											</ul>
											<ul class="tsd-descriptions">
												<li class="tsd-description">
													<h4 class="tsd-parameters-title">Parameters</h4>
													<ul class="tsd-parameters">
														<li>
															<h5>cid: <span class="tsd-signature-type">CID</span></h5>
														</li>
													</ul>
													<h4 class="tsd-returns-title">Returns <span class="tsd-signature-type">Promise</span><span class="tsd-signature-symbol">&lt;</span><span class="tsd-signature-type">any</span><span class="tsd-signature-symbol"> | </span><span class="tsd-signature-type">null</span><span class="tsd-signature-symbol">&gt;</span></h4>
												</li>
											</ul>
										</li>
									</ul>
								</li>
								<li>
									<h5>resolve: <span class="tsd-signature-symbol">(</span>path<span class="tsd-signature-symbol">: </span><span class="tsd-signature-type">string</span><span class="tsd-signature-symbol">)</span><span class="tsd-signature-symbol"> =&gt; </span><span class="tsd-signature-type">Promise</span><span class="tsd-signature-symbol">&lt;</span><span class="tsd-signature-type">CID</span><span class="tsd-signature-symbol">&gt;</span></h5>
									<ul class="tsd-parameters">
										<li class="tsd-parameter-signature">
											<ul class="tsd-signatures tsd-kind-type-literal">
												<li class="tsd-signature tsd-kind-icon"><span class="tsd-signature-symbol">(</span>path<span class="tsd-signature-symbol">: </span><span class="tsd-signature-type">string</span><span class="tsd-signature-symbol">)</span><span class="tsd-signature-symbol">: </span><span class="tsd-signature-type">Promise</span><span class="tsd-signature-symbol">&lt;</span><span class="tsd-signature-type">CID</span><span class="tsd-signature-symbol">&gt;</span></li>
											</ul>
											<ul class="tsd-descriptions">
												<li class="tsd-description">
													<h4 class="tsd-parameters-title">Parameters</h4>
													<ul class="tsd-parameters">
														<li>
															<h5>path: <span class="tsd-signature-type">string</span></h5>
														</li>
													</ul>
													<h4 class="tsd-returns-title">Returns <span class="tsd-signature-type">Promise</span><span class="tsd-signature-symbol">&lt;</span><span class="tsd-signature-type">CID</span><span class="tsd-signature-symbol">&gt;</span></h4>
												</li>
											</ul>
										</li>
									</ul>
								</li>
							</ul>
							<h4 class="tsd-returns-title">Returns <a href="pinstore.html" class="tsd-signature-type">PinStore</a></h4>
						</li>
					</ul>
				</section>
			</section>
			<section class="tsd-panel-group tsd-member-group ">
				<h2>Properties</h2>
				<section class="tsd-panel tsd-member tsd-kind-property tsd-parent-kind-class">
					<a name="pinning" class="tsd-anchor"></a>
					<h3><span class="tsd-flag ts-flagReadonly">Readonly</span> pinning</h3>
					<div class="tsd-signature tsd-kind-icon">pinning<span class="tsd-signature-symbol">:</span> <a href="../interfaces/pinning.html" class="tsd-signature-type">Pinning</a></div>
					<aside class="tsd-sources">
						<ul>
<<<<<<< HEAD
							<li>Defined in <a href="https://github.com/ceramicnetwork/js-ceramic/blob/349990d/packages/ceramic-core/src/store/pin-store.ts#L13">packages/ceramic-core/src/store/pin-store.ts:13</a></li>
=======
							<li>Defined in <a href="https://github.com/ceramicnetwork/js-ceramic/blob/616b76f/packages/ceramic-core/src/store/pin-store.ts#L13">packages/ceramic-core/src/store/pin-store.ts:13</a></li>
>>>>>>> 12b3f5b5
						</ul>
					</aside>
				</section>
				<section class="tsd-panel tsd-member tsd-kind-property tsd-parent-kind-class">
					<a name="resolve" class="tsd-anchor"></a>
					<h3><span class="tsd-flag ts-flagReadonly">Readonly</span> resolve</h3>
					<div class="tsd-signature tsd-kind-icon">resolve<span class="tsd-signature-symbol">:</span> <span class="tsd-signature-symbol">(</span>path<span class="tsd-signature-symbol">: </span><span class="tsd-signature-type">string</span><span class="tsd-signature-symbol">)</span><span class="tsd-signature-symbol"> =&gt; </span><span class="tsd-signature-type">Promise</span><span class="tsd-signature-symbol">&lt;</span><span class="tsd-signature-type">CID</span><span class="tsd-signature-symbol">&gt;</span></div>
					<aside class="tsd-sources">
						<ul>
<<<<<<< HEAD
							<li>Defined in <a href="https://github.com/ceramicnetwork/js-ceramic/blob/349990d/packages/ceramic-core/src/store/pin-store.ts#L15">packages/ceramic-core/src/store/pin-store.ts:15</a></li>
=======
							<li>Defined in <a href="https://github.com/ceramicnetwork/js-ceramic/blob/616b76f/packages/ceramic-core/src/store/pin-store.ts#L15">packages/ceramic-core/src/store/pin-store.ts:15</a></li>
>>>>>>> 12b3f5b5
						</ul>
					</aside>
					<div class="tsd-type-declaration">
						<h4>Type declaration</h4>
						<ul class="tsd-parameters">
							<li class="tsd-parameter-signature">
								<ul class="tsd-signatures tsd-kind-type-literal tsd-parent-kind-class">
									<li class="tsd-signature tsd-kind-icon"><span class="tsd-signature-symbol">(</span>path<span class="tsd-signature-symbol">: </span><span class="tsd-signature-type">string</span><span class="tsd-signature-symbol">)</span><span class="tsd-signature-symbol">: </span><span class="tsd-signature-type">Promise</span><span class="tsd-signature-symbol">&lt;</span><span class="tsd-signature-type">CID</span><span class="tsd-signature-symbol">&gt;</span></li>
								</ul>
								<ul class="tsd-descriptions">
									<li class="tsd-description">
										<h4 class="tsd-parameters-title">Parameters</h4>
										<ul class="tsd-parameters">
											<li>
												<h5>path: <span class="tsd-signature-type">string</span></h5>
											</li>
										</ul>
										<h4 class="tsd-returns-title">Returns <span class="tsd-signature-type">Promise</span><span class="tsd-signature-symbol">&lt;</span><span class="tsd-signature-type">CID</span><span class="tsd-signature-symbol">&gt;</span></h4>
									</li>
								</ul>
							</li>
						</ul>
					</div>
				</section>
				<section class="tsd-panel tsd-member tsd-kind-property tsd-parent-kind-class">
					<a name="retrieve" class="tsd-anchor"></a>
					<h3><span class="tsd-flag ts-flagReadonly">Readonly</span> retrieve</h3>
					<div class="tsd-signature tsd-kind-icon">retrieve<span class="tsd-signature-symbol">:</span> <span class="tsd-signature-symbol">(</span>cid<span class="tsd-signature-symbol">: </span><span class="tsd-signature-type">CID</span><span class="tsd-signature-symbol">)</span><span class="tsd-signature-symbol"> =&gt; </span><span class="tsd-signature-type">Promise</span><span class="tsd-signature-symbol">&lt;</span><span class="tsd-signature-type">any</span><span class="tsd-signature-symbol"> | </span><span class="tsd-signature-type">null</span><span class="tsd-signature-symbol">&gt;</span></div>
					<aside class="tsd-sources">
						<ul>
<<<<<<< HEAD
							<li>Defined in <a href="https://github.com/ceramicnetwork/js-ceramic/blob/349990d/packages/ceramic-core/src/store/pin-store.ts#L14">packages/ceramic-core/src/store/pin-store.ts:14</a></li>
=======
							<li>Defined in <a href="https://github.com/ceramicnetwork/js-ceramic/blob/616b76f/packages/ceramic-core/src/store/pin-store.ts#L14">packages/ceramic-core/src/store/pin-store.ts:14</a></li>
>>>>>>> 12b3f5b5
						</ul>
					</aside>
					<div class="tsd-type-declaration">
						<h4>Type declaration</h4>
						<ul class="tsd-parameters">
							<li class="tsd-parameter-signature">
								<ul class="tsd-signatures tsd-kind-type-literal tsd-parent-kind-class">
									<li class="tsd-signature tsd-kind-icon"><span class="tsd-signature-symbol">(</span>cid<span class="tsd-signature-symbol">: </span><span class="tsd-signature-type">CID</span><span class="tsd-signature-symbol">)</span><span class="tsd-signature-symbol">: </span><span class="tsd-signature-type">Promise</span><span class="tsd-signature-symbol">&lt;</span><span class="tsd-signature-type">any</span><span class="tsd-signature-symbol"> | </span><span class="tsd-signature-type">null</span><span class="tsd-signature-symbol">&gt;</span></li>
								</ul>
								<ul class="tsd-descriptions">
									<li class="tsd-description">
										<h4 class="tsd-parameters-title">Parameters</h4>
										<ul class="tsd-parameters">
											<li>
												<h5>cid: <span class="tsd-signature-type">CID</span></h5>
											</li>
										</ul>
										<h4 class="tsd-returns-title">Returns <span class="tsd-signature-type">Promise</span><span class="tsd-signature-symbol">&lt;</span><span class="tsd-signature-type">any</span><span class="tsd-signature-symbol"> | </span><span class="tsd-signature-type">null</span><span class="tsd-signature-symbol">&gt;</span></h4>
									</li>
								</ul>
							</li>
						</ul>
					</div>
				</section>
				<section class="tsd-panel tsd-member tsd-kind-property tsd-parent-kind-class">
					<a name="statestore" class="tsd-anchor"></a>
					<h3><span class="tsd-flag ts-flagReadonly">Readonly</span> state<wbr>Store</h3>
					<div class="tsd-signature tsd-kind-icon">state<wbr>Store<span class="tsd-signature-symbol">:</span> <a href="../interfaces/statestore.html" class="tsd-signature-type">StateStore</a></div>
					<aside class="tsd-sources">
						<ul>
<<<<<<< HEAD
							<li>Defined in <a href="https://github.com/ceramicnetwork/js-ceramic/blob/349990d/packages/ceramic-core/src/store/pin-store.ts#L12">packages/ceramic-core/src/store/pin-store.ts:12</a></li>
=======
							<li>Defined in <a href="https://github.com/ceramicnetwork/js-ceramic/blob/616b76f/packages/ceramic-core/src/store/pin-store.ts#L12">packages/ceramic-core/src/store/pin-store.ts:12</a></li>
>>>>>>> 12b3f5b5
						</ul>
					</aside>
				</section>
			</section>
			<section class="tsd-panel-group tsd-member-group ">
				<h2>Methods</h2>
				<section class="tsd-panel tsd-member tsd-kind-method tsd-parent-kind-class">
					<a name="add" class="tsd-anchor"></a>
					<h3>add</h3>
					<ul class="tsd-signatures tsd-kind-method tsd-parent-kind-class">
						<li class="tsd-signature tsd-kind-icon">add<span class="tsd-signature-symbol">(</span>document<span class="tsd-signature-symbol">: </span><span class="tsd-signature-type">Doctype</span><span class="tsd-signature-symbol">)</span><span class="tsd-signature-symbol">: </span><span class="tsd-signature-type">Promise</span><span class="tsd-signature-symbol">&lt;</span><span class="tsd-signature-type">void</span><span class="tsd-signature-symbol">&gt;</span></li>
					</ul>
					<ul class="tsd-descriptions">
						<li class="tsd-description">
							<aside class="tsd-sources">
								<ul>
<<<<<<< HEAD
									<li>Defined in <a href="https://github.com/ceramicnetwork/js-ceramic/blob/349990d/packages/ceramic-core/src/store/pin-store.ts#L28">packages/ceramic-core/src/store/pin-store.ts:28</a></li>
=======
									<li>Defined in <a href="https://github.com/ceramicnetwork/js-ceramic/blob/616b76f/packages/ceramic-core/src/store/pin-store.ts#L28">packages/ceramic-core/src/store/pin-store.ts:28</a></li>
>>>>>>> 12b3f5b5
								</ul>
							</aside>
							<h4 class="tsd-parameters-title">Parameters</h4>
							<ul class="tsd-parameters">
								<li>
									<h5>document: <span class="tsd-signature-type">Doctype</span></h5>
								</li>
							</ul>
							<h4 class="tsd-returns-title">Returns <span class="tsd-signature-type">Promise</span><span class="tsd-signature-symbol">&lt;</span><span class="tsd-signature-type">void</span><span class="tsd-signature-symbol">&gt;</span></h4>
						</li>
					</ul>
				</section>
				<section class="tsd-panel tsd-member tsd-kind-method tsd-parent-kind-class">
					<a name="close" class="tsd-anchor"></a>
					<h3>close</h3>
					<ul class="tsd-signatures tsd-kind-method tsd-parent-kind-class">
						<li class="tsd-signature tsd-kind-icon">close<span class="tsd-signature-symbol">(</span><span class="tsd-signature-symbol">)</span><span class="tsd-signature-symbol">: </span><span class="tsd-signature-type">Promise</span><span class="tsd-signature-symbol">&lt;</span><span class="tsd-signature-type">void</span><span class="tsd-signature-symbol">&gt;</span></li>
					</ul>
					<ul class="tsd-descriptions">
						<li class="tsd-description">
							<aside class="tsd-sources">
								<ul>
<<<<<<< HEAD
									<li>Defined in <a href="https://github.com/ceramicnetwork/js-ceramic/blob/349990d/packages/ceramic-core/src/store/pin-store.ts#L23">packages/ceramic-core/src/store/pin-store.ts:23</a></li>
=======
									<li>Defined in <a href="https://github.com/ceramicnetwork/js-ceramic/blob/616b76f/packages/ceramic-core/src/store/pin-store.ts#L23">packages/ceramic-core/src/store/pin-store.ts:23</a></li>
>>>>>>> 12b3f5b5
								</ul>
							</aside>
							<h4 class="tsd-returns-title">Returns <span class="tsd-signature-type">Promise</span><span class="tsd-signature-symbol">&lt;</span><span class="tsd-signature-type">void</span><span class="tsd-signature-symbol">&gt;</span></h4>
						</li>
					</ul>
				</section>
				<section class="tsd-panel tsd-member tsd-kind-method tsd-parent-kind-class">
					<a name="ls" class="tsd-anchor"></a>
					<h3>ls</h3>
					<ul class="tsd-signatures tsd-kind-method tsd-parent-kind-class">
						<li class="tsd-signature tsd-kind-icon">ls<span class="tsd-signature-symbol">(</span>docId<span class="tsd-signature-symbol">?: </span><a href="docid.html" class="tsd-signature-type">DocID</a><span class="tsd-signature-symbol">)</span><span class="tsd-signature-symbol">: </span><span class="tsd-signature-type">Promise</span><span class="tsd-signature-symbol">&lt;</span><span class="tsd-signature-type">string</span><span class="tsd-signature-symbol">[]</span><span class="tsd-signature-symbol">&gt;</span></li>
					</ul>
					<ul class="tsd-descriptions">
						<li class="tsd-description">
							<aside class="tsd-sources">
								<ul>
<<<<<<< HEAD
									<li>Defined in <a href="https://github.com/ceramicnetwork/js-ceramic/blob/349990d/packages/ceramic-core/src/store/pin-store.ts#L45">packages/ceramic-core/src/store/pin-store.ts:45</a></li>
=======
									<li>Defined in <a href="https://github.com/ceramicnetwork/js-ceramic/blob/616b76f/packages/ceramic-core/src/store/pin-store.ts#L45">packages/ceramic-core/src/store/pin-store.ts:45</a></li>
>>>>>>> 12b3f5b5
								</ul>
							</aside>
							<h4 class="tsd-parameters-title">Parameters</h4>
							<ul class="tsd-parameters">
								<li>
									<h5><span class="tsd-flag ts-flagOptional">Optional</span> docId: <a href="docid.html" class="tsd-signature-type">DocID</a></h5>
								</li>
							</ul>
							<h4 class="tsd-returns-title">Returns <span class="tsd-signature-type">Promise</span><span class="tsd-signature-symbol">&lt;</span><span class="tsd-signature-type">string</span><span class="tsd-signature-symbol">[]</span><span class="tsd-signature-symbol">&gt;</span></h4>
						</li>
					</ul>
				</section>
				<section class="tsd-panel tsd-member tsd-kind-method tsd-parent-kind-class">
					<a name="open" class="tsd-anchor"></a>
					<h3>open</h3>
					<ul class="tsd-signatures tsd-kind-method tsd-parent-kind-class">
						<li class="tsd-signature tsd-kind-icon">open<span class="tsd-signature-symbol">(</span><span class="tsd-signature-symbol">)</span><span class="tsd-signature-symbol">: </span><span class="tsd-signature-type">Promise</span><span class="tsd-signature-symbol">&lt;</span><span class="tsd-signature-type">void</span><span class="tsd-signature-symbol">&gt;</span></li>
					</ul>
					<ul class="tsd-descriptions">
						<li class="tsd-description">
							<aside class="tsd-sources">
								<ul>
<<<<<<< HEAD
									<li>Defined in <a href="https://github.com/ceramicnetwork/js-ceramic/blob/349990d/packages/ceramic-core/src/store/pin-store.ts#L18">packages/ceramic-core/src/store/pin-store.ts:18</a></li>
=======
									<li>Defined in <a href="https://github.com/ceramicnetwork/js-ceramic/blob/616b76f/packages/ceramic-core/src/store/pin-store.ts#L18">packages/ceramic-core/src/store/pin-store.ts:18</a></li>
>>>>>>> 12b3f5b5
								</ul>
							</aside>
							<h4 class="tsd-returns-title">Returns <span class="tsd-signature-type">Promise</span><span class="tsd-signature-symbol">&lt;</span><span class="tsd-signature-type">void</span><span class="tsd-signature-symbol">&gt;</span></h4>
						</li>
					</ul>
				</section>
				<section class="tsd-panel tsd-member tsd-kind-method tsd-parent-kind-class tsd-is-protected">
					<a name="pointsofinterest" class="tsd-anchor"></a>
					<h3><span class="tsd-flag ts-flagProtected">Protected</span> points<wbr>OfInterest</h3>
					<ul class="tsd-signatures tsd-kind-method tsd-parent-kind-class tsd-is-protected">
						<li class="tsd-signature tsd-kind-icon">points<wbr>OfInterest<span class="tsd-signature-symbol">(</span>state<span class="tsd-signature-symbol">: </span><span class="tsd-signature-type">DocState</span><span class="tsd-signature-symbol">)</span><span class="tsd-signature-symbol">: </span><span class="tsd-signature-type">Promise</span><span class="tsd-signature-symbol">&lt;</span><span class="tsd-signature-type">Array</span><span class="tsd-signature-symbol">&lt;</span><span class="tsd-signature-type">CID</span><span class="tsd-signature-symbol">&gt;</span><span class="tsd-signature-symbol">&gt;</span></li>
					</ul>
					<ul class="tsd-descriptions">
						<li class="tsd-description">
							<aside class="tsd-sources">
								<ul>
<<<<<<< HEAD
									<li>Defined in <a href="https://github.com/ceramicnetwork/js-ceramic/blob/349990d/packages/ceramic-core/src/store/pin-store.ts#L49">packages/ceramic-core/src/store/pin-store.ts:49</a></li>
=======
									<li>Defined in <a href="https://github.com/ceramicnetwork/js-ceramic/blob/616b76f/packages/ceramic-core/src/store/pin-store.ts#L49">packages/ceramic-core/src/store/pin-store.ts:49</a></li>
>>>>>>> 12b3f5b5
								</ul>
							</aside>
							<h4 class="tsd-parameters-title">Parameters</h4>
							<ul class="tsd-parameters">
								<li>
									<h5>state: <span class="tsd-signature-type">DocState</span></h5>
								</li>
							</ul>
							<h4 class="tsd-returns-title">Returns <span class="tsd-signature-type">Promise</span><span class="tsd-signature-symbol">&lt;</span><span class="tsd-signature-type">Array</span><span class="tsd-signature-symbol">&lt;</span><span class="tsd-signature-type">CID</span><span class="tsd-signature-symbol">&gt;</span><span class="tsd-signature-symbol">&gt;</span></h4>
						</li>
					</ul>
				</section>
				<section class="tsd-panel tsd-member tsd-kind-method tsd-parent-kind-class">
					<a name="rm" class="tsd-anchor"></a>
					<h3>rm</h3>
					<ul class="tsd-signatures tsd-kind-method tsd-parent-kind-class">
						<li class="tsd-signature tsd-kind-icon">rm<span class="tsd-signature-symbol">(</span>docId<span class="tsd-signature-symbol">: </span><a href="docid.html" class="tsd-signature-type">DocID</a><span class="tsd-signature-symbol">)</span><span class="tsd-signature-symbol">: </span><span class="tsd-signature-type">Promise</span><span class="tsd-signature-symbol">&lt;</span><span class="tsd-signature-type">void</span><span class="tsd-signature-symbol">&gt;</span></li>
					</ul>
					<ul class="tsd-descriptions">
						<li class="tsd-description">
							<aside class="tsd-sources">
								<ul>
<<<<<<< HEAD
									<li>Defined in <a href="https://github.com/ceramicnetwork/js-ceramic/blob/349990d/packages/ceramic-core/src/store/pin-store.ts#L34">packages/ceramic-core/src/store/pin-store.ts:34</a></li>
=======
									<li>Defined in <a href="https://github.com/ceramicnetwork/js-ceramic/blob/616b76f/packages/ceramic-core/src/store/pin-store.ts#L34">packages/ceramic-core/src/store/pin-store.ts:34</a></li>
>>>>>>> 12b3f5b5
								</ul>
							</aside>
							<h4 class="tsd-parameters-title">Parameters</h4>
							<ul class="tsd-parameters">
								<li>
									<h5>docId: <a href="docid.html" class="tsd-signature-type">DocID</a></h5>
								</li>
							</ul>
							<h4 class="tsd-returns-title">Returns <span class="tsd-signature-type">Promise</span><span class="tsd-signature-symbol">&lt;</span><span class="tsd-signature-type">void</span><span class="tsd-signature-symbol">&gt;</span></h4>
						</li>
					</ul>
				</section>
			</section>
		</div>
		<div class="col-4 col-menu menu-sticky-wrap menu-highlight">
			<nav class="tsd-navigation primary">
				<ul>
					<li class="globals  ">
						<a href="../globals.html"><em>Globals</em></a>
					</li>
				</ul>
			</nav>
			<nav class="tsd-navigation secondary menu-sticky">
				<ul class="before-current">
				</ul>
				<ul class="current">
					<li class="current tsd-kind-class">
						<a href="pinstore.html" class="tsd-kind-icon">Pin<wbr>Store</a>
						<ul>
							<li class=" tsd-kind-constructor tsd-parent-kind-class">
								<a href="pinstore.html#constructor" class="tsd-kind-icon">constructor</a>
							</li>
							<li class=" tsd-kind-property tsd-parent-kind-class">
								<a href="pinstore.html#pinning" class="tsd-kind-icon">pinning</a>
							</li>
							<li class=" tsd-kind-property tsd-parent-kind-class">
								<a href="pinstore.html#resolve" class="tsd-kind-icon">resolve</a>
							</li>
							<li class=" tsd-kind-property tsd-parent-kind-class">
								<a href="pinstore.html#retrieve" class="tsd-kind-icon">retrieve</a>
							</li>
							<li class=" tsd-kind-property tsd-parent-kind-class">
								<a href="pinstore.html#statestore" class="tsd-kind-icon">state<wbr>Store</a>
							</li>
							<li class=" tsd-kind-method tsd-parent-kind-class">
								<a href="pinstore.html#add" class="tsd-kind-icon">add</a>
							</li>
							<li class=" tsd-kind-method tsd-parent-kind-class">
								<a href="pinstore.html#close" class="tsd-kind-icon">close</a>
							</li>
							<li class=" tsd-kind-method tsd-parent-kind-class">
								<a href="pinstore.html#ls" class="tsd-kind-icon">ls</a>
							</li>
							<li class=" tsd-kind-method tsd-parent-kind-class">
								<a href="pinstore.html#open" class="tsd-kind-icon">open</a>
							</li>
							<li class=" tsd-kind-method tsd-parent-kind-class tsd-is-protected">
								<a href="pinstore.html#pointsofinterest" class="tsd-kind-icon">points<wbr>OfInterest</a>
							</li>
							<li class=" tsd-kind-method tsd-parent-kind-class">
								<a href="pinstore.html#rm" class="tsd-kind-icon">rm</a>
							</li>
						</ul>
					</li>
				</ul>
				<ul class="after-current">
				</ul>
			</nav>
		</div>
	</div>
</div>
<footer class="with-border-bottom">
	<div class="container">
		<h2>Legend</h2>
		<div class="tsd-legend-group">
			<ul class="tsd-legend">
				<li class="tsd-kind-constructor tsd-parent-kind-class"><span class="tsd-kind-icon">Constructor</span></li>
				<li class="tsd-kind-property tsd-parent-kind-class"><span class="tsd-kind-icon">Property</span></li>
				<li class="tsd-kind-method tsd-parent-kind-class"><span class="tsd-kind-icon">Method</span></li>
				<li class="tsd-kind-accessor tsd-parent-kind-class"><span class="tsd-kind-icon">Accessor</span></li>
			</ul>
			<ul class="tsd-legend">
				<li class="tsd-kind-constructor tsd-parent-kind-class tsd-is-inherited"><span class="tsd-kind-icon">Inherited constructor</span></li>
				<li class="tsd-kind-property tsd-parent-kind-class tsd-is-inherited"><span class="tsd-kind-icon">Inherited property</span></li>
				<li class="tsd-kind-method tsd-parent-kind-class tsd-is-inherited"><span class="tsd-kind-icon">Inherited method</span></li>
				<li class="tsd-kind-accessor tsd-parent-kind-class tsd-is-inherited"><span class="tsd-kind-icon">Inherited accessor</span></li>
			</ul>
			<ul class="tsd-legend">
				<li class="tsd-kind-constructor tsd-parent-kind-interface"><span class="tsd-kind-icon">Constructor</span></li>
				<li class="tsd-kind-property tsd-parent-kind-interface"><span class="tsd-kind-icon">Property</span></li>
				<li class="tsd-kind-method tsd-parent-kind-interface"><span class="tsd-kind-icon">Method</span></li>
			</ul>
			<ul class="tsd-legend">
				<li class="tsd-kind-property tsd-parent-kind-class tsd-is-static"><span class="tsd-kind-icon">Static property</span></li>
				<li class="tsd-kind-method tsd-parent-kind-class tsd-is-static"><span class="tsd-kind-icon">Static method</span></li>
			</ul>
			<ul class="tsd-legend">
				<li class="tsd-kind-method tsd-parent-kind-class tsd-is-protected"><span class="tsd-kind-icon">Protected method</span></li>
			</ul>
		</div>
	</div>
</footer>
<div class="container tsd-generator">
	<p>Generated using <a href="https://typedoc.org/" target="_blank">TypeDoc</a></p>
</div>
<div class="overlay"></div>
<script src="../assets/js/main.js"></script>
</body>
</html><|MERGE_RESOLUTION|>--- conflicted
+++ resolved
@@ -124,11 +124,7 @@
 						<li class="tsd-description">
 							<aside class="tsd-sources">
 								<ul>
-<<<<<<< HEAD
-									<li>Defined in <a href="https://github.com/ceramicnetwork/js-ceramic/blob/349990d/packages/ceramic-core/src/store/pin-store.ts#L10">packages/ceramic-core/src/store/pin-store.ts:10</a></li>
-=======
-									<li>Defined in <a href="https://github.com/ceramicnetwork/js-ceramic/blob/616b76f/packages/ceramic-core/src/store/pin-store.ts#L10">packages/ceramic-core/src/store/pin-store.ts:10</a></li>
->>>>>>> 12b3f5b5
+									<li>Defined in <a href="https://github.com/ceramicnetwork/js-ceramic/blob/799e5ec/packages/ceramic-core/src/store/pin-store.ts#L10">packages/ceramic-core/src/store/pin-store.ts:10</a></li>
 								</ul>
 							</aside>
 							<h4 class="tsd-parameters-title">Parameters</h4>
@@ -195,11 +191,7 @@
 					<div class="tsd-signature tsd-kind-icon">pinning<span class="tsd-signature-symbol">:</span> <a href="../interfaces/pinning.html" class="tsd-signature-type">Pinning</a></div>
 					<aside class="tsd-sources">
 						<ul>
-<<<<<<< HEAD
-							<li>Defined in <a href="https://github.com/ceramicnetwork/js-ceramic/blob/349990d/packages/ceramic-core/src/store/pin-store.ts#L13">packages/ceramic-core/src/store/pin-store.ts:13</a></li>
-=======
-							<li>Defined in <a href="https://github.com/ceramicnetwork/js-ceramic/blob/616b76f/packages/ceramic-core/src/store/pin-store.ts#L13">packages/ceramic-core/src/store/pin-store.ts:13</a></li>
->>>>>>> 12b3f5b5
+							<li>Defined in <a href="https://github.com/ceramicnetwork/js-ceramic/blob/799e5ec/packages/ceramic-core/src/store/pin-store.ts#L13">packages/ceramic-core/src/store/pin-store.ts:13</a></li>
 						</ul>
 					</aside>
 				</section>
@@ -209,11 +201,7 @@
 					<div class="tsd-signature tsd-kind-icon">resolve<span class="tsd-signature-symbol">:</span> <span class="tsd-signature-symbol">(</span>path<span class="tsd-signature-symbol">: </span><span class="tsd-signature-type">string</span><span class="tsd-signature-symbol">)</span><span class="tsd-signature-symbol"> =&gt; </span><span class="tsd-signature-type">Promise</span><span class="tsd-signature-symbol">&lt;</span><span class="tsd-signature-type">CID</span><span class="tsd-signature-symbol">&gt;</span></div>
 					<aside class="tsd-sources">
 						<ul>
-<<<<<<< HEAD
-							<li>Defined in <a href="https://github.com/ceramicnetwork/js-ceramic/blob/349990d/packages/ceramic-core/src/store/pin-store.ts#L15">packages/ceramic-core/src/store/pin-store.ts:15</a></li>
-=======
-							<li>Defined in <a href="https://github.com/ceramicnetwork/js-ceramic/blob/616b76f/packages/ceramic-core/src/store/pin-store.ts#L15">packages/ceramic-core/src/store/pin-store.ts:15</a></li>
->>>>>>> 12b3f5b5
+							<li>Defined in <a href="https://github.com/ceramicnetwork/js-ceramic/blob/799e5ec/packages/ceramic-core/src/store/pin-store.ts#L15">packages/ceramic-core/src/store/pin-store.ts:15</a></li>
 						</ul>
 					</aside>
 					<div class="tsd-type-declaration">
@@ -244,11 +232,7 @@
 					<div class="tsd-signature tsd-kind-icon">retrieve<span class="tsd-signature-symbol">:</span> <span class="tsd-signature-symbol">(</span>cid<span class="tsd-signature-symbol">: </span><span class="tsd-signature-type">CID</span><span class="tsd-signature-symbol">)</span><span class="tsd-signature-symbol"> =&gt; </span><span class="tsd-signature-type">Promise</span><span class="tsd-signature-symbol">&lt;</span><span class="tsd-signature-type">any</span><span class="tsd-signature-symbol"> | </span><span class="tsd-signature-type">null</span><span class="tsd-signature-symbol">&gt;</span></div>
 					<aside class="tsd-sources">
 						<ul>
-<<<<<<< HEAD
-							<li>Defined in <a href="https://github.com/ceramicnetwork/js-ceramic/blob/349990d/packages/ceramic-core/src/store/pin-store.ts#L14">packages/ceramic-core/src/store/pin-store.ts:14</a></li>
-=======
-							<li>Defined in <a href="https://github.com/ceramicnetwork/js-ceramic/blob/616b76f/packages/ceramic-core/src/store/pin-store.ts#L14">packages/ceramic-core/src/store/pin-store.ts:14</a></li>
->>>>>>> 12b3f5b5
+							<li>Defined in <a href="https://github.com/ceramicnetwork/js-ceramic/blob/799e5ec/packages/ceramic-core/src/store/pin-store.ts#L14">packages/ceramic-core/src/store/pin-store.ts:14</a></li>
 						</ul>
 					</aside>
 					<div class="tsd-type-declaration">
@@ -279,11 +263,7 @@
 					<div class="tsd-signature tsd-kind-icon">state<wbr>Store<span class="tsd-signature-symbol">:</span> <a href="../interfaces/statestore.html" class="tsd-signature-type">StateStore</a></div>
 					<aside class="tsd-sources">
 						<ul>
-<<<<<<< HEAD
-							<li>Defined in <a href="https://github.com/ceramicnetwork/js-ceramic/blob/349990d/packages/ceramic-core/src/store/pin-store.ts#L12">packages/ceramic-core/src/store/pin-store.ts:12</a></li>
-=======
-							<li>Defined in <a href="https://github.com/ceramicnetwork/js-ceramic/blob/616b76f/packages/ceramic-core/src/store/pin-store.ts#L12">packages/ceramic-core/src/store/pin-store.ts:12</a></li>
->>>>>>> 12b3f5b5
+							<li>Defined in <a href="https://github.com/ceramicnetwork/js-ceramic/blob/799e5ec/packages/ceramic-core/src/store/pin-store.ts#L12">packages/ceramic-core/src/store/pin-store.ts:12</a></li>
 						</ul>
 					</aside>
 				</section>
@@ -300,11 +280,7 @@
 						<li class="tsd-description">
 							<aside class="tsd-sources">
 								<ul>
-<<<<<<< HEAD
-									<li>Defined in <a href="https://github.com/ceramicnetwork/js-ceramic/blob/349990d/packages/ceramic-core/src/store/pin-store.ts#L28">packages/ceramic-core/src/store/pin-store.ts:28</a></li>
-=======
-									<li>Defined in <a href="https://github.com/ceramicnetwork/js-ceramic/blob/616b76f/packages/ceramic-core/src/store/pin-store.ts#L28">packages/ceramic-core/src/store/pin-store.ts:28</a></li>
->>>>>>> 12b3f5b5
+									<li>Defined in <a href="https://github.com/ceramicnetwork/js-ceramic/blob/799e5ec/packages/ceramic-core/src/store/pin-store.ts#L28">packages/ceramic-core/src/store/pin-store.ts:28</a></li>
 								</ul>
 							</aside>
 							<h4 class="tsd-parameters-title">Parameters</h4>
@@ -327,11 +303,7 @@
 						<li class="tsd-description">
 							<aside class="tsd-sources">
 								<ul>
-<<<<<<< HEAD
-									<li>Defined in <a href="https://github.com/ceramicnetwork/js-ceramic/blob/349990d/packages/ceramic-core/src/store/pin-store.ts#L23">packages/ceramic-core/src/store/pin-store.ts:23</a></li>
-=======
-									<li>Defined in <a href="https://github.com/ceramicnetwork/js-ceramic/blob/616b76f/packages/ceramic-core/src/store/pin-store.ts#L23">packages/ceramic-core/src/store/pin-store.ts:23</a></li>
->>>>>>> 12b3f5b5
+									<li>Defined in <a href="https://github.com/ceramicnetwork/js-ceramic/blob/799e5ec/packages/ceramic-core/src/store/pin-store.ts#L23">packages/ceramic-core/src/store/pin-store.ts:23</a></li>
 								</ul>
 							</aside>
 							<h4 class="tsd-returns-title">Returns <span class="tsd-signature-type">Promise</span><span class="tsd-signature-symbol">&lt;</span><span class="tsd-signature-type">void</span><span class="tsd-signature-symbol">&gt;</span></h4>
@@ -348,11 +320,7 @@
 						<li class="tsd-description">
 							<aside class="tsd-sources">
 								<ul>
-<<<<<<< HEAD
-									<li>Defined in <a href="https://github.com/ceramicnetwork/js-ceramic/blob/349990d/packages/ceramic-core/src/store/pin-store.ts#L45">packages/ceramic-core/src/store/pin-store.ts:45</a></li>
-=======
-									<li>Defined in <a href="https://github.com/ceramicnetwork/js-ceramic/blob/616b76f/packages/ceramic-core/src/store/pin-store.ts#L45">packages/ceramic-core/src/store/pin-store.ts:45</a></li>
->>>>>>> 12b3f5b5
+									<li>Defined in <a href="https://github.com/ceramicnetwork/js-ceramic/blob/799e5ec/packages/ceramic-core/src/store/pin-store.ts#L45">packages/ceramic-core/src/store/pin-store.ts:45</a></li>
 								</ul>
 							</aside>
 							<h4 class="tsd-parameters-title">Parameters</h4>
@@ -375,11 +343,7 @@
 						<li class="tsd-description">
 							<aside class="tsd-sources">
 								<ul>
-<<<<<<< HEAD
-									<li>Defined in <a href="https://github.com/ceramicnetwork/js-ceramic/blob/349990d/packages/ceramic-core/src/store/pin-store.ts#L18">packages/ceramic-core/src/store/pin-store.ts:18</a></li>
-=======
-									<li>Defined in <a href="https://github.com/ceramicnetwork/js-ceramic/blob/616b76f/packages/ceramic-core/src/store/pin-store.ts#L18">packages/ceramic-core/src/store/pin-store.ts:18</a></li>
->>>>>>> 12b3f5b5
+									<li>Defined in <a href="https://github.com/ceramicnetwork/js-ceramic/blob/799e5ec/packages/ceramic-core/src/store/pin-store.ts#L18">packages/ceramic-core/src/store/pin-store.ts:18</a></li>
 								</ul>
 							</aside>
 							<h4 class="tsd-returns-title">Returns <span class="tsd-signature-type">Promise</span><span class="tsd-signature-symbol">&lt;</span><span class="tsd-signature-type">void</span><span class="tsd-signature-symbol">&gt;</span></h4>
@@ -396,11 +360,7 @@
 						<li class="tsd-description">
 							<aside class="tsd-sources">
 								<ul>
-<<<<<<< HEAD
-									<li>Defined in <a href="https://github.com/ceramicnetwork/js-ceramic/blob/349990d/packages/ceramic-core/src/store/pin-store.ts#L49">packages/ceramic-core/src/store/pin-store.ts:49</a></li>
-=======
-									<li>Defined in <a href="https://github.com/ceramicnetwork/js-ceramic/blob/616b76f/packages/ceramic-core/src/store/pin-store.ts#L49">packages/ceramic-core/src/store/pin-store.ts:49</a></li>
->>>>>>> 12b3f5b5
+									<li>Defined in <a href="https://github.com/ceramicnetwork/js-ceramic/blob/799e5ec/packages/ceramic-core/src/store/pin-store.ts#L49">packages/ceramic-core/src/store/pin-store.ts:49</a></li>
 								</ul>
 							</aside>
 							<h4 class="tsd-parameters-title">Parameters</h4>
@@ -423,11 +383,7 @@
 						<li class="tsd-description">
 							<aside class="tsd-sources">
 								<ul>
-<<<<<<< HEAD
-									<li>Defined in <a href="https://github.com/ceramicnetwork/js-ceramic/blob/349990d/packages/ceramic-core/src/store/pin-store.ts#L34">packages/ceramic-core/src/store/pin-store.ts:34</a></li>
-=======
-									<li>Defined in <a href="https://github.com/ceramicnetwork/js-ceramic/blob/616b76f/packages/ceramic-core/src/store/pin-store.ts#L34">packages/ceramic-core/src/store/pin-store.ts:34</a></li>
->>>>>>> 12b3f5b5
+									<li>Defined in <a href="https://github.com/ceramicnetwork/js-ceramic/blob/799e5ec/packages/ceramic-core/src/store/pin-store.ts#L34">packages/ceramic-core/src/store/pin-store.ts:34</a></li>
 								</ul>
 							</aside>
 							<h4 class="tsd-parameters-title">Parameters</h4>
