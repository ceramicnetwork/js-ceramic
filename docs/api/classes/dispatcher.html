--- conflicted
+++ resolved
@@ -147,11 +147,7 @@
 							<aside class="tsd-sources">
 								<p>Overrides <a href="anchorservice.html">AnchorService</a>.<a href="anchorservice.html#constructor">constructor</a></p>
 								<ul>
-<<<<<<< HEAD
-									<li>Defined in <a href="https://github.com/ceramicnetwork/js-ceramic/blob/349990d/packages/ceramic-core/src/dispatcher.ts#L43">packages/ceramic-core/src/dispatcher.ts:43</a></li>
-=======
-									<li>Defined in <a href="https://github.com/ceramicnetwork/js-ceramic/blob/616b76f/packages/ceramic-core/src/dispatcher.ts#L43">packages/ceramic-core/src/dispatcher.ts:43</a></li>
->>>>>>> 12b3f5b5
+									<li>Defined in <a href="https://github.com/ceramicnetwork/js-ceramic/blob/799e5ec/packages/ceramic-core/src/dispatcher.ts#L43">packages/ceramic-core/src/dispatcher.ts:43</a></li>
 								</ul>
 							</aside>
 							<h4 class="tsd-parameters-title">Parameters</h4>
@@ -176,11 +172,7 @@
 					<div class="tsd-signature tsd-kind-icon">_ipfs<span class="tsd-signature-symbol">:</span> <span class="tsd-signature-type">Ipfs.Ipfs</span></div>
 					<aside class="tsd-sources">
 						<ul>
-<<<<<<< HEAD
-							<li>Defined in <a href="https://github.com/ceramicnetwork/js-ceramic/blob/349990d/packages/ceramic-core/src/dispatcher.ts#L45">packages/ceramic-core/src/dispatcher.ts:45</a></li>
-=======
-							<li>Defined in <a href="https://github.com/ceramicnetwork/js-ceramic/blob/616b76f/packages/ceramic-core/src/dispatcher.ts#L45">packages/ceramic-core/src/dispatcher.ts:45</a></li>
->>>>>>> 12b3f5b5
+							<li>Defined in <a href="https://github.com/ceramicnetwork/js-ceramic/blob/799e5ec/packages/ceramic-core/src/dispatcher.ts#L45">packages/ceramic-core/src/dispatcher.ts:45</a></li>
 						</ul>
 					</aside>
 				</section>
@@ -190,11 +182,7 @@
 					<div class="tsd-signature tsd-kind-icon">topic<span class="tsd-signature-symbol">:</span> <span class="tsd-signature-type">string</span></div>
 					<aside class="tsd-sources">
 						<ul>
-<<<<<<< HEAD
-							<li>Defined in <a href="https://github.com/ceramicnetwork/js-ceramic/blob/349990d/packages/ceramic-core/src/dispatcher.ts#L45">packages/ceramic-core/src/dispatcher.ts:45</a></li>
-=======
-							<li>Defined in <a href="https://github.com/ceramicnetwork/js-ceramic/blob/616b76f/packages/ceramic-core/src/dispatcher.ts#L45">packages/ceramic-core/src/dispatcher.ts:45</a></li>
->>>>>>> 12b3f5b5
+							<li>Defined in <a href="https://github.com/ceramicnetwork/js-ceramic/blob/799e5ec/packages/ceramic-core/src/dispatcher.ts#L45">packages/ceramic-core/src/dispatcher.ts:45</a></li>
 						</ul>
 					</aside>
 				</section>
@@ -267,11 +255,7 @@
 						<li class="tsd-description">
 							<aside class="tsd-sources">
 								<ul>
-<<<<<<< HEAD
-									<li>Defined in <a href="https://github.com/ceramicnetwork/js-ceramic/blob/349990d/packages/ceramic-core/src/dispatcher.ts#L184">packages/ceramic-core/src/dispatcher.ts:184</a></li>
-=======
-									<li>Defined in <a href="https://github.com/ceramicnetwork/js-ceramic/blob/616b76f/packages/ceramic-core/src/dispatcher.ts#L184">packages/ceramic-core/src/dispatcher.ts:184</a></li>
->>>>>>> 12b3f5b5
+									<li>Defined in <a href="https://github.com/ceramicnetwork/js-ceramic/blob/799e5ec/packages/ceramic-core/src/dispatcher.ts#L184">packages/ceramic-core/src/dispatcher.ts:184</a></li>
 								</ul>
 							</aside>
 							<div class="tsd-comment tsd-typography">
@@ -356,11 +340,7 @@
 						<li class="tsd-description">
 							<aside class="tsd-sources">
 								<ul>
-<<<<<<< HEAD
-									<li>Defined in <a href="https://github.com/ceramicnetwork/js-ceramic/blob/349990d/packages/ceramic-core/src/dispatcher.ts#L131">packages/ceramic-core/src/dispatcher.ts:131</a></li>
-=======
-									<li>Defined in <a href="https://github.com/ceramicnetwork/js-ceramic/blob/616b76f/packages/ceramic-core/src/dispatcher.ts#L131">packages/ceramic-core/src/dispatcher.ts:131</a></li>
->>>>>>> 12b3f5b5
+									<li>Defined in <a href="https://github.com/ceramicnetwork/js-ceramic/blob/799e5ec/packages/ceramic-core/src/dispatcher.ts#L131">packages/ceramic-core/src/dispatcher.ts:131</a></li>
 								</ul>
 							</aside>
 							<div class="tsd-comment tsd-typography">
@@ -391,11 +371,7 @@
 						<li class="tsd-description">
 							<aside class="tsd-sources">
 								<ul>
-<<<<<<< HEAD
-									<li>Defined in <a href="https://github.com/ceramicnetwork/js-ceramic/blob/349990d/packages/ceramic-core/src/dispatcher.ts#L54">packages/ceramic-core/src/dispatcher.ts:54</a></li>
-=======
-									<li>Defined in <a href="https://github.com/ceramicnetwork/js-ceramic/blob/616b76f/packages/ceramic-core/src/dispatcher.ts#L54">packages/ceramic-core/src/dispatcher.ts:54</a></li>
->>>>>>> 12b3f5b5
+									<li>Defined in <a href="https://github.com/ceramicnetwork/js-ceramic/blob/799e5ec/packages/ceramic-core/src/dispatcher.ts#L54">packages/ceramic-core/src/dispatcher.ts:54</a></li>
 								</ul>
 							</aside>
 							<div class="tsd-comment tsd-typography">
@@ -690,11 +666,7 @@
 						<li class="tsd-description">
 							<aside class="tsd-sources">
 								<ul>
-<<<<<<< HEAD
-									<li>Defined in <a href="https://github.com/ceramicnetwork/js-ceramic/blob/349990d/packages/ceramic-core/src/dispatcher.ts#L115">packages/ceramic-core/src/dispatcher.ts:115</a></li>
-=======
-									<li>Defined in <a href="https://github.com/ceramicnetwork/js-ceramic/blob/616b76f/packages/ceramic-core/src/dispatcher.ts#L115">packages/ceramic-core/src/dispatcher.ts:115</a></li>
->>>>>>> 12b3f5b5
+									<li>Defined in <a href="https://github.com/ceramicnetwork/js-ceramic/blob/799e5ec/packages/ceramic-core/src/dispatcher.ts#L115">packages/ceramic-core/src/dispatcher.ts:115</a></li>
 								</ul>
 							</aside>
 							<div class="tsd-comment tsd-typography">
@@ -761,11 +733,7 @@
 						<li class="tsd-description">
 							<aside class="tsd-sources">
 								<ul>
-<<<<<<< HEAD
-									<li>Defined in <a href="https://github.com/ceramicnetwork/js-ceramic/blob/349990d/packages/ceramic-core/src/dispatcher.ts#L65">packages/ceramic-core/src/dispatcher.ts:65</a></li>
-=======
-									<li>Defined in <a href="https://github.com/ceramicnetwork/js-ceramic/blob/616b76f/packages/ceramic-core/src/dispatcher.ts#L65">packages/ceramic-core/src/dispatcher.ts:65</a></li>
->>>>>>> 12b3f5b5
+									<li>Defined in <a href="https://github.com/ceramicnetwork/js-ceramic/blob/799e5ec/packages/ceramic-core/src/dispatcher.ts#L65">packages/ceramic-core/src/dispatcher.ts:65</a></li>
 								</ul>
 							</aside>
 							<div class="tsd-comment tsd-typography">
@@ -865,11 +833,7 @@
 						<li class="tsd-description">
 							<aside class="tsd-sources">
 								<ul>
-<<<<<<< HEAD
-									<li>Defined in <a href="https://github.com/ceramicnetwork/js-ceramic/blob/349990d/packages/ceramic-core/src/dispatcher.ts#L104">packages/ceramic-core/src/dispatcher.ts:104</a></li>
-=======
-									<li>Defined in <a href="https://github.com/ceramicnetwork/js-ceramic/blob/616b76f/packages/ceramic-core/src/dispatcher.ts#L104">packages/ceramic-core/src/dispatcher.ts:104</a></li>
->>>>>>> 12b3f5b5
+									<li>Defined in <a href="https://github.com/ceramicnetwork/js-ceramic/blob/799e5ec/packages/ceramic-core/src/dispatcher.ts#L104">packages/ceramic-core/src/dispatcher.ts:104</a></li>
 								</ul>
 							</aside>
 							<div class="tsd-comment tsd-typography">
@@ -924,11 +888,7 @@
 						<li class="tsd-description">
 							<aside class="tsd-sources">
 								<ul>
-<<<<<<< HEAD
-									<li>Defined in <a href="https://github.com/ceramicnetwork/js-ceramic/blob/349990d/packages/ceramic-core/src/dispatcher.ts#L87">packages/ceramic-core/src/dispatcher.ts:87</a></li>
-=======
-									<li>Defined in <a href="https://github.com/ceramicnetwork/js-ceramic/blob/616b76f/packages/ceramic-core/src/dispatcher.ts#L87">packages/ceramic-core/src/dispatcher.ts:87</a></li>
->>>>>>> 12b3f5b5
+									<li>Defined in <a href="https://github.com/ceramicnetwork/js-ceramic/blob/799e5ec/packages/ceramic-core/src/dispatcher.ts#L87">packages/ceramic-core/src/dispatcher.ts:87</a></li>
 								</ul>
 							</aside>
 							<div class="tsd-comment tsd-typography">
@@ -959,11 +919,7 @@
 						<li class="tsd-description">
 							<aside class="tsd-sources">
 								<ul>
-<<<<<<< HEAD
-									<li>Defined in <a href="https://github.com/ceramicnetwork/js-ceramic/blob/349990d/packages/ceramic-core/src/dispatcher.ts#L78">packages/ceramic-core/src/dispatcher.ts:78</a></li>
-=======
-									<li>Defined in <a href="https://github.com/ceramicnetwork/js-ceramic/blob/616b76f/packages/ceramic-core/src/dispatcher.ts#L78">packages/ceramic-core/src/dispatcher.ts:78</a></li>
->>>>>>> 12b3f5b5
+									<li>Defined in <a href="https://github.com/ceramicnetwork/js-ceramic/blob/799e5ec/packages/ceramic-core/src/dispatcher.ts#L78">packages/ceramic-core/src/dispatcher.ts:78</a></li>
 								</ul>
 							</aside>
 							<div class="tsd-comment tsd-typography">
