<!doctype html>
<html class="default no-js">
<head>
	<meta charset="utf-8">
	<meta http-equiv="X-UA-Compatible" content="IE=edge">
	<title>Ceramic</title>
	<meta name="description" content="Documentation for Ceramic">
	<meta name="viewport" content="width=device-width, initial-scale=1">
	<link rel="stylesheet" href="../assets/css/main.css">
</head>
<body>
<header>
	<div class="tsd-page-toolbar">
		<div class="container">
			<div class="table-wrap">
				<div class="table-cell" id="tsd-search" data-index="../assets/js/search.json" data-base="..">
					<div class="field">
						<label for="tsd-search-field" class="tsd-widget search no-caption">Search</label>
						<input id="tsd-search-field" type="text" />
					</div>
					<ul class="results">
						<li class="state loading">Preparing search index...</li>
						<li class="state failure">The search index is not available</li>
					</ul>
					<a href="../index.html" class="title">Ceramic</a>
				</div>
				<div class="table-cell" id="tsd-widgets">
					<div id="tsd-filter">
						<a href="#" class="tsd-widget options no-caption" data-toggle="options">Options</a>
						<div class="tsd-filter-group">
							<div class="tsd-select" id="tsd-filter-visibility">
								<span class="tsd-select-label">All</span>
								<ul class="tsd-select-list">
									<li data-value="public">Public</li>
									<li data-value="protected">Public/Protected</li>
									<li data-value="private" class="selected">All</li>
								</ul>
							</div>
							<input type="checkbox" id="tsd-filter-inherited" checked />
							<label class="tsd-widget" for="tsd-filter-inherited">Inherited</label>
							<input type="checkbox" id="tsd-filter-only-exported" />
							<label class="tsd-widget" for="tsd-filter-only-exported">Only exported</label>
						</div>
					</div>
					<a href="#" class="tsd-widget menu no-caption" data-toggle="menu">Menu</a>
				</div>
			</div>
		</div>
	</div>
	<div class="tsd-page-title">
		<div class="container">
			<ul class="tsd-breadcrumb">
				<li>
					<a href="../globals.html">Globals</a>
				</li>
				<li>
					<a href="ceramic.html">Ceramic</a>
				</li>
			</ul>
			<h1>Class Ceramic</h1>
		</div>
	</div>
</header>
<div class="container container-main">
	<div class="row">
		<div class="col-8 col-content">
			<section class="tsd-panel tsd-comment">
				<div class="tsd-comment tsd-typography">
					<div class="lead">
						<a href="#ceramic-core-implementation" id="ceramic-core-implementation" style="color: inherit; text-decoration: none;">
							<h3>Ceramic core implementation.<br/></h3>
						</a>
					</div>
					<p>To install this library:<br/>
					<code>$ npm install --save @ceramicnetwork/ceramic-core</code></p>
				</div>
			</section>
			<section class="tsd-panel tsd-hierarchy">
				<h3>Hierarchy</h3>
				<ul class="tsd-hierarchy">
					<li>
						<span class="target">Ceramic</span>
					</li>
				</ul>
			</section>
			<section class="tsd-panel">
				<h3>Implements</h3>
				<ul class="tsd-hierarchy">
					<li><span class="tsd-signature-type">CeramicApi</span></li>
				</ul>
			</section>
			<section class="tsd-panel-group tsd-index-group">
				<h2>Index</h2>
				<section class="tsd-panel tsd-index-panel">
					<div class="tsd-index-content">
						<section class="tsd-index-section ">
							<h3>Constructors</h3>
							<ul class="tsd-index-list">
								<li class="tsd-kind-constructor tsd-parent-kind-class"><a href="ceramic.html#constructor" class="tsd-kind-icon">constructor</a></li>
							</ul>
						</section>
						<section class="tsd-index-section ">
							<h3>Properties</h3>
							<ul class="tsd-index-list">
								<li class="tsd-kind-property tsd-parent-kind-class"><a href="ceramic.html#context" class="tsd-kind-icon">context</a></li>
								<li class="tsd-kind-property tsd-parent-kind-class"><a href="ceramic.html#dispatcher" class="tsd-kind-icon">dispatcher</a></li>
								<li class="tsd-kind-property tsd-parent-kind-class"><a href="ceramic.html#pin" class="tsd-kind-icon">pin</a></li>
								<li class="tsd-kind-property tsd-parent-kind-class"><a href="ceramic.html#pinstore" class="tsd-kind-icon">pin<wbr>Store</a></li>
							</ul>
						</section>
						<section class="tsd-index-section ">
							<h3>Accessors</h3>
							<ul class="tsd-index-list">
								<li class="tsd-kind-get-signature tsd-parent-kind-class"><a href="ceramic.html#did" class="tsd-kind-icon">did</a></li>
								<li class="tsd-kind-get-signature tsd-parent-kind-class"><a href="ceramic.html#ipfs" class="tsd-kind-icon">ipfs</a></li>
							</ul>
						</section>
						<section class="tsd-index-section ">
							<h3>Methods</h3>
							<ul class="tsd-index-list">
								<li class="tsd-kind-method tsd-parent-kind-class"><a href="ceramic.html#_loaddoc" class="tsd-kind-icon">_load<wbr>Doc</a></li>
								<li class="tsd-kind-method tsd-parent-kind-class tsd-has-type-parameter"><a href="ceramic.html#adddoctypehandler" class="tsd-kind-icon">add<wbr>Doctype<wbr>Handler</a></li>
								<li class="tsd-kind-method tsd-parent-kind-class tsd-has-type-parameter"><a href="ceramic.html#applyrecord" class="tsd-kind-icon">apply<wbr>Record</a></li>
								<li class="tsd-kind-method tsd-parent-kind-class"><a href="ceramic.html#close" class="tsd-kind-icon">close</a></li>
								<li class="tsd-kind-method tsd-parent-kind-class tsd-has-type-parameter"><a href="ceramic.html#createdocument" class="tsd-kind-icon">create<wbr>Document</a></li>
								<li class="tsd-kind-method tsd-parent-kind-class tsd-has-type-parameter"><a href="ceramic.html#createdocumentfromgenesis" class="tsd-kind-icon">create<wbr>Document<wbr>From<wbr>Genesis</a></li>
								<li class="tsd-kind-method tsd-parent-kind-class tsd-has-type-parameter"><a href="ceramic.html#finddoctypehandler" class="tsd-kind-icon">find<wbr>Doctype<wbr>Handler</a></li>
								<li class="tsd-kind-method tsd-parent-kind-class tsd-has-type-parameter"><a href="ceramic.html#findhandler" class="tsd-kind-icon">find<wbr>Handler</a></li>
								<li class="tsd-kind-method tsd-parent-kind-class"><a href="ceramic.html#getdocfrommap" class="tsd-kind-icon">get<wbr>Doc<wbr>From<wbr>Map</a></li>
								<li class="tsd-kind-method tsd-parent-kind-class"><a href="ceramic.html#listversions" class="tsd-kind-icon">list<wbr>Versions</a></li>
								<li class="tsd-kind-method tsd-parent-kind-class"><a href="ceramic.html#loaddocument" class="tsd-kind-icon">load<wbr>Document</a></li>
								<li class="tsd-kind-method tsd-parent-kind-class"><a href="ceramic.html#loaddocumentrecords" class="tsd-kind-icon">load<wbr>Document<wbr>Records</a></li>
								<li class="tsd-kind-method tsd-parent-kind-class"><a href="ceramic.html#setdidprovider" class="tsd-kind-icon">setDIDProvider</a></li>
								<li class="tsd-kind-method tsd-parent-kind-class tsd-is-static"><a href="ceramic.html#create" class="tsd-kind-icon">create</a></li>
							</ul>
						</section>
					</div>
				</section>
			</section>
			<section class="tsd-panel-group tsd-member-group ">
				<h2>Constructors</h2>
				<section class="tsd-panel tsd-member tsd-kind-constructor tsd-parent-kind-class">
					<a name="constructor" class="tsd-anchor"></a>
					<h3>constructor</h3>
					<ul class="tsd-signatures tsd-kind-constructor tsd-parent-kind-class">
						<li class="tsd-signature tsd-kind-icon">new <wbr>Ceramic<span class="tsd-signature-symbol">(</span>dispatcher<span class="tsd-signature-symbol">: </span><a href="dispatcher.html" class="tsd-signature-type">Dispatcher</a>, pinStore<span class="tsd-signature-symbol">: </span><a href="pinstore.html" class="tsd-signature-type">PinStore</a>, context<span class="tsd-signature-symbol">: </span><span class="tsd-signature-type">Context</span>, _validateDocs<span class="tsd-signature-symbol">?: </span><span class="tsd-signature-type">boolean</span><span class="tsd-signature-symbol">)</span><span class="tsd-signature-symbol">: </span><a href="ceramic.html" class="tsd-signature-type">Ceramic</a></li>
					</ul>
					<ul class="tsd-descriptions">
						<li class="tsd-description">
							<aside class="tsd-sources">
								<ul>
<<<<<<< HEAD
									<li>Defined in <a href="https://github.com/ceramicnetwork/js-ceramic/blob/349990d/packages/ceramic-core/src/ceramic.ts#L68">packages/ceramic-core/src/ceramic.ts:68</a></li>
=======
									<li>Defined in <a href="https://github.com/ceramicnetwork/js-ceramic/blob/616b76f/packages/ceramic-core/src/ceramic.ts#L72">packages/ceramic-core/src/ceramic.ts:72</a></li>
>>>>>>> 12b3f5b5
								</ul>
							</aside>
							<h4 class="tsd-parameters-title">Parameters</h4>
							<ul class="tsd-parameters">
								<li>
									<h5>dispatcher: <a href="dispatcher.html" class="tsd-signature-type">Dispatcher</a></h5>
								</li>
								<li>
									<h5>pinStore: <a href="pinstore.html" class="tsd-signature-type">PinStore</a></h5>
								</li>
								<li>
									<h5>context: <span class="tsd-signature-type">Context</span></h5>
								</li>
								<li>
									<h5><span class="tsd-flag ts-flagDefault value">Default value</span> _validateDocs: <span class="tsd-signature-type">boolean</span><span class="tsd-signature-symbol"> = true</span></h5>
								</li>
							</ul>
							<h4 class="tsd-returns-title">Returns <a href="ceramic.html" class="tsd-signature-type">Ceramic</a></h4>
						</li>
					</ul>
				</section>
			</section>
			<section class="tsd-panel-group tsd-member-group ">
				<h2>Properties</h2>
				<section class="tsd-panel tsd-member tsd-kind-property tsd-parent-kind-class">
					<a name="context" class="tsd-anchor"></a>
					<h3><span class="tsd-flag ts-flagReadonly">Readonly</span> context</h3>
					<div class="tsd-signature tsd-kind-icon">context<span class="tsd-signature-symbol">:</span> <span class="tsd-signature-type">Context</span></div>
					<aside class="tsd-sources">
						<ul>
<<<<<<< HEAD
							<li>Defined in <a href="https://github.com/ceramicnetwork/js-ceramic/blob/349990d/packages/ceramic-core/src/ceramic.ts#L68">packages/ceramic-core/src/ceramic.ts:68</a></li>
=======
							<li>Defined in <a href="https://github.com/ceramicnetwork/js-ceramic/blob/616b76f/packages/ceramic-core/src/ceramic.ts#L72">packages/ceramic-core/src/ceramic.ts:72</a></li>
>>>>>>> 12b3f5b5
						</ul>
					</aside>
				</section>
				<section class="tsd-panel tsd-member tsd-kind-property tsd-parent-kind-class">
					<a name="dispatcher" class="tsd-anchor"></a>
					<h3>dispatcher</h3>
					<div class="tsd-signature tsd-kind-icon">dispatcher<span class="tsd-signature-symbol">:</span> <a href="dispatcher.html" class="tsd-signature-type">Dispatcher</a></div>
					<aside class="tsd-sources">
						<ul>
<<<<<<< HEAD
							<li>Defined in <a href="https://github.com/ceramicnetwork/js-ceramic/blob/349990d/packages/ceramic-core/src/ceramic.ts#L70">packages/ceramic-core/src/ceramic.ts:70</a></li>
=======
							<li>Defined in <a href="https://github.com/ceramicnetwork/js-ceramic/blob/616b76f/packages/ceramic-core/src/ceramic.ts#L74">packages/ceramic-core/src/ceramic.ts:74</a></li>
>>>>>>> 12b3f5b5
						</ul>
					</aside>
				</section>
				<section class="tsd-panel tsd-member tsd-kind-property tsd-parent-kind-class">
					<a name="pin" class="tsd-anchor"></a>
					<h3><span class="tsd-flag ts-flagReadonly">Readonly</span> pin</h3>
					<div class="tsd-signature tsd-kind-icon">pin<span class="tsd-signature-symbol">:</span> <span class="tsd-signature-type">PinApi</span></div>
					<aside class="tsd-sources">
						<ul>
<<<<<<< HEAD
							<li>Defined in <a href="https://github.com/ceramicnetwork/js-ceramic/blob/349990d/packages/ceramic-core/src/ceramic.ts#L67">packages/ceramic-core/src/ceramic.ts:67</a></li>
=======
							<li>Defined in <a href="https://github.com/ceramicnetwork/js-ceramic/blob/616b76f/packages/ceramic-core/src/ceramic.ts#L71">packages/ceramic-core/src/ceramic.ts:71</a></li>
>>>>>>> 12b3f5b5
						</ul>
					</aside>
				</section>
				<section class="tsd-panel tsd-member tsd-kind-property tsd-parent-kind-class">
					<a name="pinstore" class="tsd-anchor"></a>
					<h3>pin<wbr>Store</h3>
					<div class="tsd-signature tsd-kind-icon">pin<wbr>Store<span class="tsd-signature-symbol">:</span> <a href="pinstore.html" class="tsd-signature-type">PinStore</a></div>
					<aside class="tsd-sources">
						<ul>
<<<<<<< HEAD
							<li>Defined in <a href="https://github.com/ceramicnetwork/js-ceramic/blob/349990d/packages/ceramic-core/src/ceramic.ts#L70">packages/ceramic-core/src/ceramic.ts:70</a></li>
=======
							<li>Defined in <a href="https://github.com/ceramicnetwork/js-ceramic/blob/616b76f/packages/ceramic-core/src/ceramic.ts#L74">packages/ceramic-core/src/ceramic.ts:74</a></li>
>>>>>>> 12b3f5b5
						</ul>
					</aside>
				</section>
			</section>
			<section class="tsd-panel-group tsd-member-group ">
				<h2>Accessors</h2>
				<section class="tsd-panel tsd-member tsd-kind-get-signature tsd-parent-kind-class">
					<a name="did" class="tsd-anchor"></a>
					<h3>did</h3>
					<ul class="tsd-signatures tsd-kind-get-signature tsd-parent-kind-class">
						<li class="tsd-signature tsd-kind-icon"><span class="tsd-signature-symbol">get</span> did<span class="tsd-signature-symbol">(</span><span class="tsd-signature-symbol">)</span><span class="tsd-signature-symbol">: </span><span class="tsd-signature-type">DID</span><span class="tsd-signature-symbol"> | </span><span class="tsd-signature-type">undefined</span></li>
					</ul>
					<ul class="tsd-descriptions">
						<li class="tsd-description">
							<aside class="tsd-sources">
								<ul>
<<<<<<< HEAD
									<li>Defined in <a href="https://github.com/ceramicnetwork/js-ceramic/blob/349990d/packages/ceramic-core/src/ceramic.ts#L92">packages/ceramic-core/src/ceramic.ts:92</a></li>
=======
									<li>Defined in <a href="https://github.com/ceramicnetwork/js-ceramic/blob/616b76f/packages/ceramic-core/src/ceramic.ts#L96">packages/ceramic-core/src/ceramic.ts:96</a></li>
>>>>>>> 12b3f5b5
								</ul>
							</aside>
							<div class="tsd-comment tsd-typography">
								<div class="lead">
									<p>Get DID</p>
								</div>
							</div>
							<h4 class="tsd-returns-title">Returns <span class="tsd-signature-type">DID</span><span class="tsd-signature-symbol"> | </span><span class="tsd-signature-type">undefined</span></h4>
						</li>
					</ul>
				</section>
				<section class="tsd-panel tsd-member tsd-kind-get-signature tsd-parent-kind-class">
					<a name="ipfs" class="tsd-anchor"></a>
					<h3>ipfs</h3>
					<ul class="tsd-signatures tsd-kind-get-signature tsd-parent-kind-class">
						<li class="tsd-signature tsd-kind-icon"><span class="tsd-signature-symbol">get</span> ipfs<span class="tsd-signature-symbol">(</span><span class="tsd-signature-symbol">)</span><span class="tsd-signature-symbol">: </span><span class="tsd-signature-type">Ipfs.Ipfs</span></li>
					</ul>
					<ul class="tsd-descriptions">
						<li class="tsd-description">
							<aside class="tsd-sources">
								<ul>
<<<<<<< HEAD
									<li>Defined in <a href="https://github.com/ceramicnetwork/js-ceramic/blob/349990d/packages/ceramic-core/src/ceramic.ts#L85">packages/ceramic-core/src/ceramic.ts:85</a></li>
=======
									<li>Defined in <a href="https://github.com/ceramicnetwork/js-ceramic/blob/616b76f/packages/ceramic-core/src/ceramic.ts#L89">packages/ceramic-core/src/ceramic.ts:89</a></li>
>>>>>>> 12b3f5b5
								</ul>
							</aside>
							<div class="tsd-comment tsd-typography">
								<div class="lead">
									<p>Get IPFS instance</p>
								</div>
							</div>
							<h4 class="tsd-returns-title">Returns <span class="tsd-signature-type">Ipfs.Ipfs</span></h4>
						</li>
					</ul>
				</section>
			</section>
			<section class="tsd-panel-group tsd-member-group ">
				<h2>Methods</h2>
				<section class="tsd-panel tsd-member tsd-kind-method tsd-parent-kind-class">
					<a name="_loaddoc" class="tsd-anchor"></a>
					<h3>_load<wbr>Doc</h3>
					<ul class="tsd-signatures tsd-kind-method tsd-parent-kind-class">
						<li class="tsd-signature tsd-kind-icon">_load<wbr>Doc<span class="tsd-signature-symbol">(</span>docId<span class="tsd-signature-symbol">: </span><a href="docid.html" class="tsd-signature-type">DocID</a><span class="tsd-signature-symbol"> | </span><span class="tsd-signature-type">string</span>, opts<span class="tsd-signature-symbol">?: </span><span class="tsd-signature-type">DocOpts</span><span class="tsd-signature-symbol">)</span><span class="tsd-signature-symbol">: </span><span class="tsd-signature-type">Promise</span><span class="tsd-signature-symbol">&lt;</span><a href="document.html" class="tsd-signature-type">Document</a><span class="tsd-signature-symbol">&gt;</span></li>
					</ul>
					<ul class="tsd-descriptions">
						<li class="tsd-description">
							<aside class="tsd-sources">
								<ul>
<<<<<<< HEAD
									<li>Defined in <a href="https://github.com/ceramicnetwork/js-ceramic/blob/349990d/packages/ceramic-core/src/ceramic.ts#L358">packages/ceramic-core/src/ceramic.ts:358</a></li>
=======
									<li>Defined in <a href="https://github.com/ceramicnetwork/js-ceramic/blob/616b76f/packages/ceramic-core/src/ceramic.ts#L362">packages/ceramic-core/src/ceramic.ts:362</a></li>
>>>>>>> 12b3f5b5
								</ul>
							</aside>
							<div class="tsd-comment tsd-typography">
								<div class="lead">
									<p>Load document instance</p>
								</div>
							</div>
							<h4 class="tsd-parameters-title">Parameters</h4>
							<ul class="tsd-parameters">
								<li>
									<h5>docId: <a href="docid.html" class="tsd-signature-type">DocID</a><span class="tsd-signature-symbol"> | </span><span class="tsd-signature-type">string</span></h5>
									<div class="tsd-comment tsd-typography">
										<p>Document ID</p>
									</div>
								</li>
								<li>
									<h5><span class="tsd-flag ts-flagDefault value">Default value</span> opts: <span class="tsd-signature-type">DocOpts</span><span class="tsd-signature-symbol"> = {}</span></h5>
									<div class="tsd-comment tsd-typography">
										<p>Initialization options</p>
									</div>
								</li>
							</ul>
							<h4 class="tsd-returns-title">Returns <span class="tsd-signature-type">Promise</span><span class="tsd-signature-symbol">&lt;</span><a href="document.html" class="tsd-signature-type">Document</a><span class="tsd-signature-symbol">&gt;</span></h4>
						</li>
					</ul>
				</section>
				<section class="tsd-panel tsd-member tsd-kind-method tsd-parent-kind-class tsd-has-type-parameter">
					<a name="adddoctypehandler" class="tsd-anchor"></a>
					<h3>add<wbr>Doctype<wbr>Handler</h3>
					<ul class="tsd-signatures tsd-kind-method tsd-parent-kind-class tsd-has-type-parameter">
						<li class="tsd-signature tsd-kind-icon">add<wbr>Doctype<wbr>Handler&lt;T&gt;<span class="tsd-signature-symbol">(</span>doctypeHandler<span class="tsd-signature-symbol">: </span><span class="tsd-signature-type">DoctypeHandler</span><span class="tsd-signature-symbol">&lt;</span><span class="tsd-signature-type">T</span><span class="tsd-signature-symbol">&gt;</span><span class="tsd-signature-symbol">)</span><span class="tsd-signature-symbol">: </span><span class="tsd-signature-type">void</span></li>
					</ul>
					<ul class="tsd-descriptions">
						<li class="tsd-description">
							<aside class="tsd-sources">
								<ul>
<<<<<<< HEAD
									<li>Defined in <a href="https://github.com/ceramicnetwork/js-ceramic/blob/349990d/packages/ceramic-core/src/ceramic.ts#L205">packages/ceramic-core/src/ceramic.ts:205</a></li>
=======
									<li>Defined in <a href="https://github.com/ceramicnetwork/js-ceramic/blob/616b76f/packages/ceramic-core/src/ceramic.ts#L209">packages/ceramic-core/src/ceramic.ts:209</a></li>
>>>>>>> 12b3f5b5
								</ul>
							</aside>
							<div class="tsd-comment tsd-typography">
								<div class="lead">
									<p>Register new doctype handler</p>
								</div>
							</div>
							<h4 class="tsd-type-parameters-title">Type parameters</h4>
							<ul class="tsd-type-parameters">
								<li>
									<h4>T<span class="tsd-signature-symbol">: </span><span class="tsd-signature-type">Doctype</span></h4>
								</li>
							</ul>
							<h4 class="tsd-parameters-title">Parameters</h4>
							<ul class="tsd-parameters">
								<li>
									<h5>doctypeHandler: <span class="tsd-signature-type">DoctypeHandler</span><span class="tsd-signature-symbol">&lt;</span><span class="tsd-signature-type">T</span><span class="tsd-signature-symbol">&gt;</span></h5>
									<div class="tsd-comment tsd-typography">
										<p>Document type handler</p>
									</div>
								</li>
							</ul>
							<h4 class="tsd-returns-title">Returns <span class="tsd-signature-type">void</span></h4>
						</li>
					</ul>
				</section>
				<section class="tsd-panel tsd-member tsd-kind-method tsd-parent-kind-class tsd-has-type-parameter">
					<a name="applyrecord" class="tsd-anchor"></a>
					<h3>apply<wbr>Record</h3>
					<ul class="tsd-signatures tsd-kind-method tsd-parent-kind-class tsd-has-type-parameter">
						<li class="tsd-signature tsd-kind-icon">apply<wbr>Record&lt;T&gt;<span class="tsd-signature-symbol">(</span>docId<span class="tsd-signature-symbol">: </span><a href="docid.html" class="tsd-signature-type">DocID</a><span class="tsd-signature-symbol"> | </span><span class="tsd-signature-type">string</span>, record<span class="tsd-signature-symbol">: </span><span class="tsd-signature-type">object</span>, opts<span class="tsd-signature-symbol">?: </span><span class="tsd-signature-type">DocOpts</span><span class="tsd-signature-symbol">)</span><span class="tsd-signature-symbol">: </span><span class="tsd-signature-type">Promise</span><span class="tsd-signature-symbol">&lt;</span><span class="tsd-signature-type">T</span><span class="tsd-signature-symbol">&gt;</span></li>
					</ul>
					<ul class="tsd-descriptions">
						<li class="tsd-description">
							<aside class="tsd-sources">
								<ul>
<<<<<<< HEAD
									<li>Defined in <a href="https://github.com/ceramicnetwork/js-ceramic/blob/349990d/packages/ceramic-core/src/ceramic.ts#L227">packages/ceramic-core/src/ceramic.ts:227</a></li>
=======
									<li>Defined in <a href="https://github.com/ceramicnetwork/js-ceramic/blob/616b76f/packages/ceramic-core/src/ceramic.ts#L231">packages/ceramic-core/src/ceramic.ts:231</a></li>
>>>>>>> 12b3f5b5
								</ul>
							</aside>
							<div class="tsd-comment tsd-typography">
								<div class="lead">
									<p>Applies record on a given document</p>
								</div>
							</div>
							<h4 class="tsd-type-parameters-title">Type parameters</h4>
							<ul class="tsd-type-parameters">
								<li>
									<h4>T<span class="tsd-signature-symbol">: </span><span class="tsd-signature-type">Doctype</span></h4>
								</li>
							</ul>
							<h4 class="tsd-parameters-title">Parameters</h4>
							<ul class="tsd-parameters">
								<li>
									<h5>docId: <a href="docid.html" class="tsd-signature-type">DocID</a><span class="tsd-signature-symbol"> | </span><span class="tsd-signature-type">string</span></h5>
									<div class="tsd-comment tsd-typography">
										<p>Document ID</p>
									</div>
								</li>
								<li>
									<h5>record: <span class="tsd-signature-type">object</span></h5>
									<div class="tsd-comment tsd-typography">
										<p>Record to be applied</p>
									</div>
								</li>
								<li>
									<h5><span class="tsd-flag ts-flagOptional">Optional</span> opts: <span class="tsd-signature-type">DocOpts</span></h5>
									<div class="tsd-comment tsd-typography">
										<p>Initialization options</p>
									</div>
								</li>
							</ul>
							<h4 class="tsd-returns-title">Returns <span class="tsd-signature-type">Promise</span><span class="tsd-signature-symbol">&lt;</span><span class="tsd-signature-type">T</span><span class="tsd-signature-symbol">&gt;</span></h4>
						</li>
					</ul>
				</section>
				<section class="tsd-panel tsd-member tsd-kind-method tsd-parent-kind-class">
					<a name="close" class="tsd-anchor"></a>
					<h3>close</h3>
					<ul class="tsd-signatures tsd-kind-method tsd-parent-kind-class">
						<li class="tsd-signature tsd-kind-icon">close<span class="tsd-signature-symbol">(</span><span class="tsd-signature-symbol">)</span><span class="tsd-signature-symbol">: </span><span class="tsd-signature-type">Promise</span><span class="tsd-signature-symbol">&lt;</span><span class="tsd-signature-type">void</span><span class="tsd-signature-symbol">&gt;</span></li>
					</ul>
					<ul class="tsd-descriptions">
						<li class="tsd-description">
							<aside class="tsd-sources">
								<ul>
<<<<<<< HEAD
									<li>Defined in <a href="https://github.com/ceramicnetwork/js-ceramic/blob/349990d/packages/ceramic-core/src/ceramic.ts#L383">packages/ceramic-core/src/ceramic.ts:383</a></li>
=======
									<li>Defined in <a href="https://github.com/ceramicnetwork/js-ceramic/blob/616b76f/packages/ceramic-core/src/ceramic.ts#L387">packages/ceramic-core/src/ceramic.ts:387</a></li>
>>>>>>> 12b3f5b5
								</ul>
							</aside>
							<div class="tsd-comment tsd-typography">
								<div class="lead">
									<p>Close Ceramic instance gracefully</p>
								</div>
							</div>
							<h4 class="tsd-returns-title">Returns <span class="tsd-signature-type">Promise</span><span class="tsd-signature-symbol">&lt;</span><span class="tsd-signature-type">void</span><span class="tsd-signature-symbol">&gt;</span></h4>
						</li>
					</ul>
				</section>
				<section class="tsd-panel tsd-member tsd-kind-method tsd-parent-kind-class tsd-has-type-parameter">
					<a name="createdocument" class="tsd-anchor"></a>
					<h3>create<wbr>Document</h3>
					<ul class="tsd-signatures tsd-kind-method tsd-parent-kind-class tsd-has-type-parameter">
						<li class="tsd-signature tsd-kind-icon">create<wbr>Document&lt;T&gt;<span class="tsd-signature-symbol">(</span>doctype<span class="tsd-signature-symbol">: </span><span class="tsd-signature-type">string</span>, params<span class="tsd-signature-symbol">: </span><span class="tsd-signature-type">DocParams</span>, opts<span class="tsd-signature-symbol">?: </span><span class="tsd-signature-type">DocOpts</span><span class="tsd-signature-symbol">)</span><span class="tsd-signature-symbol">: </span><span class="tsd-signature-type">Promise</span><span class="tsd-signature-symbol">&lt;</span><span class="tsd-signature-type">T</span><span class="tsd-signature-symbol">&gt;</span></li>
					</ul>
					<ul class="tsd-descriptions">
						<li class="tsd-description">
							<aside class="tsd-sources">
								<ul>
<<<<<<< HEAD
									<li>Defined in <a href="https://github.com/ceramicnetwork/js-ceramic/blob/349990d/packages/ceramic-core/src/ceramic.ts#L253">packages/ceramic-core/src/ceramic.ts:253</a></li>
=======
									<li>Defined in <a href="https://github.com/ceramicnetwork/js-ceramic/blob/616b76f/packages/ceramic-core/src/ceramic.ts#L257">packages/ceramic-core/src/ceramic.ts:257</a></li>
>>>>>>> 12b3f5b5
								</ul>
							</aside>
							<div class="tsd-comment tsd-typography">
								<div class="lead">
									<p>Create doctype instance</p>
								</div>
							</div>
							<h4 class="tsd-type-parameters-title">Type parameters</h4>
							<ul class="tsd-type-parameters">
								<li>
									<h4>T<span class="tsd-signature-symbol">: </span><span class="tsd-signature-type">Doctype</span></h4>
								</li>
							</ul>
							<h4 class="tsd-parameters-title">Parameters</h4>
							<ul class="tsd-parameters">
								<li>
									<h5>doctype: <span class="tsd-signature-type">string</span></h5>
									<div class="tsd-comment tsd-typography">
										<p>Document type</p>
									</div>
								</li>
								<li>
									<h5>params: <span class="tsd-signature-type">DocParams</span></h5>
									<div class="tsd-comment tsd-typography">
										<p>Create parameters</p>
									</div>
								</li>
								<li>
									<h5><span class="tsd-flag ts-flagOptional">Optional</span> opts: <span class="tsd-signature-type">DocOpts</span></h5>
									<div class="tsd-comment tsd-typography">
										<p>Initialization options</p>
									</div>
								</li>
							</ul>
							<h4 class="tsd-returns-title">Returns <span class="tsd-signature-type">Promise</span><span class="tsd-signature-symbol">&lt;</span><span class="tsd-signature-type">T</span><span class="tsd-signature-symbol">&gt;</span></h4>
						</li>
					</ul>
				</section>
				<section class="tsd-panel tsd-member tsd-kind-method tsd-parent-kind-class tsd-has-type-parameter">
					<a name="createdocumentfromgenesis" class="tsd-anchor"></a>
					<h3>create<wbr>Document<wbr>From<wbr>Genesis</h3>
					<ul class="tsd-signatures tsd-kind-method tsd-parent-kind-class tsd-has-type-parameter">
						<li class="tsd-signature tsd-kind-icon">create<wbr>Document<wbr>From<wbr>Genesis&lt;T&gt;<span class="tsd-signature-symbol">(</span>genesis<span class="tsd-signature-symbol">: </span><span class="tsd-signature-type">any</span>, opts<span class="tsd-signature-symbol">?: </span><span class="tsd-signature-type">DocOpts</span><span class="tsd-signature-symbol">)</span><span class="tsd-signature-symbol">: </span><span class="tsd-signature-type">Promise</span><span class="tsd-signature-symbol">&lt;</span><span class="tsd-signature-type">T</span><span class="tsd-signature-symbol">&gt;</span></li>
					</ul>
					<ul class="tsd-descriptions">
						<li class="tsd-description">
							<aside class="tsd-sources">
								<ul>
<<<<<<< HEAD
									<li>Defined in <a href="https://github.com/ceramicnetwork/js-ceramic/blob/349990d/packages/ceramic-core/src/ceramic.ts#L287">packages/ceramic-core/src/ceramic.ts:287</a></li>
=======
									<li>Defined in <a href="https://github.com/ceramicnetwork/js-ceramic/blob/616b76f/packages/ceramic-core/src/ceramic.ts#L291">packages/ceramic-core/src/ceramic.ts:291</a></li>
>>>>>>> 12b3f5b5
								</ul>
							</aside>
							<div class="tsd-comment tsd-typography">
								<div class="lead">
									<p>Creates doctype from genesis record</p>
								</div>
							</div>
							<h4 class="tsd-type-parameters-title">Type parameters</h4>
							<ul class="tsd-type-parameters">
								<li>
									<h4>T<span class="tsd-signature-symbol">: </span><span class="tsd-signature-type">Doctype</span></h4>
								</li>
							</ul>
							<h4 class="tsd-parameters-title">Parameters</h4>
							<ul class="tsd-parameters">
								<li>
									<h5>genesis: <span class="tsd-signature-type">any</span></h5>
									<div class="tsd-comment tsd-typography">
										<p>Genesis CID</p>
									</div>
								</li>
								<li>
									<h5><span class="tsd-flag ts-flagDefault value">Default value</span> opts: <span class="tsd-signature-type">DocOpts</span><span class="tsd-signature-symbol"> = {}</span></h5>
									<div class="tsd-comment tsd-typography">
										<p>Initialization options</p>
									</div>
								</li>
							</ul>
							<h4 class="tsd-returns-title">Returns <span class="tsd-signature-type">Promise</span><span class="tsd-signature-symbol">&lt;</span><span class="tsd-signature-type">T</span><span class="tsd-signature-symbol">&gt;</span></h4>
						</li>
					</ul>
				</section>
				<section class="tsd-panel tsd-member tsd-kind-method tsd-parent-kind-class tsd-has-type-parameter">
					<a name="finddoctypehandler" class="tsd-anchor"></a>
					<h3>find<wbr>Doctype<wbr>Handler</h3>
					<ul class="tsd-signatures tsd-kind-method tsd-parent-kind-class tsd-has-type-parameter">
						<li class="tsd-signature tsd-kind-icon">find<wbr>Doctype<wbr>Handler&lt;T&gt;<span class="tsd-signature-symbol">(</span>doctype<span class="tsd-signature-symbol">: </span><span class="tsd-signature-type">string</span><span class="tsd-signature-symbol">)</span><span class="tsd-signature-symbol">: </span><span class="tsd-signature-type">DoctypeHandler</span><span class="tsd-signature-symbol">&lt;</span><span class="tsd-signature-type">T</span><span class="tsd-signature-symbol">&gt;</span></li>
					</ul>
					<ul class="tsd-descriptions">
						<li class="tsd-description">
							<aside class="tsd-sources">
								<ul>
<<<<<<< HEAD
									<li>Defined in <a href="https://github.com/ceramicnetwork/js-ceramic/blob/349990d/packages/ceramic-core/src/ceramic.ts#L213">packages/ceramic-core/src/ceramic.ts:213</a></li>
=======
									<li>Defined in <a href="https://github.com/ceramicnetwork/js-ceramic/blob/616b76f/packages/ceramic-core/src/ceramic.ts#L217">packages/ceramic-core/src/ceramic.ts:217</a></li>
>>>>>>> 12b3f5b5
								</ul>
							</aside>
							<div class="tsd-comment tsd-typography">
								<div class="lead">
									<p>Finds doctype handler</p>
								</div>
							</div>
							<h4 class="tsd-type-parameters-title">Type parameters</h4>
							<ul class="tsd-type-parameters">
								<li>
									<h4>T<span class="tsd-signature-symbol">: </span><span class="tsd-signature-type">Doctype</span></h4>
								</li>
							</ul>
							<h4 class="tsd-parameters-title">Parameters</h4>
							<ul class="tsd-parameters">
								<li>
									<h5>doctype: <span class="tsd-signature-type">string</span></h5>
									<div class="tsd-comment tsd-typography">
										<p>Doctype</p>
									</div>
								</li>
							</ul>
							<h4 class="tsd-returns-title">Returns <span class="tsd-signature-type">DoctypeHandler</span><span class="tsd-signature-symbol">&lt;</span><span class="tsd-signature-type">T</span><span class="tsd-signature-symbol">&gt;</span></h4>
						</li>
					</ul>
				</section>
				<section class="tsd-panel tsd-member tsd-kind-method tsd-parent-kind-class tsd-has-type-parameter">
					<a name="findhandler" class="tsd-anchor"></a>
					<h3>find<wbr>Handler</h3>
					<ul class="tsd-signatures tsd-kind-method tsd-parent-kind-class tsd-has-type-parameter">
						<li class="tsd-signature tsd-kind-icon">find<wbr>Handler&lt;T&gt;<span class="tsd-signature-symbol">(</span>genesisRecord<span class="tsd-signature-symbol">: </span><span class="tsd-signature-type">any</span><span class="tsd-signature-symbol">)</span><span class="tsd-signature-symbol">: </span><span class="tsd-signature-type">T</span></li>
					</ul>
					<ul class="tsd-descriptions">
						<li class="tsd-description">
							<aside class="tsd-sources">
								<ul>
<<<<<<< HEAD
									<li>Defined in <a href="https://github.com/ceramicnetwork/js-ceramic/blob/349990d/packages/ceramic-core/src/ceramic.ts#L179">packages/ceramic-core/src/ceramic.ts:179</a></li>
=======
									<li>Defined in <a href="https://github.com/ceramicnetwork/js-ceramic/blob/616b76f/packages/ceramic-core/src/ceramic.ts#L183">packages/ceramic-core/src/ceramic.ts:183</a></li>
>>>>>>> 12b3f5b5
								</ul>
							</aside>
							<div class="tsd-comment tsd-typography">
								<div class="lead">
									<p>Find handler by genesis record</p>
								</div>
							</div>
							<h4 class="tsd-type-parameters-title">Type parameters</h4>
							<ul class="tsd-type-parameters">
								<li>
									<h4>T<span class="tsd-signature-symbol">: </span><span class="tsd-signature-type">DoctypeHandler</span><span class="tsd-signature-symbol">&lt;</span><span class="tsd-signature-type">Doctype</span><span class="tsd-signature-symbol">&gt;</span></h4>
								</li>
							</ul>
							<h4 class="tsd-parameters-title">Parameters</h4>
							<ul class="tsd-parameters">
								<li>
									<h5>genesisRecord: <span class="tsd-signature-type">any</span></h5>
									<div class="tsd-comment tsd-typography">
										<p>Document genesis record</p>
									</div>
								</li>
							</ul>
							<h4 class="tsd-returns-title">Returns <span class="tsd-signature-type">T</span></h4>
						</li>
					</ul>
				</section>
				<section class="tsd-panel tsd-member tsd-kind-method tsd-parent-kind-class">
					<a name="getdocfrommap" class="tsd-anchor"></a>
					<h3>get<wbr>Doc<wbr>From<wbr>Map</h3>
					<ul class="tsd-signatures tsd-kind-method tsd-parent-kind-class">
						<li class="tsd-signature tsd-kind-icon">get<wbr>Doc<wbr>From<wbr>Map<span class="tsd-signature-symbol">(</span>docId<span class="tsd-signature-symbol">: </span><a href="docid.html" class="tsd-signature-type">DocID</a><span class="tsd-signature-symbol">)</span><span class="tsd-signature-symbol">: </span><a href="document.html" class="tsd-signature-type">Document</a></li>
					</ul>
					<ul class="tsd-descriptions">
						<li class="tsd-description">
							<aside class="tsd-sources">
								<ul>
<<<<<<< HEAD
									<li>Defined in <a href="https://github.com/ceramicnetwork/js-ceramic/blob/349990d/packages/ceramic-core/src/ceramic.ts#L243">packages/ceramic-core/src/ceramic.ts:243</a></li>
=======
									<li>Defined in <a href="https://github.com/ceramicnetwork/js-ceramic/blob/616b76f/packages/ceramic-core/src/ceramic.ts#L247">packages/ceramic-core/src/ceramic.ts:247</a></li>
>>>>>>> 12b3f5b5
								</ul>
							</aside>
							<div class="tsd-comment tsd-typography">
								<div class="lead">
									<p>Get document from map by Genesis CID</p>
								</div>
							</div>
							<h4 class="tsd-parameters-title">Parameters</h4>
							<ul class="tsd-parameters">
								<li>
									<h5>docId: <a href="docid.html" class="tsd-signature-type">DocID</a></h5>
								</li>
							</ul>
							<h4 class="tsd-returns-title">Returns <a href="document.html" class="tsd-signature-type">Document</a></h4>
						</li>
					</ul>
				</section>
				<section class="tsd-panel tsd-member tsd-kind-method tsd-parent-kind-class">
					<a name="listversions" class="tsd-anchor"></a>
					<h3>list<wbr>Versions</h3>
					<ul class="tsd-signatures tsd-kind-method tsd-parent-kind-class">
						<li class="tsd-signature tsd-kind-icon">list<wbr>Versions<span class="tsd-signature-symbol">(</span>docId<span class="tsd-signature-symbol">: </span><a href="docid.html" class="tsd-signature-type">DocID</a><span class="tsd-signature-symbol"> | </span><span class="tsd-signature-type">string</span><span class="tsd-signature-symbol">)</span><span class="tsd-signature-symbol">: </span><span class="tsd-signature-type">Promise</span><span class="tsd-signature-symbol">&lt;</span><span class="tsd-signature-type">string</span><span class="tsd-signature-symbol">[]</span><span class="tsd-signature-symbol">&gt;</span></li>
					</ul>
					<ul class="tsd-descriptions">
						<li class="tsd-description">
							<aside class="tsd-sources">
								<ul>
<<<<<<< HEAD
									<li>Defined in <a href="https://github.com/ceramicnetwork/js-ceramic/blob/349990d/packages/ceramic-core/src/ceramic.ts#L372">packages/ceramic-core/src/ceramic.ts:372</a></li>
=======
									<li>Defined in <a href="https://github.com/ceramicnetwork/js-ceramic/blob/616b76f/packages/ceramic-core/src/ceramic.ts#L376">packages/ceramic-core/src/ceramic.ts:376</a></li>
>>>>>>> 12b3f5b5
								</ul>
							</aside>
							<div class="tsd-comment tsd-typography">
								<div class="lead">
									<p>Lists ceramic</p>
								</div>
							</div>
							<h4 class="tsd-parameters-title">Parameters</h4>
							<ul class="tsd-parameters">
								<li>
									<h5>docId: <a href="docid.html" class="tsd-signature-type">DocID</a><span class="tsd-signature-symbol"> | </span><span class="tsd-signature-type">string</span></h5>
									<div class="tsd-comment tsd-typography">
										<p>Document ID</p>
									</div>
								</li>
							</ul>
							<h4 class="tsd-returns-title">Returns <span class="tsd-signature-type">Promise</span><span class="tsd-signature-symbol">&lt;</span><span class="tsd-signature-type">string</span><span class="tsd-signature-symbol">[]</span><span class="tsd-signature-symbol">&gt;</span></h4>
						</li>
					</ul>
				</section>
				<section class="tsd-panel tsd-member tsd-kind-method tsd-parent-kind-class">
					<a name="loaddocument" class="tsd-anchor"></a>
					<h3>load<wbr>Document</h3>
					<ul class="tsd-signatures tsd-kind-method tsd-parent-kind-class">
						<li class="tsd-signature tsd-kind-icon">load<wbr>Document<span class="tsd-signature-symbol">(</span>docId<span class="tsd-signature-symbol">: </span><span class="tsd-signature-type">string</span><span class="tsd-signature-symbol">)</span><span class="tsd-signature-symbol">: </span><span class="tsd-signature-type">Promise</span><span class="tsd-signature-symbol">&lt;</span><span class="tsd-signature-type">Doctype</span><span class="tsd-signature-symbol">&gt;</span></li>
					</ul>
					<ul class="tsd-descriptions">
						<li class="tsd-description">
							<aside class="tsd-sources">
								<ul>
<<<<<<< HEAD
									<li>Defined in <a href="https://github.com/ceramicnetwork/js-ceramic/blob/349990d/packages/3id-did-resolver/src/index.ts#L6">packages/3id-did-resolver/src/index.ts:6</a></li>
=======
									<li>Defined in <a href="https://github.com/ceramicnetwork/js-ceramic/blob/616b76f/packages/3id-did-resolver/src/index.ts#L6">packages/3id-did-resolver/src/index.ts:6</a></li>
>>>>>>> 12b3f5b5
								</ul>
							</aside>
							<div class="tsd-comment tsd-typography">
								<div class="lead">
									<p>Load document type instance</p>
								</div>
							</div>
							<h4 class="tsd-parameters-title">Parameters</h4>
							<ul class="tsd-parameters">
								<li>
									<h5>docId: <span class="tsd-signature-type">string</span></h5>
									<div class="tsd-comment tsd-typography">
										<div class="lead">
											<p>Document ID</p>
										</div>
									</div>
								</li>
							</ul>
							<h4 class="tsd-returns-title">Returns <span class="tsd-signature-type">Promise</span><span class="tsd-signature-symbol">&lt;</span><span class="tsd-signature-type">Doctype</span><span class="tsd-signature-symbol">&gt;</span></h4>
						</li>
					</ul>
				</section>
				<section class="tsd-panel tsd-member tsd-kind-method tsd-parent-kind-class">
					<a name="loaddocumentrecords" class="tsd-anchor"></a>
					<h3>load<wbr>Document<wbr>Records</h3>
					<ul class="tsd-signatures tsd-kind-method tsd-parent-kind-class">
						<li class="tsd-signature tsd-kind-icon">load<wbr>Document<wbr>Records<span class="tsd-signature-symbol">(</span>docId<span class="tsd-signature-symbol">: </span><a href="docid.html" class="tsd-signature-type">DocID</a><span class="tsd-signature-symbol"> | </span><span class="tsd-signature-type">string</span><span class="tsd-signature-symbol">)</span><span class="tsd-signature-symbol">: </span><span class="tsd-signature-type">Promise</span><span class="tsd-signature-symbol">&lt;</span><span class="tsd-signature-type">Array</span><span class="tsd-signature-symbol">&lt;</span><span class="tsd-signature-type">Record</span><span class="tsd-signature-symbol">&lt;</span><span class="tsd-signature-type">string</span><span class="tsd-signature-symbol">, </span><span class="tsd-signature-type">any</span><span class="tsd-signature-symbol">&gt;</span><span class="tsd-signature-symbol">&gt;</span><span class="tsd-signature-symbol">&gt;</span></li>
					</ul>
					<ul class="tsd-descriptions">
						<li class="tsd-description">
							<aside class="tsd-sources">
								<ul>
<<<<<<< HEAD
									<li>Defined in <a href="https://github.com/ceramicnetwork/js-ceramic/blob/349990d/packages/ceramic-core/src/ceramic.ts#L339">packages/ceramic-core/src/ceramic.ts:339</a></li>
=======
									<li>Defined in <a href="https://github.com/ceramicnetwork/js-ceramic/blob/616b76f/packages/ceramic-core/src/ceramic.ts#L343">packages/ceramic-core/src/ceramic.ts:343</a></li>
>>>>>>> 12b3f5b5
								</ul>
							</aside>
							<div class="tsd-comment tsd-typography">
								<div class="lead">
									<p>Load all document records by document ID</p>
								</div>
							</div>
							<h4 class="tsd-parameters-title">Parameters</h4>
							<ul class="tsd-parameters">
								<li>
									<h5>docId: <a href="docid.html" class="tsd-signature-type">DocID</a><span class="tsd-signature-symbol"> | </span><span class="tsd-signature-type">string</span></h5>
									<div class="tsd-comment tsd-typography">
										<p>Document ID</p>
									</div>
								</li>
							</ul>
							<h4 class="tsd-returns-title">Returns <span class="tsd-signature-type">Promise</span><span class="tsd-signature-symbol">&lt;</span><span class="tsd-signature-type">Array</span><span class="tsd-signature-symbol">&lt;</span><span class="tsd-signature-type">Record</span><span class="tsd-signature-symbol">&lt;</span><span class="tsd-signature-type">string</span><span class="tsd-signature-symbol">, </span><span class="tsd-signature-type">any</span><span class="tsd-signature-symbol">&gt;</span><span class="tsd-signature-symbol">&gt;</span><span class="tsd-signature-symbol">&gt;</span></h4>
						</li>
					</ul>
				</section>
				<section class="tsd-panel tsd-member tsd-kind-method tsd-parent-kind-class">
					<a name="setdidprovider" class="tsd-anchor"></a>
					<h3>setDIDProvider</h3>
					<ul class="tsd-signatures tsd-kind-method tsd-parent-kind-class">
						<li class="tsd-signature tsd-kind-icon">setDIDProvider<span class="tsd-signature-symbol">(</span>provider<span class="tsd-signature-symbol">: </span><span class="tsd-signature-type">DIDProvider</span><span class="tsd-signature-symbol">)</span><span class="tsd-signature-symbol">: </span><span class="tsd-signature-type">Promise</span><span class="tsd-signature-symbol">&lt;</span><span class="tsd-signature-type">void</span><span class="tsd-signature-symbol">&gt;</span></li>
					</ul>
					<ul class="tsd-descriptions">
						<li class="tsd-description">
							<aside class="tsd-sources">
								<ul>
<<<<<<< HEAD
									<li>Defined in <a href="https://github.com/ceramicnetwork/js-ceramic/blob/349990d/packages/ceramic-core/src/ceramic.ts#L192">packages/ceramic-core/src/ceramic.ts:192</a></li>
=======
									<li>Defined in <a href="https://github.com/ceramicnetwork/js-ceramic/blob/616b76f/packages/ceramic-core/src/ceramic.ts#L196">packages/ceramic-core/src/ceramic.ts:196</a></li>
>>>>>>> 12b3f5b5
								</ul>
							</aside>
							<div class="tsd-comment tsd-typography">
								<div class="lead">
									<p>Set DID provider</p>
								</div>
							</div>
							<h4 class="tsd-parameters-title">Parameters</h4>
							<ul class="tsd-parameters">
								<li>
									<h5>provider: <span class="tsd-signature-type">DIDProvider</span></h5>
									<div class="tsd-comment tsd-typography">
										<p>DID provider instance</p>
									</div>
								</li>
							</ul>
							<h4 class="tsd-returns-title">Returns <span class="tsd-signature-type">Promise</span><span class="tsd-signature-symbol">&lt;</span><span class="tsd-signature-type">void</span><span class="tsd-signature-symbol">&gt;</span></h4>
						</li>
					</ul>
				</section>
				<section class="tsd-panel tsd-member tsd-kind-method tsd-parent-kind-class tsd-is-static">
					<a name="create" class="tsd-anchor"></a>
					<h3><span class="tsd-flag ts-flagStatic">Static</span> create</h3>
					<ul class="tsd-signatures tsd-kind-method tsd-parent-kind-class tsd-is-static">
						<li class="tsd-signature tsd-kind-icon">create<span class="tsd-signature-symbol">(</span>ipfs<span class="tsd-signature-symbol">: </span><span class="tsd-signature-type">Ipfs.Ipfs</span>, config<span class="tsd-signature-symbol">?: </span><a href="../interfaces/ceramicconfig.html" class="tsd-signature-type">CeramicConfig</a><span class="tsd-signature-symbol">)</span><span class="tsd-signature-symbol">: </span><span class="tsd-signature-type">Promise</span><span class="tsd-signature-symbol">&lt;</span><a href="ceramic.html" class="tsd-signature-type">Ceramic</a><span class="tsd-signature-symbol">&gt;</span></li>
					</ul>
					<ul class="tsd-descriptions">
						<li class="tsd-description">
							<aside class="tsd-sources">
								<ul>
<<<<<<< HEAD
									<li>Defined in <a href="https://github.com/ceramicnetwork/js-ceramic/blob/349990d/packages/ceramic-core/src/ceramic.ts#L133">packages/ceramic-core/src/ceramic.ts:133</a></li>
=======
									<li>Defined in <a href="https://github.com/ceramicnetwork/js-ceramic/blob/616b76f/packages/ceramic-core/src/ceramic.ts#L137">packages/ceramic-core/src/ceramic.ts:137</a></li>
>>>>>>> 12b3f5b5
								</ul>
							</aside>
							<div class="tsd-comment tsd-typography">
								<div class="lead">
									<p>Create Ceramic instance</p>
								</div>
							</div>
							<h4 class="tsd-parameters-title">Parameters</h4>
							<ul class="tsd-parameters">
								<li>
									<h5>ipfs: <span class="tsd-signature-type">Ipfs.Ipfs</span></h5>
									<div class="tsd-comment tsd-typography">
										<p>IPFS instance</p>
									</div>
								</li>
								<li>
									<h5><span class="tsd-flag ts-flagDefault value">Default value</span> config: <a href="../interfaces/ceramicconfig.html" class="tsd-signature-type">CeramicConfig</a><span class="tsd-signature-symbol"> = {}</span></h5>
									<div class="tsd-comment tsd-typography">
										<p>Ceramic configuration</p>
									</div>
								</li>
							</ul>
							<h4 class="tsd-returns-title">Returns <span class="tsd-signature-type">Promise</span><span class="tsd-signature-symbol">&lt;</span><a href="ceramic.html" class="tsd-signature-type">Ceramic</a><span class="tsd-signature-symbol">&gt;</span></h4>
						</li>
					</ul>
				</section>
			</section>
		</div>
		<div class="col-4 col-menu menu-sticky-wrap menu-highlight">
			<nav class="tsd-navigation primary">
				<ul>
					<li class="globals  ">
						<a href="../globals.html"><em>Globals</em></a>
					</li>
				</ul>
			</nav>
			<nav class="tsd-navigation secondary menu-sticky">
				<ul class="before-current">
				</ul>
				<ul class="current">
					<li class="current tsd-kind-class">
						<a href="ceramic.html" class="tsd-kind-icon">Ceramic</a>
						<ul>
							<li class=" tsd-kind-constructor tsd-parent-kind-class">
								<a href="ceramic.html#constructor" class="tsd-kind-icon">constructor</a>
							</li>
							<li class=" tsd-kind-property tsd-parent-kind-class">
								<a href="ceramic.html#context" class="tsd-kind-icon">context</a>
							</li>
							<li class=" tsd-kind-property tsd-parent-kind-class">
								<a href="ceramic.html#dispatcher" class="tsd-kind-icon">dispatcher</a>
							</li>
							<li class=" tsd-kind-property tsd-parent-kind-class">
								<a href="ceramic.html#pin" class="tsd-kind-icon">pin</a>
							</li>
							<li class=" tsd-kind-property tsd-parent-kind-class">
								<a href="ceramic.html#pinstore" class="tsd-kind-icon">pin<wbr>Store</a>
							</li>
							<li class=" tsd-kind-get-signature tsd-parent-kind-class">
								<a href="ceramic.html#did" class="tsd-kind-icon">did</a>
							</li>
							<li class=" tsd-kind-get-signature tsd-parent-kind-class">
								<a href="ceramic.html#ipfs" class="tsd-kind-icon">ipfs</a>
							</li>
							<li class=" tsd-kind-method tsd-parent-kind-class">
								<a href="ceramic.html#_loaddoc" class="tsd-kind-icon">_load<wbr>Doc</a>
							</li>
							<li class=" tsd-kind-method tsd-parent-kind-class tsd-has-type-parameter">
								<a href="ceramic.html#adddoctypehandler" class="tsd-kind-icon">add<wbr>Doctype<wbr>Handler</a>
							</li>
							<li class=" tsd-kind-method tsd-parent-kind-class tsd-has-type-parameter">
								<a href="ceramic.html#applyrecord" class="tsd-kind-icon">apply<wbr>Record</a>
							</li>
							<li class=" tsd-kind-method tsd-parent-kind-class">
								<a href="ceramic.html#close" class="tsd-kind-icon">close</a>
							</li>
							<li class=" tsd-kind-method tsd-parent-kind-class tsd-has-type-parameter">
								<a href="ceramic.html#createdocument" class="tsd-kind-icon">create<wbr>Document</a>
							</li>
							<li class=" tsd-kind-method tsd-parent-kind-class tsd-has-type-parameter">
								<a href="ceramic.html#createdocumentfromgenesis" class="tsd-kind-icon">create<wbr>Document<wbr>From<wbr>Genesis</a>
							</li>
							<li class=" tsd-kind-method tsd-parent-kind-class tsd-has-type-parameter">
								<a href="ceramic.html#finddoctypehandler" class="tsd-kind-icon">find<wbr>Doctype<wbr>Handler</a>
							</li>
							<li class=" tsd-kind-method tsd-parent-kind-class tsd-has-type-parameter">
								<a href="ceramic.html#findhandler" class="tsd-kind-icon">find<wbr>Handler</a>
							</li>
							<li class=" tsd-kind-method tsd-parent-kind-class">
								<a href="ceramic.html#getdocfrommap" class="tsd-kind-icon">get<wbr>Doc<wbr>From<wbr>Map</a>
							</li>
							<li class=" tsd-kind-method tsd-parent-kind-class">
								<a href="ceramic.html#listversions" class="tsd-kind-icon">list<wbr>Versions</a>
							</li>
							<li class=" tsd-kind-method tsd-parent-kind-class">
								<a href="ceramic.html#loaddocument" class="tsd-kind-icon">load<wbr>Document</a>
							</li>
							<li class=" tsd-kind-method tsd-parent-kind-class">
								<a href="ceramic.html#loaddocumentrecords" class="tsd-kind-icon">load<wbr>Document<wbr>Records</a>
							</li>
							<li class=" tsd-kind-method tsd-parent-kind-class">
								<a href="ceramic.html#setdidprovider" class="tsd-kind-icon">setDIDProvider</a>
							</li>
							<li class=" tsd-kind-method tsd-parent-kind-class tsd-is-static">
								<a href="ceramic.html#create" class="tsd-kind-icon">create</a>
							</li>
						</ul>
					</li>
				</ul>
				<ul class="after-current">
				</ul>
			</nav>
		</div>
	</div>
</div>
<footer class="with-border-bottom">
	<div class="container">
		<h2>Legend</h2>
		<div class="tsd-legend-group">
			<ul class="tsd-legend">
				<li class="tsd-kind-constructor tsd-parent-kind-class"><span class="tsd-kind-icon">Constructor</span></li>
				<li class="tsd-kind-property tsd-parent-kind-class"><span class="tsd-kind-icon">Property</span></li>
				<li class="tsd-kind-method tsd-parent-kind-class"><span class="tsd-kind-icon">Method</span></li>
				<li class="tsd-kind-accessor tsd-parent-kind-class"><span class="tsd-kind-icon">Accessor</span></li>
			</ul>
			<ul class="tsd-legend">
				<li class="tsd-kind-constructor tsd-parent-kind-class tsd-is-inherited"><span class="tsd-kind-icon">Inherited constructor</span></li>
				<li class="tsd-kind-property tsd-parent-kind-class tsd-is-inherited"><span class="tsd-kind-icon">Inherited property</span></li>
				<li class="tsd-kind-method tsd-parent-kind-class tsd-is-inherited"><span class="tsd-kind-icon">Inherited method</span></li>
				<li class="tsd-kind-accessor tsd-parent-kind-class tsd-is-inherited"><span class="tsd-kind-icon">Inherited accessor</span></li>
			</ul>
			<ul class="tsd-legend">
				<li class="tsd-kind-constructor tsd-parent-kind-interface"><span class="tsd-kind-icon">Constructor</span></li>
				<li class="tsd-kind-property tsd-parent-kind-interface"><span class="tsd-kind-icon">Property</span></li>
				<li class="tsd-kind-method tsd-parent-kind-interface"><span class="tsd-kind-icon">Method</span></li>
			</ul>
			<ul class="tsd-legend">
				<li class="tsd-kind-property tsd-parent-kind-class tsd-is-static"><span class="tsd-kind-icon">Static property</span></li>
				<li class="tsd-kind-method tsd-parent-kind-class tsd-is-static"><span class="tsd-kind-icon">Static method</span></li>
			</ul>
			<ul class="tsd-legend">
				<li class="tsd-kind-method tsd-parent-kind-class tsd-is-protected"><span class="tsd-kind-icon">Protected method</span></li>
			</ul>
		</div>
	</div>
</footer>
<div class="container tsd-generator">
	<p>Generated using <a href="https://typedoc.org/" target="_blank">TypeDoc</a></p>
</div>
<div class="overlay"></div>
<script src="../assets/js/main.js"></script>
</body>
</html><|MERGE_RESOLUTION|>--- conflicted
+++ resolved
@@ -149,11 +149,7 @@
 						<li class="tsd-description">
 							<aside class="tsd-sources">
 								<ul>
-<<<<<<< HEAD
-									<li>Defined in <a href="https://github.com/ceramicnetwork/js-ceramic/blob/349990d/packages/ceramic-core/src/ceramic.ts#L68">packages/ceramic-core/src/ceramic.ts:68</a></li>
-=======
-									<li>Defined in <a href="https://github.com/ceramicnetwork/js-ceramic/blob/616b76f/packages/ceramic-core/src/ceramic.ts#L72">packages/ceramic-core/src/ceramic.ts:72</a></li>
->>>>>>> 12b3f5b5
+									<li>Defined in <a href="https://github.com/ceramicnetwork/js-ceramic/blob/799e5ec/packages/ceramic-core/src/ceramic.ts#L72">packages/ceramic-core/src/ceramic.ts:72</a></li>
 								</ul>
 							</aside>
 							<h4 class="tsd-parameters-title">Parameters</h4>
@@ -184,11 +180,7 @@
 					<div class="tsd-signature tsd-kind-icon">context<span class="tsd-signature-symbol">:</span> <span class="tsd-signature-type">Context</span></div>
 					<aside class="tsd-sources">
 						<ul>
-<<<<<<< HEAD
-							<li>Defined in <a href="https://github.com/ceramicnetwork/js-ceramic/blob/349990d/packages/ceramic-core/src/ceramic.ts#L68">packages/ceramic-core/src/ceramic.ts:68</a></li>
-=======
-							<li>Defined in <a href="https://github.com/ceramicnetwork/js-ceramic/blob/616b76f/packages/ceramic-core/src/ceramic.ts#L72">packages/ceramic-core/src/ceramic.ts:72</a></li>
->>>>>>> 12b3f5b5
+							<li>Defined in <a href="https://github.com/ceramicnetwork/js-ceramic/blob/799e5ec/packages/ceramic-core/src/ceramic.ts#L72">packages/ceramic-core/src/ceramic.ts:72</a></li>
 						</ul>
 					</aside>
 				</section>
@@ -198,11 +190,7 @@
 					<div class="tsd-signature tsd-kind-icon">dispatcher<span class="tsd-signature-symbol">:</span> <a href="dispatcher.html" class="tsd-signature-type">Dispatcher</a></div>
 					<aside class="tsd-sources">
 						<ul>
-<<<<<<< HEAD
-							<li>Defined in <a href="https://github.com/ceramicnetwork/js-ceramic/blob/349990d/packages/ceramic-core/src/ceramic.ts#L70">packages/ceramic-core/src/ceramic.ts:70</a></li>
-=======
-							<li>Defined in <a href="https://github.com/ceramicnetwork/js-ceramic/blob/616b76f/packages/ceramic-core/src/ceramic.ts#L74">packages/ceramic-core/src/ceramic.ts:74</a></li>
->>>>>>> 12b3f5b5
+							<li>Defined in <a href="https://github.com/ceramicnetwork/js-ceramic/blob/799e5ec/packages/ceramic-core/src/ceramic.ts#L74">packages/ceramic-core/src/ceramic.ts:74</a></li>
 						</ul>
 					</aside>
 				</section>
@@ -212,11 +200,7 @@
 					<div class="tsd-signature tsd-kind-icon">pin<span class="tsd-signature-symbol">:</span> <span class="tsd-signature-type">PinApi</span></div>
 					<aside class="tsd-sources">
 						<ul>
-<<<<<<< HEAD
-							<li>Defined in <a href="https://github.com/ceramicnetwork/js-ceramic/blob/349990d/packages/ceramic-core/src/ceramic.ts#L67">packages/ceramic-core/src/ceramic.ts:67</a></li>
-=======
-							<li>Defined in <a href="https://github.com/ceramicnetwork/js-ceramic/blob/616b76f/packages/ceramic-core/src/ceramic.ts#L71">packages/ceramic-core/src/ceramic.ts:71</a></li>
->>>>>>> 12b3f5b5
+							<li>Defined in <a href="https://github.com/ceramicnetwork/js-ceramic/blob/799e5ec/packages/ceramic-core/src/ceramic.ts#L71">packages/ceramic-core/src/ceramic.ts:71</a></li>
 						</ul>
 					</aside>
 				</section>
@@ -226,11 +210,7 @@
 					<div class="tsd-signature tsd-kind-icon">pin<wbr>Store<span class="tsd-signature-symbol">:</span> <a href="pinstore.html" class="tsd-signature-type">PinStore</a></div>
 					<aside class="tsd-sources">
 						<ul>
-<<<<<<< HEAD
-							<li>Defined in <a href="https://github.com/ceramicnetwork/js-ceramic/blob/349990d/packages/ceramic-core/src/ceramic.ts#L70">packages/ceramic-core/src/ceramic.ts:70</a></li>
-=======
-							<li>Defined in <a href="https://github.com/ceramicnetwork/js-ceramic/blob/616b76f/packages/ceramic-core/src/ceramic.ts#L74">packages/ceramic-core/src/ceramic.ts:74</a></li>
->>>>>>> 12b3f5b5
+							<li>Defined in <a href="https://github.com/ceramicnetwork/js-ceramic/blob/799e5ec/packages/ceramic-core/src/ceramic.ts#L74">packages/ceramic-core/src/ceramic.ts:74</a></li>
 						</ul>
 					</aside>
 				</section>
@@ -247,11 +227,7 @@
 						<li class="tsd-description">
 							<aside class="tsd-sources">
 								<ul>
-<<<<<<< HEAD
-									<li>Defined in <a href="https://github.com/ceramicnetwork/js-ceramic/blob/349990d/packages/ceramic-core/src/ceramic.ts#L92">packages/ceramic-core/src/ceramic.ts:92</a></li>
-=======
-									<li>Defined in <a href="https://github.com/ceramicnetwork/js-ceramic/blob/616b76f/packages/ceramic-core/src/ceramic.ts#L96">packages/ceramic-core/src/ceramic.ts:96</a></li>
->>>>>>> 12b3f5b5
+									<li>Defined in <a href="https://github.com/ceramicnetwork/js-ceramic/blob/799e5ec/packages/ceramic-core/src/ceramic.ts#L96">packages/ceramic-core/src/ceramic.ts:96</a></li>
 								</ul>
 							</aside>
 							<div class="tsd-comment tsd-typography">
@@ -273,11 +249,7 @@
 						<li class="tsd-description">
 							<aside class="tsd-sources">
 								<ul>
-<<<<<<< HEAD
-									<li>Defined in <a href="https://github.com/ceramicnetwork/js-ceramic/blob/349990d/packages/ceramic-core/src/ceramic.ts#L85">packages/ceramic-core/src/ceramic.ts:85</a></li>
-=======
-									<li>Defined in <a href="https://github.com/ceramicnetwork/js-ceramic/blob/616b76f/packages/ceramic-core/src/ceramic.ts#L89">packages/ceramic-core/src/ceramic.ts:89</a></li>
->>>>>>> 12b3f5b5
+									<li>Defined in <a href="https://github.com/ceramicnetwork/js-ceramic/blob/799e5ec/packages/ceramic-core/src/ceramic.ts#L89">packages/ceramic-core/src/ceramic.ts:89</a></li>
 								</ul>
 							</aside>
 							<div class="tsd-comment tsd-typography">
@@ -302,11 +274,7 @@
 						<li class="tsd-description">
 							<aside class="tsd-sources">
 								<ul>
-<<<<<<< HEAD
-									<li>Defined in <a href="https://github.com/ceramicnetwork/js-ceramic/blob/349990d/packages/ceramic-core/src/ceramic.ts#L358">packages/ceramic-core/src/ceramic.ts:358</a></li>
-=======
-									<li>Defined in <a href="https://github.com/ceramicnetwork/js-ceramic/blob/616b76f/packages/ceramic-core/src/ceramic.ts#L362">packages/ceramic-core/src/ceramic.ts:362</a></li>
->>>>>>> 12b3f5b5
+									<li>Defined in <a href="https://github.com/ceramicnetwork/js-ceramic/blob/799e5ec/packages/ceramic-core/src/ceramic.ts#L362">packages/ceramic-core/src/ceramic.ts:362</a></li>
 								</ul>
 							</aside>
 							<div class="tsd-comment tsd-typography">
@@ -343,11 +311,7 @@
 						<li class="tsd-description">
 							<aside class="tsd-sources">
 								<ul>
-<<<<<<< HEAD
-									<li>Defined in <a href="https://github.com/ceramicnetwork/js-ceramic/blob/349990d/packages/ceramic-core/src/ceramic.ts#L205">packages/ceramic-core/src/ceramic.ts:205</a></li>
-=======
-									<li>Defined in <a href="https://github.com/ceramicnetwork/js-ceramic/blob/616b76f/packages/ceramic-core/src/ceramic.ts#L209">packages/ceramic-core/src/ceramic.ts:209</a></li>
->>>>>>> 12b3f5b5
+									<li>Defined in <a href="https://github.com/ceramicnetwork/js-ceramic/blob/799e5ec/packages/ceramic-core/src/ceramic.ts#L209">packages/ceramic-core/src/ceramic.ts:209</a></li>
 								</ul>
 							</aside>
 							<div class="tsd-comment tsd-typography">
@@ -384,11 +348,7 @@
 						<li class="tsd-description">
 							<aside class="tsd-sources">
 								<ul>
-<<<<<<< HEAD
-									<li>Defined in <a href="https://github.com/ceramicnetwork/js-ceramic/blob/349990d/packages/ceramic-core/src/ceramic.ts#L227">packages/ceramic-core/src/ceramic.ts:227</a></li>
-=======
-									<li>Defined in <a href="https://github.com/ceramicnetwork/js-ceramic/blob/616b76f/packages/ceramic-core/src/ceramic.ts#L231">packages/ceramic-core/src/ceramic.ts:231</a></li>
->>>>>>> 12b3f5b5
+									<li>Defined in <a href="https://github.com/ceramicnetwork/js-ceramic/blob/799e5ec/packages/ceramic-core/src/ceramic.ts#L231">packages/ceramic-core/src/ceramic.ts:231</a></li>
 								</ul>
 							</aside>
 							<div class="tsd-comment tsd-typography">
@@ -437,11 +397,7 @@
 						<li class="tsd-description">
 							<aside class="tsd-sources">
 								<ul>
-<<<<<<< HEAD
-									<li>Defined in <a href="https://github.com/ceramicnetwork/js-ceramic/blob/349990d/packages/ceramic-core/src/ceramic.ts#L383">packages/ceramic-core/src/ceramic.ts:383</a></li>
-=======
-									<li>Defined in <a href="https://github.com/ceramicnetwork/js-ceramic/blob/616b76f/packages/ceramic-core/src/ceramic.ts#L387">packages/ceramic-core/src/ceramic.ts:387</a></li>
->>>>>>> 12b3f5b5
+									<li>Defined in <a href="https://github.com/ceramicnetwork/js-ceramic/blob/799e5ec/packages/ceramic-core/src/ceramic.ts#L387">packages/ceramic-core/src/ceramic.ts:387</a></li>
 								</ul>
 							</aside>
 							<div class="tsd-comment tsd-typography">
@@ -463,11 +419,7 @@
 						<li class="tsd-description">
 							<aside class="tsd-sources">
 								<ul>
-<<<<<<< HEAD
-									<li>Defined in <a href="https://github.com/ceramicnetwork/js-ceramic/blob/349990d/packages/ceramic-core/src/ceramic.ts#L253">packages/ceramic-core/src/ceramic.ts:253</a></li>
-=======
-									<li>Defined in <a href="https://github.com/ceramicnetwork/js-ceramic/blob/616b76f/packages/ceramic-core/src/ceramic.ts#L257">packages/ceramic-core/src/ceramic.ts:257</a></li>
->>>>>>> 12b3f5b5
+									<li>Defined in <a href="https://github.com/ceramicnetwork/js-ceramic/blob/799e5ec/packages/ceramic-core/src/ceramic.ts#L257">packages/ceramic-core/src/ceramic.ts:257</a></li>
 								</ul>
 							</aside>
 							<div class="tsd-comment tsd-typography">
@@ -516,11 +468,7 @@
 						<li class="tsd-description">
 							<aside class="tsd-sources">
 								<ul>
-<<<<<<< HEAD
-									<li>Defined in <a href="https://github.com/ceramicnetwork/js-ceramic/blob/349990d/packages/ceramic-core/src/ceramic.ts#L287">packages/ceramic-core/src/ceramic.ts:287</a></li>
-=======
-									<li>Defined in <a href="https://github.com/ceramicnetwork/js-ceramic/blob/616b76f/packages/ceramic-core/src/ceramic.ts#L291">packages/ceramic-core/src/ceramic.ts:291</a></li>
->>>>>>> 12b3f5b5
+									<li>Defined in <a href="https://github.com/ceramicnetwork/js-ceramic/blob/799e5ec/packages/ceramic-core/src/ceramic.ts#L291">packages/ceramic-core/src/ceramic.ts:291</a></li>
 								</ul>
 							</aside>
 							<div class="tsd-comment tsd-typography">
@@ -563,11 +511,7 @@
 						<li class="tsd-description">
 							<aside class="tsd-sources">
 								<ul>
-<<<<<<< HEAD
-									<li>Defined in <a href="https://github.com/ceramicnetwork/js-ceramic/blob/349990d/packages/ceramic-core/src/ceramic.ts#L213">packages/ceramic-core/src/ceramic.ts:213</a></li>
-=======
-									<li>Defined in <a href="https://github.com/ceramicnetwork/js-ceramic/blob/616b76f/packages/ceramic-core/src/ceramic.ts#L217">packages/ceramic-core/src/ceramic.ts:217</a></li>
->>>>>>> 12b3f5b5
+									<li>Defined in <a href="https://github.com/ceramicnetwork/js-ceramic/blob/799e5ec/packages/ceramic-core/src/ceramic.ts#L217">packages/ceramic-core/src/ceramic.ts:217</a></li>
 								</ul>
 							</aside>
 							<div class="tsd-comment tsd-typography">
@@ -604,11 +548,7 @@
 						<li class="tsd-description">
 							<aside class="tsd-sources">
 								<ul>
-<<<<<<< HEAD
-									<li>Defined in <a href="https://github.com/ceramicnetwork/js-ceramic/blob/349990d/packages/ceramic-core/src/ceramic.ts#L179">packages/ceramic-core/src/ceramic.ts:179</a></li>
-=======
-									<li>Defined in <a href="https://github.com/ceramicnetwork/js-ceramic/blob/616b76f/packages/ceramic-core/src/ceramic.ts#L183">packages/ceramic-core/src/ceramic.ts:183</a></li>
->>>>>>> 12b3f5b5
+									<li>Defined in <a href="https://github.com/ceramicnetwork/js-ceramic/blob/799e5ec/packages/ceramic-core/src/ceramic.ts#L183">packages/ceramic-core/src/ceramic.ts:183</a></li>
 								</ul>
 							</aside>
 							<div class="tsd-comment tsd-typography">
@@ -645,11 +585,7 @@
 						<li class="tsd-description">
 							<aside class="tsd-sources">
 								<ul>
-<<<<<<< HEAD
-									<li>Defined in <a href="https://github.com/ceramicnetwork/js-ceramic/blob/349990d/packages/ceramic-core/src/ceramic.ts#L243">packages/ceramic-core/src/ceramic.ts:243</a></li>
-=======
-									<li>Defined in <a href="https://github.com/ceramicnetwork/js-ceramic/blob/616b76f/packages/ceramic-core/src/ceramic.ts#L247">packages/ceramic-core/src/ceramic.ts:247</a></li>
->>>>>>> 12b3f5b5
+									<li>Defined in <a href="https://github.com/ceramicnetwork/js-ceramic/blob/799e5ec/packages/ceramic-core/src/ceramic.ts#L247">packages/ceramic-core/src/ceramic.ts:247</a></li>
 								</ul>
 							</aside>
 							<div class="tsd-comment tsd-typography">
@@ -677,11 +613,7 @@
 						<li class="tsd-description">
 							<aside class="tsd-sources">
 								<ul>
-<<<<<<< HEAD
-									<li>Defined in <a href="https://github.com/ceramicnetwork/js-ceramic/blob/349990d/packages/ceramic-core/src/ceramic.ts#L372">packages/ceramic-core/src/ceramic.ts:372</a></li>
-=======
-									<li>Defined in <a href="https://github.com/ceramicnetwork/js-ceramic/blob/616b76f/packages/ceramic-core/src/ceramic.ts#L376">packages/ceramic-core/src/ceramic.ts:376</a></li>
->>>>>>> 12b3f5b5
+									<li>Defined in <a href="https://github.com/ceramicnetwork/js-ceramic/blob/799e5ec/packages/ceramic-core/src/ceramic.ts#L376">packages/ceramic-core/src/ceramic.ts:376</a></li>
 								</ul>
 							</aside>
 							<div class="tsd-comment tsd-typography">
@@ -712,11 +644,7 @@
 						<li class="tsd-description">
 							<aside class="tsd-sources">
 								<ul>
-<<<<<<< HEAD
-									<li>Defined in <a href="https://github.com/ceramicnetwork/js-ceramic/blob/349990d/packages/3id-did-resolver/src/index.ts#L6">packages/3id-did-resolver/src/index.ts:6</a></li>
-=======
-									<li>Defined in <a href="https://github.com/ceramicnetwork/js-ceramic/blob/616b76f/packages/3id-did-resolver/src/index.ts#L6">packages/3id-did-resolver/src/index.ts:6</a></li>
->>>>>>> 12b3f5b5
+									<li>Defined in <a href="https://github.com/ceramicnetwork/js-ceramic/blob/799e5ec/packages/3id-did-resolver/src/index.ts#L6">packages/3id-did-resolver/src/index.ts:6</a></li>
 								</ul>
 							</aside>
 							<div class="tsd-comment tsd-typography">
@@ -749,11 +677,7 @@
 						<li class="tsd-description">
 							<aside class="tsd-sources">
 								<ul>
-<<<<<<< HEAD
-									<li>Defined in <a href="https://github.com/ceramicnetwork/js-ceramic/blob/349990d/packages/ceramic-core/src/ceramic.ts#L339">packages/ceramic-core/src/ceramic.ts:339</a></li>
-=======
-									<li>Defined in <a href="https://github.com/ceramicnetwork/js-ceramic/blob/616b76f/packages/ceramic-core/src/ceramic.ts#L343">packages/ceramic-core/src/ceramic.ts:343</a></li>
->>>>>>> 12b3f5b5
+									<li>Defined in <a href="https://github.com/ceramicnetwork/js-ceramic/blob/799e5ec/packages/ceramic-core/src/ceramic.ts#L343">packages/ceramic-core/src/ceramic.ts:343</a></li>
 								</ul>
 							</aside>
 							<div class="tsd-comment tsd-typography">
@@ -784,11 +708,7 @@
 						<li class="tsd-description">
 							<aside class="tsd-sources">
 								<ul>
-<<<<<<< HEAD
-									<li>Defined in <a href="https://github.com/ceramicnetwork/js-ceramic/blob/349990d/packages/ceramic-core/src/ceramic.ts#L192">packages/ceramic-core/src/ceramic.ts:192</a></li>
-=======
-									<li>Defined in <a href="https://github.com/ceramicnetwork/js-ceramic/blob/616b76f/packages/ceramic-core/src/ceramic.ts#L196">packages/ceramic-core/src/ceramic.ts:196</a></li>
->>>>>>> 12b3f5b5
+									<li>Defined in <a href="https://github.com/ceramicnetwork/js-ceramic/blob/799e5ec/packages/ceramic-core/src/ceramic.ts#L196">packages/ceramic-core/src/ceramic.ts:196</a></li>
 								</ul>
 							</aside>
 							<div class="tsd-comment tsd-typography">
@@ -819,11 +739,7 @@
 						<li class="tsd-description">
 							<aside class="tsd-sources">
 								<ul>
-<<<<<<< HEAD
-									<li>Defined in <a href="https://github.com/ceramicnetwork/js-ceramic/blob/349990d/packages/ceramic-core/src/ceramic.ts#L133">packages/ceramic-core/src/ceramic.ts:133</a></li>
-=======
-									<li>Defined in <a href="https://github.com/ceramicnetwork/js-ceramic/blob/616b76f/packages/ceramic-core/src/ceramic.ts#L137">packages/ceramic-core/src/ceramic.ts:137</a></li>
->>>>>>> 12b3f5b5
+									<li>Defined in <a href="https://github.com/ceramicnetwork/js-ceramic/blob/799e5ec/packages/ceramic-core/src/ceramic.ts#L137">packages/ceramic-core/src/ceramic.ts:137</a></li>
 								</ul>
 							</aside>
 							<div class="tsd-comment tsd-typography">
