--- conflicted
+++ resolved
@@ -133,11 +133,7 @@
 						<li class="tsd-description">
 							<aside class="tsd-sources">
 								<ul>
-<<<<<<< HEAD
-									<li>Defined in <a href="https://github.com/ceramicnetwork/js-ceramic/blob/349990d/packages/ceramic-http-client/src/ceramic-http-client.ts#L20">packages/ceramic-http-client/src/ceramic-http-client.ts:20</a></li>
-=======
-									<li>Defined in <a href="https://github.com/ceramicnetwork/js-ceramic/blob/616b76f/packages/ceramic-http-client/src/ceramic-http-client.ts#L20">packages/ceramic-http-client/src/ceramic-http-client.ts:20</a></li>
->>>>>>> 12b3f5b5
+									<li>Defined in <a href="https://github.com/ceramicnetwork/js-ceramic/blob/799e5ec/packages/ceramic-http-client/src/ceramic-http-client.ts#L20">packages/ceramic-http-client/src/ceramic-http-client.ts:20</a></li>
 								</ul>
 							</aside>
 							<h4 class="tsd-parameters-title">Parameters</h4>
@@ -159,11 +155,7 @@
 					<div class="tsd-signature tsd-kind-icon">_doctype<wbr>Handlers<span class="tsd-signature-symbol">:</span> <span class="tsd-signature-type">Record</span><span class="tsd-signature-symbol">&lt;</span><span class="tsd-signature-type">string</span><span class="tsd-signature-symbol">, </span><span class="tsd-signature-type">DoctypeHandler</span><span class="tsd-signature-symbol">&lt;</span><span class="tsd-signature-type">Doctype</span><span class="tsd-signature-symbol">&gt;</span><span class="tsd-signature-symbol">&gt;</span></div>
 					<aside class="tsd-sources">
 						<ul>
-<<<<<<< HEAD
-							<li>Defined in <a href="https://github.com/ceramicnetwork/js-ceramic/blob/349990d/packages/ceramic-http-client/src/ceramic-http-client.ts#L20">packages/ceramic-http-client/src/ceramic-http-client.ts:20</a></li>
-=======
-							<li>Defined in <a href="https://github.com/ceramicnetwork/js-ceramic/blob/616b76f/packages/ceramic-http-client/src/ceramic-http-client.ts#L20">packages/ceramic-http-client/src/ceramic-http-client.ts:20</a></li>
->>>>>>> 12b3f5b5
+							<li>Defined in <a href="https://github.com/ceramicnetwork/js-ceramic/blob/799e5ec/packages/ceramic-http-client/src/ceramic-http-client.ts#L20">packages/ceramic-http-client/src/ceramic-http-client.ts:20</a></li>
 						</ul>
 					</aside>
 				</section>
@@ -173,11 +165,7 @@
 					<div class="tsd-signature tsd-kind-icon">context<span class="tsd-signature-symbol">:</span> <span class="tsd-signature-type">Context</span></div>
 					<aside class="tsd-sources">
 						<ul>
-<<<<<<< HEAD
-							<li>Defined in <a href="https://github.com/ceramicnetwork/js-ceramic/blob/349990d/packages/ceramic-http-client/src/ceramic-http-client.ts#L18">packages/ceramic-http-client/src/ceramic-http-client.ts:18</a></li>
-=======
-							<li>Defined in <a href="https://github.com/ceramicnetwork/js-ceramic/blob/616b76f/packages/ceramic-http-client/src/ceramic-http-client.ts#L18">packages/ceramic-http-client/src/ceramic-http-client.ts:18</a></li>
->>>>>>> 12b3f5b5
+							<li>Defined in <a href="https://github.com/ceramicnetwork/js-ceramic/blob/799e5ec/packages/ceramic-http-client/src/ceramic-http-client.ts#L18">packages/ceramic-http-client/src/ceramic-http-client.ts:18</a></li>
 						</ul>
 					</aside>
 				</section>
@@ -187,11 +175,7 @@
 					<div class="tsd-signature tsd-kind-icon">pin<span class="tsd-signature-symbol">:</span> <span class="tsd-signature-type">PinApi</span></div>
 					<aside class="tsd-sources">
 						<ul>
-<<<<<<< HEAD
-							<li>Defined in <a href="https://github.com/ceramicnetwork/js-ceramic/blob/349990d/packages/ceramic-http-client/src/ceramic-http-client.ts#L17">packages/ceramic-http-client/src/ceramic-http-client.ts:17</a></li>
-=======
-							<li>Defined in <a href="https://github.com/ceramicnetwork/js-ceramic/blob/616b76f/packages/ceramic-http-client/src/ceramic-http-client.ts#L17">packages/ceramic-http-client/src/ceramic-http-client.ts:17</a></li>
->>>>>>> 12b3f5b5
+							<li>Defined in <a href="https://github.com/ceramicnetwork/js-ceramic/blob/799e5ec/packages/ceramic-http-client/src/ceramic-http-client.ts#L17">packages/ceramic-http-client/src/ceramic-http-client.ts:17</a></li>
 						</ul>
 					</aside>
 				</section>
@@ -208,11 +192,7 @@
 						<li class="tsd-description">
 							<aside class="tsd-sources">
 								<ul>
-<<<<<<< HEAD
-									<li>Defined in <a href="https://github.com/ceramicnetwork/js-ceramic/blob/349990d/packages/ceramic-http-client/src/ceramic-http-client.ts#L35">packages/ceramic-http-client/src/ceramic-http-client.ts:35</a></li>
-=======
-									<li>Defined in <a href="https://github.com/ceramicnetwork/js-ceramic/blob/616b76f/packages/ceramic-http-client/src/ceramic-http-client.ts#L35">packages/ceramic-http-client/src/ceramic-http-client.ts:35</a></li>
->>>>>>> 12b3f5b5
+									<li>Defined in <a href="https://github.com/ceramicnetwork/js-ceramic/blob/799e5ec/packages/ceramic-http-client/src/ceramic-http-client.ts#L35">packages/ceramic-http-client/src/ceramic-http-client.ts:35</a></li>
 								</ul>
 							</aside>
 							<h4 class="tsd-returns-title">Returns <span class="tsd-signature-type">DID</span><span class="tsd-signature-symbol"> | </span><span class="tsd-signature-type">undefined</span></h4>
@@ -232,11 +212,7 @@
 						<li class="tsd-description">
 							<aside class="tsd-sources">
 								<ul>
-<<<<<<< HEAD
-									<li>Defined in <a href="https://github.com/ceramicnetwork/js-ceramic/blob/349990d/packages/ceramic-http-client/src/ceramic-http-client.ts#L39">packages/ceramic-http-client/src/ceramic-http-client.ts:39</a></li>
-=======
-									<li>Defined in <a href="https://github.com/ceramicnetwork/js-ceramic/blob/616b76f/packages/ceramic-http-client/src/ceramic-http-client.ts#L39">packages/ceramic-http-client/src/ceramic-http-client.ts:39</a></li>
->>>>>>> 12b3f5b5
+									<li>Defined in <a href="https://github.com/ceramicnetwork/js-ceramic/blob/799e5ec/packages/ceramic-http-client/src/ceramic-http-client.ts#L39">packages/ceramic-http-client/src/ceramic-http-client.ts:39</a></li>
 								</ul>
 							</aside>
 							<h4 class="tsd-returns-title">Returns <span class="tsd-signature-type">PinApi</span></h4>
@@ -253,11 +229,7 @@
 						<li class="tsd-description">
 							<aside class="tsd-sources">
 								<ul>
-<<<<<<< HEAD
-									<li>Defined in <a href="https://github.com/ceramicnetwork/js-ceramic/blob/349990d/packages/ceramic-http-client/src/ceramic-http-client.ts#L113">packages/ceramic-http-client/src/ceramic-http-client.ts:113</a></li>
-=======
-									<li>Defined in <a href="https://github.com/ceramicnetwork/js-ceramic/blob/616b76f/packages/ceramic-http-client/src/ceramic-http-client.ts#L113">packages/ceramic-http-client/src/ceramic-http-client.ts:113</a></li>
->>>>>>> 12b3f5b5
+									<li>Defined in <a href="https://github.com/ceramicnetwork/js-ceramic/blob/799e5ec/packages/ceramic-http-client/src/ceramic-http-client.ts#L113">packages/ceramic-http-client/src/ceramic-http-client.ts:113</a></li>
 								</ul>
 							</aside>
 							<h4 class="tsd-type-parameters-title">Type parameters</h4>
@@ -286,11 +258,7 @@
 						<li class="tsd-description">
 							<aside class="tsd-sources">
 								<ul>
-<<<<<<< HEAD
-									<li>Defined in <a href="https://github.com/ceramicnetwork/js-ceramic/blob/349990d/packages/ceramic-http-client/src/ceramic-http-client.ts#L103">packages/ceramic-http-client/src/ceramic-http-client.ts:103</a></li>
-=======
-									<li>Defined in <a href="https://github.com/ceramicnetwork/js-ceramic/blob/616b76f/packages/ceramic-http-client/src/ceramic-http-client.ts#L103">packages/ceramic-http-client/src/ceramic-http-client.ts:103</a></li>
->>>>>>> 12b3f5b5
+									<li>Defined in <a href="https://github.com/ceramicnetwork/js-ceramic/blob/799e5ec/packages/ceramic-http-client/src/ceramic-http-client.ts#L103">packages/ceramic-http-client/src/ceramic-http-client.ts:103</a></li>
 								</ul>
 							</aside>
 							<h4 class="tsd-type-parameters-title">Type parameters</h4>
@@ -325,11 +293,7 @@
 						<li class="tsd-description">
 							<aside class="tsd-sources">
 								<ul>
-<<<<<<< HEAD
-									<li>Defined in <a href="https://github.com/ceramicnetwork/js-ceramic/blob/349990d/packages/ceramic-http-client/src/ceramic-http-client.ts#L134">packages/ceramic-http-client/src/ceramic-http-client.ts:134</a></li>
-=======
-									<li>Defined in <a href="https://github.com/ceramicnetwork/js-ceramic/blob/616b76f/packages/ceramic-http-client/src/ceramic-http-client.ts#L134">packages/ceramic-http-client/src/ceramic-http-client.ts:134</a></li>
->>>>>>> 12b3f5b5
+									<li>Defined in <a href="https://github.com/ceramicnetwork/js-ceramic/blob/799e5ec/packages/ceramic-http-client/src/ceramic-http-client.ts#L134">packages/ceramic-http-client/src/ceramic-http-client.ts:134</a></li>
 								</ul>
 							</aside>
 							<h4 class="tsd-returns-title">Returns <span class="tsd-signature-type">Promise</span><span class="tsd-signature-symbol">&lt;</span><span class="tsd-signature-type">void</span><span class="tsd-signature-symbol">&gt;</span></h4>
@@ -346,11 +310,7 @@
 						<li class="tsd-description">
 							<aside class="tsd-sources">
 								<ul>
-<<<<<<< HEAD
-									<li>Defined in <a href="https://github.com/ceramicnetwork/js-ceramic/blob/349990d/packages/ceramic-http-client/src/ceramic-http-client.ts#L71">packages/ceramic-http-client/src/ceramic-http-client.ts:71</a></li>
-=======
-									<li>Defined in <a href="https://github.com/ceramicnetwork/js-ceramic/blob/616b76f/packages/ceramic-http-client/src/ceramic-http-client.ts#L71">packages/ceramic-http-client/src/ceramic-http-client.ts:71</a></li>
->>>>>>> 12b3f5b5
+									<li>Defined in <a href="https://github.com/ceramicnetwork/js-ceramic/blob/799e5ec/packages/ceramic-http-client/src/ceramic-http-client.ts#L71">packages/ceramic-http-client/src/ceramic-http-client.ts:71</a></li>
 								</ul>
 							</aside>
 							<h4 class="tsd-type-parameters-title">Type parameters</h4>
@@ -385,11 +345,7 @@
 						<li class="tsd-description">
 							<aside class="tsd-sources">
 								<ul>
-<<<<<<< HEAD
-									<li>Defined in <a href="https://github.com/ceramicnetwork/js-ceramic/blob/349990d/packages/ceramic-http-client/src/ceramic-http-client.ts#L78">packages/ceramic-http-client/src/ceramic-http-client.ts:78</a></li>
-=======
-									<li>Defined in <a href="https://github.com/ceramicnetwork/js-ceramic/blob/616b76f/packages/ceramic-http-client/src/ceramic-http-client.ts#L78">packages/ceramic-http-client/src/ceramic-http-client.ts:78</a></li>
->>>>>>> 12b3f5b5
+									<li>Defined in <a href="https://github.com/ceramicnetwork/js-ceramic/blob/799e5ec/packages/ceramic-http-client/src/ceramic-http-client.ts#L78">packages/ceramic-http-client/src/ceramic-http-client.ts:78</a></li>
 								</ul>
 							</aside>
 							<h4 class="tsd-type-parameters-title">Type parameters</h4>
@@ -421,11 +377,7 @@
 						<li class="tsd-description">
 							<aside class="tsd-sources">
 								<ul>
-<<<<<<< HEAD
-									<li>Defined in <a href="https://github.com/ceramicnetwork/js-ceramic/blob/349990d/packages/ceramic-http-client/src/ceramic-http-client.ts#L117">packages/ceramic-http-client/src/ceramic-http-client.ts:117</a></li>
-=======
-									<li>Defined in <a href="https://github.com/ceramicnetwork/js-ceramic/blob/616b76f/packages/ceramic-http-client/src/ceramic-http-client.ts#L117">packages/ceramic-http-client/src/ceramic-http-client.ts:117</a></li>
->>>>>>> 12b3f5b5
+									<li>Defined in <a href="https://github.com/ceramicnetwork/js-ceramic/blob/799e5ec/packages/ceramic-http-client/src/ceramic-http-client.ts#L117">packages/ceramic-http-client/src/ceramic-http-client.ts:117</a></li>
 								</ul>
 							</aside>
 							<h4 class="tsd-type-parameters-title">Type parameters</h4>
@@ -454,11 +406,7 @@
 						<li class="tsd-description">
 							<aside class="tsd-sources">
 								<ul>
-<<<<<<< HEAD
-									<li>Defined in <a href="https://github.com/ceramicnetwork/js-ceramic/blob/349990d/packages/ceramic-http-client/src/ceramic-http-client.ts#L108">packages/ceramic-http-client/src/ceramic-http-client.ts:108</a></li>
-=======
-									<li>Defined in <a href="https://github.com/ceramicnetwork/js-ceramic/blob/616b76f/packages/ceramic-http-client/src/ceramic-http-client.ts#L108">packages/ceramic-http-client/src/ceramic-http-client.ts:108</a></li>
->>>>>>> 12b3f5b5
+									<li>Defined in <a href="https://github.com/ceramicnetwork/js-ceramic/blob/799e5ec/packages/ceramic-http-client/src/ceramic-http-client.ts#L108">packages/ceramic-http-client/src/ceramic-http-client.ts:108</a></li>
 								</ul>
 							</aside>
 							<h4 class="tsd-parameters-title">Parameters</h4>
@@ -481,11 +429,7 @@
 						<li class="tsd-description">
 							<aside class="tsd-sources">
 								<ul>
-<<<<<<< HEAD
-									<li>Defined in <a href="https://github.com/ceramicnetwork/js-ceramic/blob/349990d/packages/ceramic-http-client/src/ceramic-http-client.ts#L88">packages/ceramic-http-client/src/ceramic-http-client.ts:88</a></li>
-=======
-									<li>Defined in <a href="https://github.com/ceramicnetwork/js-ceramic/blob/616b76f/packages/ceramic-http-client/src/ceramic-http-client.ts#L88">packages/ceramic-http-client/src/ceramic-http-client.ts:88</a></li>
->>>>>>> 12b3f5b5
+									<li>Defined in <a href="https://github.com/ceramicnetwork/js-ceramic/blob/799e5ec/packages/ceramic-http-client/src/ceramic-http-client.ts#L88">packages/ceramic-http-client/src/ceramic-http-client.ts:88</a></li>
 								</ul>
 							</aside>
 							<h4 class="tsd-type-parameters-title">Type parameters</h4>
@@ -514,11 +458,7 @@
 						<li class="tsd-description">
 							<aside class="tsd-sources">
 								<ul>
-<<<<<<< HEAD
-									<li>Defined in <a href="https://github.com/ceramicnetwork/js-ceramic/blob/349990d/packages/ceramic-http-client/src/ceramic-http-client.ts#L98">packages/ceramic-http-client/src/ceramic-http-client.ts:98</a></li>
-=======
-									<li>Defined in <a href="https://github.com/ceramicnetwork/js-ceramic/blob/616b76f/packages/ceramic-http-client/src/ceramic-http-client.ts#L98">packages/ceramic-http-client/src/ceramic-http-client.ts:98</a></li>
->>>>>>> 12b3f5b5
+									<li>Defined in <a href="https://github.com/ceramicnetwork/js-ceramic/blob/799e5ec/packages/ceramic-http-client/src/ceramic-http-client.ts#L98">packages/ceramic-http-client/src/ceramic-http-client.ts:98</a></li>
 								</ul>
 							</aside>
 							<h4 class="tsd-parameters-title">Parameters</h4>
@@ -541,11 +481,7 @@
 						<li class="tsd-description">
 							<aside class="tsd-sources">
 								<ul>
-<<<<<<< HEAD
-									<li>Defined in <a href="https://github.com/ceramicnetwork/js-ceramic/blob/349990d/packages/ceramic-http-client/src/ceramic-http-client.ts#L125">packages/ceramic-http-client/src/ceramic-http-client.ts:125</a></li>
-=======
-									<li>Defined in <a href="https://github.com/ceramicnetwork/js-ceramic/blob/616b76f/packages/ceramic-http-client/src/ceramic-http-client.ts#L125">packages/ceramic-http-client/src/ceramic-http-client.ts:125</a></li>
->>>>>>> 12b3f5b5
+									<li>Defined in <a href="https://github.com/ceramicnetwork/js-ceramic/blob/799e5ec/packages/ceramic-http-client/src/ceramic-http-client.ts#L125">packages/ceramic-http-client/src/ceramic-http-client.ts:125</a></li>
 								</ul>
 							</aside>
 							<h4 class="tsd-parameters-title">Parameters</h4>
