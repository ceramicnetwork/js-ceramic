<!doctype html>
<html class="default no-js">
<head>
	<meta charset="utf-8">
	<meta http-equiv="X-UA-Compatible" content="IE=edge">
	<title>CeramicDaemon | Ceramic</title>
	<meta name="description" content="Documentation for Ceramic">
	<meta name="viewport" content="width=device-width, initial-scale=1">
	<link rel="stylesheet" href="../assets/css/main.css">
</head>
<body>
<header>
	<div class="tsd-page-toolbar">
		<div class="container">
			<div class="table-wrap">
				<div class="table-cell" id="tsd-search" data-index="../assets/js/search.json" data-base="..">
					<div class="field">
						<label for="tsd-search-field" class="tsd-widget search no-caption">Search</label>
						<input id="tsd-search-field" type="text" />
					</div>
					<ul class="results">
						<li class="state loading">Preparing search index...</li>
						<li class="state failure">The search index is not available</li>
					</ul>
					<a href="../index.html" class="title">Ceramic</a>
				</div>
				<div class="table-cell" id="tsd-widgets">
					<div id="tsd-filter">
						<a href="#" class="tsd-widget options no-caption" data-toggle="options">Options</a>
						<div class="tsd-filter-group">
							<div class="tsd-select" id="tsd-filter-visibility">
								<span class="tsd-select-label">All</span>
								<ul class="tsd-select-list">
									<li data-value="public">Public</li>
									<li data-value="protected">Public/Protected</li>
									<li data-value="private" class="selected">All</li>
								</ul>
							</div>
							<input type="checkbox" id="tsd-filter-inherited" checked />
							<label class="tsd-widget" for="tsd-filter-inherited">Inherited</label>
							<input type="checkbox" id="tsd-filter-only-exported" />
							<label class="tsd-widget" for="tsd-filter-only-exported">Only exported</label>
						</div>
					</div>
					<a href="#" class="tsd-widget menu no-caption" data-toggle="menu">Menu</a>
				</div>
			</div>
		</div>
	</div>
	<div class="tsd-page-title">
		<div class="container">
			<ul class="tsd-breadcrumb">
				<li>
					<a href="../globals.html">Globals</a>
				</li>
				<li>
					<a href="ceramicdaemon.html">CeramicDaemon</a>
				</li>
			</ul>
			<h1>Class CeramicDaemon</h1>
		</div>
	</div>
</header>
<div class="container container-main">
	<div class="row">
		<div class="col-8 col-content">
			<section class="tsd-panel tsd-comment">
				<div class="tsd-comment tsd-typography">
					<div class="lead">
						<p>Ceramic daemon implementation</p>
					</div>
				</div>
			</section>
			<section class="tsd-panel tsd-hierarchy">
				<h3>Hierarchy</h3>
				<ul class="tsd-hierarchy">
					<li>
						<span class="target">CeramicDaemon</span>
					</li>
				</ul>
			</section>
			<section class="tsd-panel-group tsd-index-group">
				<h2>Index</h2>
				<section class="tsd-panel tsd-index-panel">
					<div class="tsd-index-content">
						<section class="tsd-index-section ">
							<h3>Constructors</h3>
							<ul class="tsd-index-list">
								<li class="tsd-kind-constructor tsd-parent-kind-class"><a href="ceramicdaemon.html#constructor" class="tsd-kind-icon">constructor</a></li>
							</ul>
						</section>
						<section class="tsd-index-section ">
							<h3>Properties</h3>
							<ul class="tsd-index-list">
								<li class="tsd-kind-property tsd-parent-kind-class"><a href="ceramicdaemon.html#ceramic" class="tsd-kind-icon">ceramic</a></li>
							</ul>
						</section>
						<section class="tsd-index-section ">
							<h3>Methods</h3>
							<ul class="tsd-index-list">
								<li class="tsd-kind-method tsd-parent-kind-class"><a href="ceramicdaemon.html#_buildhttplog" class="tsd-kind-icon">_build<wbr>Http<wbr>Log</a></li>
								<li class="tsd-kind-method tsd-parent-kind-class"><a href="ceramicdaemon.html#_notsupported" class="tsd-kind-icon">_not<wbr>Supported</a></li>
								<li class="tsd-kind-method tsd-parent-kind-class"><a href="ceramicdaemon.html#applyrecord" class="tsd-kind-icon">apply<wbr>Record</a></li>
								<li class="tsd-kind-method tsd-parent-kind-class"><a href="ceramicdaemon.html#close" class="tsd-kind-icon">close</a></li>
								<li class="tsd-kind-method tsd-parent-kind-class"><a href="ceramicdaemon.html#createdocfromgenesis" class="tsd-kind-icon">create<wbr>Doc<wbr>From<wbr>Genesis</a></li>
								<li class="tsd-kind-method tsd-parent-kind-class"><a href="ceramicdaemon.html#listpinned" class="tsd-kind-icon">list<wbr>Pinned</a></li>
								<li class="tsd-kind-method tsd-parent-kind-class"><a href="ceramicdaemon.html#pindocument" class="tsd-kind-icon">pin<wbr>Document</a></li>
								<li class="tsd-kind-method tsd-parent-kind-class"><a href="ceramicdaemon.html#records" class="tsd-kind-icon">records</a></li>
								<li class="tsd-kind-method tsd-parent-kind-class"><a href="ceramicdaemon.html#registerapipaths" class="tsd-kind-icon">registerAPIPaths</a></li>
								<li class="tsd-kind-method tsd-parent-kind-class"><a href="ceramicdaemon.html#show" class="tsd-kind-icon">show</a></li>
								<li class="tsd-kind-method tsd-parent-kind-class"><a href="ceramicdaemon.html#state" class="tsd-kind-icon">state</a></li>
								<li class="tsd-kind-method tsd-parent-kind-class"><a href="ceramicdaemon.html#unpindocument" class="tsd-kind-icon">unpin<wbr>Document</a></li>
								<li class="tsd-kind-method tsd-parent-kind-class"><a href="ceramicdaemon.html#versions" class="tsd-kind-icon">versions</a></li>
								<li class="tsd-kind-method tsd-parent-kind-class tsd-is-static"><a href="ceramicdaemon.html#create" class="tsd-kind-icon">create</a></li>
							</ul>
						</section>
					</div>
				</section>
			</section>
			<section class="tsd-panel-group tsd-member-group ">
				<h2>Constructors</h2>
				<section class="tsd-panel tsd-member tsd-kind-constructor tsd-parent-kind-class">
					<a name="constructor" class="tsd-anchor"></a>
					<h3>constructor</h3>
					<ul class="tsd-signatures tsd-kind-constructor tsd-parent-kind-class">
						<li class="tsd-signature tsd-kind-icon">new <wbr>Ceramic<wbr>Daemon<span class="tsd-signature-symbol">(</span>ceramic<span class="tsd-signature-symbol">: </span><a href="ceramic.html" class="tsd-signature-type">Ceramic</a>, opts<span class="tsd-signature-symbol">: </span><a href="../interfaces/createopts.html" class="tsd-signature-type">CreateOpts</a><span class="tsd-signature-symbol">)</span><span class="tsd-signature-symbol">: </span><a href="ceramicdaemon.html" class="tsd-signature-type">CeramicDaemon</a></li>
					</ul>
					<ul class="tsd-descriptions">
						<li class="tsd-description">
							<aside class="tsd-sources">
								<ul>
<<<<<<< HEAD
									<li>Defined in <a href="https://github.com/ceramicnetwork/js-ceramic/blob/349990d/packages/ceramic-cli/src/ceramic-daemon.ts#L47">packages/ceramic-cli/src/ceramic-daemon.ts:47</a></li>
=======
									<li>Defined in <a href="https://github.com/ceramicnetwork/js-ceramic/blob/616b76f/packages/ceramic-cli/src/ceramic-daemon.ts#L47">packages/ceramic-cli/src/ceramic-daemon.ts:47</a></li>
>>>>>>> 12b3f5b5
								</ul>
							</aside>
							<h4 class="tsd-parameters-title">Parameters</h4>
							<ul class="tsd-parameters">
								<li>
									<h5>ceramic: <a href="ceramic.html" class="tsd-signature-type">Ceramic</a></h5>
								</li>
								<li>
									<h5>opts: <a href="../interfaces/createopts.html" class="tsd-signature-type">CreateOpts</a></h5>
								</li>
							</ul>
							<h4 class="tsd-returns-title">Returns <a href="ceramicdaemon.html" class="tsd-signature-type">CeramicDaemon</a></h4>
						</li>
					</ul>
				</section>
			</section>
			<section class="tsd-panel-group tsd-member-group ">
				<h2>Properties</h2>
				<section class="tsd-panel tsd-member tsd-kind-property tsd-parent-kind-class">
					<a name="ceramic" class="tsd-anchor"></a>
					<h3>ceramic</h3>
					<div class="tsd-signature tsd-kind-icon">ceramic<span class="tsd-signature-symbol">:</span> <a href="ceramic.html" class="tsd-signature-type">Ceramic</a></div>
					<aside class="tsd-sources">
						<ul>
<<<<<<< HEAD
							<li>Defined in <a href="https://github.com/ceramicnetwork/js-ceramic/blob/349990d/packages/ceramic-cli/src/ceramic-daemon.ts#L49">packages/ceramic-cli/src/ceramic-daemon.ts:49</a></li>
=======
							<li>Defined in <a href="https://github.com/ceramicnetwork/js-ceramic/blob/616b76f/packages/ceramic-cli/src/ceramic-daemon.ts#L49">packages/ceramic-cli/src/ceramic-daemon.ts:49</a></li>
>>>>>>> 12b3f5b5
						</ul>
					</aside>
				</section>
			</section>
			<section class="tsd-panel-group tsd-member-group ">
				<h2>Methods</h2>
				<section class="tsd-panel tsd-member tsd-kind-method tsd-parent-kind-class">
					<a name="_buildhttplog" class="tsd-anchor"></a>
					<h3>_build<wbr>Http<wbr>Log</h3>
					<ul class="tsd-signatures tsd-kind-method tsd-parent-kind-class">
						<li class="tsd-signature tsd-kind-icon">_build<wbr>Http<wbr>Log<span class="tsd-signature-symbol">(</span>requestStart<span class="tsd-signature-symbol">: </span><span class="tsd-signature-type">number</span>, req<span class="tsd-signature-symbol">: </span><span class="tsd-signature-type">Request</span>, res<span class="tsd-signature-symbol">: </span><span class="tsd-signature-type">Response</span>, extra<span class="tsd-signature-symbol">?: </span><span class="tsd-signature-type">any</span><span class="tsd-signature-symbol">)</span><span class="tsd-signature-symbol">: </span><a href="../interfaces/httplog.html" class="tsd-signature-type">HttpLog</a></li>
					</ul>
					<ul class="tsd-descriptions">
						<li class="tsd-description">
							<aside class="tsd-sources">
								<ul>
<<<<<<< HEAD
									<li>Defined in <a href="https://github.com/ceramicnetwork/js-ceramic/blob/349990d/packages/ceramic-cli/src/ceramic-daemon.ts#L165">packages/ceramic-cli/src/ceramic-daemon.ts:165</a></li>
=======
									<li>Defined in <a href="https://github.com/ceramicnetwork/js-ceramic/blob/616b76f/packages/ceramic-cli/src/ceramic-daemon.ts#L165">packages/ceramic-cli/src/ceramic-daemon.ts:165</a></li>
>>>>>>> 12b3f5b5
								</ul>
							</aside>
							<h4 class="tsd-parameters-title">Parameters</h4>
							<ul class="tsd-parameters">
								<li>
									<h5>requestStart: <span class="tsd-signature-type">number</span></h5>
								</li>
								<li>
									<h5>req: <span class="tsd-signature-type">Request</span></h5>
								</li>
								<li>
									<h5>res: <span class="tsd-signature-type">Response</span></h5>
								</li>
								<li>
									<h5><span class="tsd-flag ts-flagOptional">Optional</span> extra: <span class="tsd-signature-type">any</span></h5>
								</li>
							</ul>
							<h4 class="tsd-returns-title">Returns <a href="../interfaces/httplog.html" class="tsd-signature-type">HttpLog</a></h4>
						</li>
					</ul>
				</section>
				<section class="tsd-panel tsd-member tsd-kind-method tsd-parent-kind-class">
					<a name="_notsupported" class="tsd-anchor"></a>
					<h3>_not<wbr>Supported</h3>
					<ul class="tsd-signatures tsd-kind-method tsd-parent-kind-class">
						<li class="tsd-signature tsd-kind-icon">_not<wbr>Supported<span class="tsd-signature-symbol">(</span>req<span class="tsd-signature-symbol">: </span><span class="tsd-signature-type">Request</span>, res<span class="tsd-signature-symbol">: </span><span class="tsd-signature-type">Response</span>, next<span class="tsd-signature-symbol">: </span><span class="tsd-signature-type">NextFunction</span><span class="tsd-signature-symbol">)</span><span class="tsd-signature-symbol">: </span><span class="tsd-signature-type">Promise</span><span class="tsd-signature-symbol">&lt;</span><span class="tsd-signature-type">void</span><span class="tsd-signature-symbol">&gt;</span></li>
					</ul>
					<ul class="tsd-descriptions">
						<li class="tsd-description">
							<aside class="tsd-sources">
								<ul>
<<<<<<< HEAD
									<li>Defined in <a href="https://github.com/ceramicnetwork/js-ceramic/blob/349990d/packages/ceramic-cli/src/ceramic-daemon.ts#L338">packages/ceramic-cli/src/ceramic-daemon.ts:338</a></li>
=======
									<li>Defined in <a href="https://github.com/ceramicnetwork/js-ceramic/blob/616b76f/packages/ceramic-cli/src/ceramic-daemon.ts#L338">packages/ceramic-cli/src/ceramic-daemon.ts:338</a></li>
>>>>>>> 12b3f5b5
								</ul>
							</aside>
							<h4 class="tsd-parameters-title">Parameters</h4>
							<ul class="tsd-parameters">
								<li>
									<h5>req: <span class="tsd-signature-type">Request</span></h5>
								</li>
								<li>
									<h5>res: <span class="tsd-signature-type">Response</span></h5>
								</li>
								<li>
									<h5>next: <span class="tsd-signature-type">NextFunction</span></h5>
								</li>
							</ul>
							<h4 class="tsd-returns-title">Returns <span class="tsd-signature-type">Promise</span><span class="tsd-signature-symbol">&lt;</span><span class="tsd-signature-type">void</span><span class="tsd-signature-symbol">&gt;</span></h4>
						</li>
					</ul>
				</section>
				<section class="tsd-panel tsd-member tsd-kind-method tsd-parent-kind-class">
					<a name="applyrecord" class="tsd-anchor"></a>
					<h3>apply<wbr>Record</h3>
					<ul class="tsd-signatures tsd-kind-method tsd-parent-kind-class">
						<li class="tsd-signature tsd-kind-icon">apply<wbr>Record<span class="tsd-signature-symbol">(</span>req<span class="tsd-signature-symbol">: </span><span class="tsd-signature-type">Request</span>, res<span class="tsd-signature-symbol">: </span><span class="tsd-signature-type">Response</span>, next<span class="tsd-signature-symbol">: </span><span class="tsd-signature-type">NextFunction</span><span class="tsd-signature-symbol">)</span><span class="tsd-signature-symbol">: </span><span class="tsd-signature-type">Promise</span><span class="tsd-signature-symbol">&lt;</span><span class="tsd-signature-type">void</span><span class="tsd-signature-symbol">&gt;</span></li>
					</ul>
					<ul class="tsd-descriptions">
						<li class="tsd-description">
							<aside class="tsd-sources">
								<ul>
<<<<<<< HEAD
									<li>Defined in <a href="https://github.com/ceramicnetwork/js-ceramic/blob/349990d/packages/ceramic-cli/src/ceramic-daemon.ts#L272">packages/ceramic-cli/src/ceramic-daemon.ts:272</a></li>
=======
									<li>Defined in <a href="https://github.com/ceramicnetwork/js-ceramic/blob/616b76f/packages/ceramic-cli/src/ceramic-daemon.ts#L272">packages/ceramic-cli/src/ceramic-daemon.ts:272</a></li>
>>>>>>> 12b3f5b5
								</ul>
							</aside>
							<div class="tsd-comment tsd-typography">
								<div class="lead">
									<p>Apply one record to the existing document</p>
								</div>
							</div>
							<h4 class="tsd-parameters-title">Parameters</h4>
							<ul class="tsd-parameters">
								<li>
									<h5>req: <span class="tsd-signature-type">Request</span></h5>
								</li>
								<li>
									<h5>res: <span class="tsd-signature-type">Response</span></h5>
								</li>
								<li>
									<h5>next: <span class="tsd-signature-type">NextFunction</span></h5>
								</li>
							</ul>
							<h4 class="tsd-returns-title">Returns <span class="tsd-signature-type">Promise</span><span class="tsd-signature-symbol">&lt;</span><span class="tsd-signature-type">void</span><span class="tsd-signature-symbol">&gt;</span></h4>
						</li>
					</ul>
				</section>
				<section class="tsd-panel tsd-member tsd-kind-method tsd-parent-kind-class">
					<a name="close" class="tsd-anchor"></a>
					<h3>close</h3>
					<ul class="tsd-signatures tsd-kind-method tsd-parent-kind-class">
						<li class="tsd-signature tsd-kind-icon">close<span class="tsd-signature-symbol">(</span><span class="tsd-signature-symbol">)</span><span class="tsd-signature-symbol">: </span><span class="tsd-signature-type">Promise</span><span class="tsd-signature-symbol">&lt;</span><span class="tsd-signature-type">void</span><span class="tsd-signature-symbol">&gt;</span></li>
					</ul>
					<ul class="tsd-descriptions">
						<li class="tsd-description">
							<aside class="tsd-sources">
								<ul>
<<<<<<< HEAD
									<li>Defined in <a href="https://github.com/ceramicnetwork/js-ceramic/blob/349990d/packages/ceramic-cli/src/ceramic-daemon.ts#L346">packages/ceramic-cli/src/ceramic-daemon.ts:346</a></li>
=======
									<li>Defined in <a href="https://github.com/ceramicnetwork/js-ceramic/blob/616b76f/packages/ceramic-cli/src/ceramic-daemon.ts#L346">packages/ceramic-cli/src/ceramic-daemon.ts:346</a></li>
>>>>>>> 12b3f5b5
								</ul>
							</aside>
							<div class="tsd-comment tsd-typography">
								<div class="lead">
									<p>Close Ceramic daemon</p>
								</div>
							</div>
							<h4 class="tsd-returns-title">Returns <span class="tsd-signature-type">Promise</span><span class="tsd-signature-symbol">&lt;</span><span class="tsd-signature-type">void</span><span class="tsd-signature-symbol">&gt;</span></h4>
						</li>
					</ul>
				</section>
				<section class="tsd-panel tsd-member tsd-kind-method tsd-parent-kind-class">
					<a name="createdocfromgenesis" class="tsd-anchor"></a>
					<h3>create<wbr>Doc<wbr>From<wbr>Genesis</h3>
					<ul class="tsd-signatures tsd-kind-method tsd-parent-kind-class">
						<li class="tsd-signature tsd-kind-icon">create<wbr>Doc<wbr>From<wbr>Genesis<span class="tsd-signature-symbol">(</span>req<span class="tsd-signature-symbol">: </span><span class="tsd-signature-type">Request</span>, res<span class="tsd-signature-symbol">: </span><span class="tsd-signature-type">Response</span>, next<span class="tsd-signature-symbol">: </span><span class="tsd-signature-type">NextFunction</span><span class="tsd-signature-symbol">)</span><span class="tsd-signature-symbol">: </span><span class="tsd-signature-type">Promise</span><span class="tsd-signature-symbol">&lt;</span><span class="tsd-signature-type">void</span><span class="tsd-signature-symbol">&gt;</span></li>
					</ul>
					<ul class="tsd-descriptions">
						<li class="tsd-description">
							<aside class="tsd-sources">
								<ul>
<<<<<<< HEAD
									<li>Defined in <a href="https://github.com/ceramicnetwork/js-ceramic/blob/349990d/packages/ceramic-cli/src/ceramic-daemon.ts#L194">packages/ceramic-cli/src/ceramic-daemon.ts:194</a></li>
=======
									<li>Defined in <a href="https://github.com/ceramicnetwork/js-ceramic/blob/616b76f/packages/ceramic-cli/src/ceramic-daemon.ts#L194">packages/ceramic-cli/src/ceramic-daemon.ts:194</a></li>
>>>>>>> 12b3f5b5
								</ul>
							</aside>
							<div class="tsd-comment tsd-typography">
								<div class="lead">
									<p>Create document from genesis record</p>
								</div>
							</div>
							<h4 class="tsd-parameters-title">Parameters</h4>
							<ul class="tsd-parameters">
								<li>
									<h5>req: <span class="tsd-signature-type">Request</span></h5>
								</li>
								<li>
									<h5>res: <span class="tsd-signature-type">Response</span></h5>
								</li>
								<li>
									<h5>next: <span class="tsd-signature-type">NextFunction</span></h5>
								</li>
							</ul>
							<h4 class="tsd-returns-title">Returns <span class="tsd-signature-type">Promise</span><span class="tsd-signature-symbol">&lt;</span><span class="tsd-signature-type">void</span><span class="tsd-signature-symbol">&gt;</span></h4>
						</li>
					</ul>
				</section>
				<section class="tsd-panel tsd-member tsd-kind-method tsd-parent-kind-class">
					<a name="listpinned" class="tsd-anchor"></a>
					<h3>list<wbr>Pinned</h3>
					<ul class="tsd-signatures tsd-kind-method tsd-parent-kind-class">
						<li class="tsd-signature tsd-kind-icon">list<wbr>Pinned<span class="tsd-signature-symbol">(</span>req<span class="tsd-signature-symbol">: </span><span class="tsd-signature-type">Request</span>, res<span class="tsd-signature-symbol">: </span><span class="tsd-signature-type">Response</span>, next<span class="tsd-signature-symbol">: </span><span class="tsd-signature-type">NextFunction</span><span class="tsd-signature-symbol">)</span><span class="tsd-signature-symbol">: </span><span class="tsd-signature-type">Promise</span><span class="tsd-signature-symbol">&lt;</span><span class="tsd-signature-type">void</span><span class="tsd-signature-symbol">&gt;</span></li>
					</ul>
					<ul class="tsd-descriptions">
						<li class="tsd-description">
							<aside class="tsd-sources">
								<ul>
<<<<<<< HEAD
									<li>Defined in <a href="https://github.com/ceramicnetwork/js-ceramic/blob/349990d/packages/ceramic-cli/src/ceramic-daemon.ts#L320">packages/ceramic-cli/src/ceramic-daemon.ts:320</a></li>
=======
									<li>Defined in <a href="https://github.com/ceramicnetwork/js-ceramic/blob/616b76f/packages/ceramic-cli/src/ceramic-daemon.ts#L320">packages/ceramic-cli/src/ceramic-daemon.ts:320</a></li>
>>>>>>> 12b3f5b5
								</ul>
							</aside>
							<div class="tsd-comment tsd-typography">
								<div class="lead">
									<p>List pinned documents</p>
								</div>
							</div>
							<h4 class="tsd-parameters-title">Parameters</h4>
							<ul class="tsd-parameters">
								<li>
									<h5>req: <span class="tsd-signature-type">Request</span></h5>
								</li>
								<li>
									<h5>res: <span class="tsd-signature-type">Response</span></h5>
								</li>
								<li>
									<h5>next: <span class="tsd-signature-type">NextFunction</span></h5>
								</li>
							</ul>
							<h4 class="tsd-returns-title">Returns <span class="tsd-signature-type">Promise</span><span class="tsd-signature-symbol">&lt;</span><span class="tsd-signature-type">void</span><span class="tsd-signature-symbol">&gt;</span></h4>
						</li>
					</ul>
				</section>
				<section class="tsd-panel tsd-member tsd-kind-method tsd-parent-kind-class">
					<a name="pindocument" class="tsd-anchor"></a>
					<h3>pin<wbr>Document</h3>
					<ul class="tsd-signatures tsd-kind-method tsd-parent-kind-class">
						<li class="tsd-signature tsd-kind-icon">pin<wbr>Document<span class="tsd-signature-symbol">(</span>req<span class="tsd-signature-symbol">: </span><span class="tsd-signature-type">Request</span>, res<span class="tsd-signature-symbol">: </span><span class="tsd-signature-type">Response</span>, next<span class="tsd-signature-symbol">: </span><span class="tsd-signature-type">NextFunction</span><span class="tsd-signature-symbol">)</span><span class="tsd-signature-symbol">: </span><span class="tsd-signature-type">Promise</span><span class="tsd-signature-symbol">&lt;</span><span class="tsd-signature-type">void</span><span class="tsd-signature-symbol">&gt;</span></li>
					</ul>
					<ul class="tsd-descriptions">
						<li class="tsd-description">
							<aside class="tsd-sources">
								<ul>
<<<<<<< HEAD
									<li>Defined in <a href="https://github.com/ceramicnetwork/js-ceramic/blob/349990d/packages/ceramic-cli/src/ceramic-daemon.ts#L292">packages/ceramic-cli/src/ceramic-daemon.ts:292</a></li>
=======
									<li>Defined in <a href="https://github.com/ceramicnetwork/js-ceramic/blob/616b76f/packages/ceramic-cli/src/ceramic-daemon.ts#L292">packages/ceramic-cli/src/ceramic-daemon.ts:292</a></li>
>>>>>>> 12b3f5b5
								</ul>
							</aside>
							<div class="tsd-comment tsd-typography">
								<div class="lead">
									<p>Pin document</p>
								</div>
							</div>
							<h4 class="tsd-parameters-title">Parameters</h4>
							<ul class="tsd-parameters">
								<li>
									<h5>req: <span class="tsd-signature-type">Request</span></h5>
								</li>
								<li>
									<h5>res: <span class="tsd-signature-type">Response</span></h5>
								</li>
								<li>
									<h5>next: <span class="tsd-signature-type">NextFunction</span></h5>
								</li>
							</ul>
							<h4 class="tsd-returns-title">Returns <span class="tsd-signature-type">Promise</span><span class="tsd-signature-symbol">&lt;</span><span class="tsd-signature-type">void</span><span class="tsd-signature-symbol">&gt;</span></h4>
						</li>
					</ul>
				</section>
				<section class="tsd-panel tsd-member tsd-kind-method tsd-parent-kind-class">
					<a name="records" class="tsd-anchor"></a>
					<h3>records</h3>
					<ul class="tsd-signatures tsd-kind-method tsd-parent-kind-class">
						<li class="tsd-signature tsd-kind-icon">records<span class="tsd-signature-symbol">(</span>req<span class="tsd-signature-symbol">: </span><span class="tsd-signature-type">Request</span>, res<span class="tsd-signature-symbol">: </span><span class="tsd-signature-type">Response</span>, next<span class="tsd-signature-symbol">: </span><span class="tsd-signature-type">NextFunction</span><span class="tsd-signature-symbol">)</span><span class="tsd-signature-symbol">: </span><span class="tsd-signature-type">Promise</span><span class="tsd-signature-symbol">&lt;</span><span class="tsd-signature-type">void</span><span class="tsd-signature-symbol">&gt;</span></li>
					</ul>
					<ul class="tsd-descriptions">
						<li class="tsd-description">
							<aside class="tsd-sources">
								<ul>
<<<<<<< HEAD
									<li>Defined in <a href="https://github.com/ceramicnetwork/js-ceramic/blob/349990d/packages/ceramic-cli/src/ceramic-daemon.ts#L251">packages/ceramic-cli/src/ceramic-daemon.ts:251</a></li>
=======
									<li>Defined in <a href="https://github.com/ceramicnetwork/js-ceramic/blob/616b76f/packages/ceramic-cli/src/ceramic-daemon.ts#L251">packages/ceramic-cli/src/ceramic-daemon.ts:251</a></li>
>>>>>>> 12b3f5b5
								</ul>
							</aside>
							<div class="tsd-comment tsd-typography">
								<div class="lead">
									<p>Get all document records</p>
								</div>
							</div>
							<h4 class="tsd-parameters-title">Parameters</h4>
							<ul class="tsd-parameters">
								<li>
									<h5>req: <span class="tsd-signature-type">Request</span></h5>
								</li>
								<li>
									<h5>res: <span class="tsd-signature-type">Response</span></h5>
								</li>
								<li>
									<h5>next: <span class="tsd-signature-type">NextFunction</span></h5>
								</li>
							</ul>
							<h4 class="tsd-returns-title">Returns <span class="tsd-signature-type">Promise</span><span class="tsd-signature-symbol">&lt;</span><span class="tsd-signature-type">void</span><span class="tsd-signature-symbol">&gt;</span></h4>
						</li>
					</ul>
				</section>
				<section class="tsd-panel tsd-member tsd-kind-method tsd-parent-kind-class">
					<a name="registerapipaths" class="tsd-anchor"></a>
					<h3>registerAPIPaths</h3>
					<ul class="tsd-signatures tsd-kind-method tsd-parent-kind-class">
						<li class="tsd-signature tsd-kind-icon">registerAPIPaths<span class="tsd-signature-symbol">(</span>app<span class="tsd-signature-symbol">: </span><span class="tsd-signature-type">any</span>, gateway<span class="tsd-signature-symbol">: </span><span class="tsd-signature-type">boolean</span><span class="tsd-signature-symbol">)</span><span class="tsd-signature-symbol">: </span><span class="tsd-signature-type">void</span></li>
					</ul>
					<ul class="tsd-descriptions">
						<li class="tsd-description">
							<aside class="tsd-sources">
								<ul>
<<<<<<< HEAD
									<li>Defined in <a href="https://github.com/ceramicnetwork/js-ceramic/blob/349990d/packages/ceramic-cli/src/ceramic-daemon.ts#L145">packages/ceramic-cli/src/ceramic-daemon.ts:145</a></li>
=======
									<li>Defined in <a href="https://github.com/ceramicnetwork/js-ceramic/blob/616b76f/packages/ceramic-cli/src/ceramic-daemon.ts#L145">packages/ceramic-cli/src/ceramic-daemon.ts:145</a></li>
>>>>>>> 12b3f5b5
								</ul>
							</aside>
							<h4 class="tsd-parameters-title">Parameters</h4>
							<ul class="tsd-parameters">
								<li>
									<h5>app: <span class="tsd-signature-type">any</span></h5>
								</li>
								<li>
									<h5>gateway: <span class="tsd-signature-type">boolean</span></h5>
								</li>
							</ul>
							<h4 class="tsd-returns-title">Returns <span class="tsd-signature-type">void</span></h4>
						</li>
					</ul>
				</section>
				<section class="tsd-panel tsd-member tsd-kind-method tsd-parent-kind-class">
					<a name="show" class="tsd-anchor"></a>
					<h3>show</h3>
					<ul class="tsd-signatures tsd-kind-method tsd-parent-kind-class">
						<li class="tsd-signature tsd-kind-icon">show<span class="tsd-signature-symbol">(</span>req<span class="tsd-signature-symbol">: </span><span class="tsd-signature-type">Request</span>, res<span class="tsd-signature-symbol">: </span><span class="tsd-signature-type">Response</span>, next<span class="tsd-signature-symbol">: </span><span class="tsd-signature-type">NextFunction</span><span class="tsd-signature-symbol">)</span><span class="tsd-signature-symbol">: </span><span class="tsd-signature-type">Promise</span><span class="tsd-signature-symbol">&lt;</span><span class="tsd-signature-type">void</span><span class="tsd-signature-symbol">&gt;</span></li>
					</ul>
					<ul class="tsd-descriptions">
						<li class="tsd-description">
							<aside class="tsd-sources">
								<ul>
<<<<<<< HEAD
									<li>Defined in <a href="https://github.com/ceramicnetwork/js-ceramic/blob/349990d/packages/ceramic-cli/src/ceramic-daemon.ts#L208">packages/ceramic-cli/src/ceramic-daemon.ts:208</a></li>
=======
									<li>Defined in <a href="https://github.com/ceramicnetwork/js-ceramic/blob/616b76f/packages/ceramic-cli/src/ceramic-daemon.ts#L208">packages/ceramic-cli/src/ceramic-daemon.ts:208</a></li>
>>>>>>> 12b3f5b5
								</ul>
							</aside>
							<div class="tsd-comment tsd-typography">
								<div class="lead">
									<p>Get document content</p>
								</div>
							</div>
							<h4 class="tsd-parameters-title">Parameters</h4>
							<ul class="tsd-parameters">
								<li>
									<h5>req: <span class="tsd-signature-type">Request</span></h5>
								</li>
								<li>
									<h5>res: <span class="tsd-signature-type">Response</span></h5>
								</li>
								<li>
									<h5>next: <span class="tsd-signature-type">NextFunction</span></h5>
								</li>
							</ul>
							<h4 class="tsd-returns-title">Returns <span class="tsd-signature-type">Promise</span><span class="tsd-signature-symbol">&lt;</span><span class="tsd-signature-type">void</span><span class="tsd-signature-symbol">&gt;</span></h4>
						</li>
					</ul>
				</section>
				<section class="tsd-panel tsd-member tsd-kind-method tsd-parent-kind-class">
					<a name="state" class="tsd-anchor"></a>
					<h3>state</h3>
					<ul class="tsd-signatures tsd-kind-method tsd-parent-kind-class">
						<li class="tsd-signature tsd-kind-icon">state<span class="tsd-signature-symbol">(</span>req<span class="tsd-signature-symbol">: </span><span class="tsd-signature-type">Request</span>, res<span class="tsd-signature-symbol">: </span><span class="tsd-signature-type">Response</span>, next<span class="tsd-signature-symbol">: </span><span class="tsd-signature-type">NextFunction</span><span class="tsd-signature-symbol">)</span><span class="tsd-signature-symbol">: </span><span class="tsd-signature-type">Promise</span><span class="tsd-signature-symbol">&lt;</span><span class="tsd-signature-type">void</span><span class="tsd-signature-symbol">&gt;</span></li>
					</ul>
					<ul class="tsd-descriptions">
						<li class="tsd-description">
							<aside class="tsd-sources">
								<ul>
<<<<<<< HEAD
									<li>Defined in <a href="https://github.com/ceramicnetwork/js-ceramic/blob/349990d/packages/ceramic-cli/src/ceramic-daemon.ts#L222">packages/ceramic-cli/src/ceramic-daemon.ts:222</a></li>
=======
									<li>Defined in <a href="https://github.com/ceramicnetwork/js-ceramic/blob/616b76f/packages/ceramic-cli/src/ceramic-daemon.ts#L222">packages/ceramic-cli/src/ceramic-daemon.ts:222</a></li>
>>>>>>> 12b3f5b5
								</ul>
							</aside>
							<div class="tsd-comment tsd-typography">
								<div class="lead">
									<p>Get document state</p>
								</div>
							</div>
							<h4 class="tsd-parameters-title">Parameters</h4>
							<ul class="tsd-parameters">
								<li>
									<h5>req: <span class="tsd-signature-type">Request</span></h5>
								</li>
								<li>
									<h5>res: <span class="tsd-signature-type">Response</span></h5>
								</li>
								<li>
									<h5>next: <span class="tsd-signature-type">NextFunction</span></h5>
								</li>
							</ul>
							<h4 class="tsd-returns-title">Returns <span class="tsd-signature-type">Promise</span><span class="tsd-signature-symbol">&lt;</span><span class="tsd-signature-type">void</span><span class="tsd-signature-symbol">&gt;</span></h4>
						</li>
					</ul>
				</section>
				<section class="tsd-panel tsd-member tsd-kind-method tsd-parent-kind-class">
					<a name="unpindocument" class="tsd-anchor"></a>
					<h3>unpin<wbr>Document</h3>
					<ul class="tsd-signatures tsd-kind-method tsd-parent-kind-class">
						<li class="tsd-signature tsd-kind-icon">unpin<wbr>Document<span class="tsd-signature-symbol">(</span>req<span class="tsd-signature-symbol">: </span><span class="tsd-signature-type">Request</span>, res<span class="tsd-signature-symbol">: </span><span class="tsd-signature-type">Response</span>, next<span class="tsd-signature-symbol">: </span><span class="tsd-signature-type">NextFunction</span><span class="tsd-signature-symbol">)</span><span class="tsd-signature-symbol">: </span><span class="tsd-signature-type">Promise</span><span class="tsd-signature-symbol">&lt;</span><span class="tsd-signature-type">void</span><span class="tsd-signature-symbol">&gt;</span></li>
					</ul>
					<ul class="tsd-descriptions">
						<li class="tsd-description">
							<aside class="tsd-sources">
								<ul>
<<<<<<< HEAD
									<li>Defined in <a href="https://github.com/ceramicnetwork/js-ceramic/blob/349990d/packages/ceramic-cli/src/ceramic-daemon.ts#L306">packages/ceramic-cli/src/ceramic-daemon.ts:306</a></li>
=======
									<li>Defined in <a href="https://github.com/ceramicnetwork/js-ceramic/blob/616b76f/packages/ceramic-cli/src/ceramic-daemon.ts#L306">packages/ceramic-cli/src/ceramic-daemon.ts:306</a></li>
>>>>>>> 12b3f5b5
								</ul>
							</aside>
							<div class="tsd-comment tsd-typography">
								<div class="lead">
									<p>Unpin document</p>
								</div>
							</div>
							<h4 class="tsd-parameters-title">Parameters</h4>
							<ul class="tsd-parameters">
								<li>
									<h5>req: <span class="tsd-signature-type">Request</span></h5>
								</li>
								<li>
									<h5>res: <span class="tsd-signature-type">Response</span></h5>
								</li>
								<li>
									<h5>next: <span class="tsd-signature-type">NextFunction</span></h5>
								</li>
							</ul>
							<h4 class="tsd-returns-title">Returns <span class="tsd-signature-type">Promise</span><span class="tsd-signature-symbol">&lt;</span><span class="tsd-signature-type">void</span><span class="tsd-signature-symbol">&gt;</span></h4>
						</li>
					</ul>
				</section>
				<section class="tsd-panel tsd-member tsd-kind-method tsd-parent-kind-class">
					<a name="versions" class="tsd-anchor"></a>
					<h3>versions</h3>
					<ul class="tsd-signatures tsd-kind-method tsd-parent-kind-class">
						<li class="tsd-signature tsd-kind-icon">versions<span class="tsd-signature-symbol">(</span>req<span class="tsd-signature-symbol">: </span><span class="tsd-signature-type">Request</span>, res<span class="tsd-signature-symbol">: </span><span class="tsd-signature-type">Response</span>, next<span class="tsd-signature-symbol">: </span><span class="tsd-signature-type">NextFunction</span><span class="tsd-signature-symbol">)</span><span class="tsd-signature-symbol">: </span><span class="tsd-signature-type">Promise</span><span class="tsd-signature-symbol">&lt;</span><span class="tsd-signature-type">void</span><span class="tsd-signature-symbol">&gt;</span></li>
					</ul>
					<ul class="tsd-descriptions">
						<li class="tsd-description">
							<aside class="tsd-sources">
								<ul>
<<<<<<< HEAD
									<li>Defined in <a href="https://github.com/ceramicnetwork/js-ceramic/blob/349990d/packages/ceramic-cli/src/ceramic-daemon.ts#L237">packages/ceramic-cli/src/ceramic-daemon.ts:237</a></li>
=======
									<li>Defined in <a href="https://github.com/ceramicnetwork/js-ceramic/blob/616b76f/packages/ceramic-cli/src/ceramic-daemon.ts#L237">packages/ceramic-cli/src/ceramic-daemon.ts:237</a></li>
>>>>>>> 12b3f5b5
								</ul>
							</aside>
							<div class="tsd-comment tsd-typography">
								<div class="lead">
									<p>Get document versions</p>
								</div>
							</div>
							<h4 class="tsd-parameters-title">Parameters</h4>
							<ul class="tsd-parameters">
								<li>
									<h5>req: <span class="tsd-signature-type">Request</span></h5>
								</li>
								<li>
									<h5>res: <span class="tsd-signature-type">Response</span></h5>
								</li>
								<li>
									<h5>next: <span class="tsd-signature-type">NextFunction</span></h5>
								</li>
							</ul>
							<h4 class="tsd-returns-title">Returns <span class="tsd-signature-type">Promise</span><span class="tsd-signature-symbol">&lt;</span><span class="tsd-signature-type">void</span><span class="tsd-signature-symbol">&gt;</span></h4>
						</li>
					</ul>
				</section>
				<section class="tsd-panel tsd-member tsd-kind-method tsd-parent-kind-class tsd-is-static">
					<a name="create" class="tsd-anchor"></a>
					<h3><span class="tsd-flag ts-flagStatic">Static</span> create</h3>
					<ul class="tsd-signatures tsd-kind-method tsd-parent-kind-class tsd-is-static">
						<li class="tsd-signature tsd-kind-icon">create<span class="tsd-signature-symbol">(</span>opts<span class="tsd-signature-symbol">: </span><a href="../interfaces/createopts.html" class="tsd-signature-type">CreateOpts</a><span class="tsd-signature-symbol">)</span><span class="tsd-signature-symbol">: </span><span class="tsd-signature-type">Promise</span><span class="tsd-signature-symbol">&lt;</span><a href="ceramicdaemon.html" class="tsd-signature-type">CeramicDaemon</a><span class="tsd-signature-symbol">&gt;</span></li>
					</ul>
					<ul class="tsd-descriptions">
						<li class="tsd-description">
							<aside class="tsd-sources">
								<ul>
<<<<<<< HEAD
									<li>Defined in <a href="https://github.com/ceramicnetwork/js-ceramic/blob/349990d/packages/ceramic-cli/src/ceramic-daemon.ts#L108">packages/ceramic-cli/src/ceramic-daemon.ts:108</a></li>
=======
									<li>Defined in <a href="https://github.com/ceramicnetwork/js-ceramic/blob/616b76f/packages/ceramic-cli/src/ceramic-daemon.ts#L108">packages/ceramic-cli/src/ceramic-daemon.ts:108</a></li>
>>>>>>> 12b3f5b5
								</ul>
							</aside>
							<div class="tsd-comment tsd-typography">
								<div class="lead">
									<p>Create Ceramic daemon</p>
								</div>
							</div>
							<h4 class="tsd-parameters-title">Parameters</h4>
							<ul class="tsd-parameters">
								<li>
									<h5>opts: <a href="../interfaces/createopts.html" class="tsd-signature-type">CreateOpts</a></h5>
									<div class="tsd-comment tsd-typography">
										<p>Ceramic daemon options</p>
									</div>
								</li>
							</ul>
							<h4 class="tsd-returns-title">Returns <span class="tsd-signature-type">Promise</span><span class="tsd-signature-symbol">&lt;</span><a href="ceramicdaemon.html" class="tsd-signature-type">CeramicDaemon</a><span class="tsd-signature-symbol">&gt;</span></h4>
						</li>
					</ul>
				</section>
			</section>
		</div>
		<div class="col-4 col-menu menu-sticky-wrap menu-highlight">
			<nav class="tsd-navigation primary">
				<ul>
					<li class="globals  ">
						<a href="../globals.html"><em>Globals</em></a>
					</li>
				</ul>
			</nav>
			<nav class="tsd-navigation secondary menu-sticky">
				<ul class="before-current">
				</ul>
				<ul class="current">
					<li class="current tsd-kind-class">
						<a href="ceramicdaemon.html" class="tsd-kind-icon">Ceramic<wbr>Daemon</a>
						<ul>
							<li class=" tsd-kind-constructor tsd-parent-kind-class">
								<a href="ceramicdaemon.html#constructor" class="tsd-kind-icon">constructor</a>
							</li>
							<li class=" tsd-kind-property tsd-parent-kind-class">
								<a href="ceramicdaemon.html#ceramic" class="tsd-kind-icon">ceramic</a>
							</li>
							<li class=" tsd-kind-method tsd-parent-kind-class">
								<a href="ceramicdaemon.html#_buildhttplog" class="tsd-kind-icon">_build<wbr>Http<wbr>Log</a>
							</li>
							<li class=" tsd-kind-method tsd-parent-kind-class">
								<a href="ceramicdaemon.html#_notsupported" class="tsd-kind-icon">_not<wbr>Supported</a>
							</li>
							<li class=" tsd-kind-method tsd-parent-kind-class">
								<a href="ceramicdaemon.html#applyrecord" class="tsd-kind-icon">apply<wbr>Record</a>
							</li>
							<li class=" tsd-kind-method tsd-parent-kind-class">
								<a href="ceramicdaemon.html#close" class="tsd-kind-icon">close</a>
							</li>
							<li class=" tsd-kind-method tsd-parent-kind-class">
								<a href="ceramicdaemon.html#createdocfromgenesis" class="tsd-kind-icon">create<wbr>Doc<wbr>From<wbr>Genesis</a>
							</li>
							<li class=" tsd-kind-method tsd-parent-kind-class">
								<a href="ceramicdaemon.html#listpinned" class="tsd-kind-icon">list<wbr>Pinned</a>
							</li>
							<li class=" tsd-kind-method tsd-parent-kind-class">
								<a href="ceramicdaemon.html#pindocument" class="tsd-kind-icon">pin<wbr>Document</a>
							</li>
							<li class=" tsd-kind-method tsd-parent-kind-class">
								<a href="ceramicdaemon.html#records" class="tsd-kind-icon">records</a>
							</li>
							<li class=" tsd-kind-method tsd-parent-kind-class">
								<a href="ceramicdaemon.html#registerapipaths" class="tsd-kind-icon">registerAPIPaths</a>
							</li>
							<li class=" tsd-kind-method tsd-parent-kind-class">
								<a href="ceramicdaemon.html#show" class="tsd-kind-icon">show</a>
							</li>
							<li class=" tsd-kind-method tsd-parent-kind-class">
								<a href="ceramicdaemon.html#state" class="tsd-kind-icon">state</a>
							</li>
							<li class=" tsd-kind-method tsd-parent-kind-class">
								<a href="ceramicdaemon.html#unpindocument" class="tsd-kind-icon">unpin<wbr>Document</a>
							</li>
							<li class=" tsd-kind-method tsd-parent-kind-class">
								<a href="ceramicdaemon.html#versions" class="tsd-kind-icon">versions</a>
							</li>
							<li class=" tsd-kind-method tsd-parent-kind-class tsd-is-static">
								<a href="ceramicdaemon.html#create" class="tsd-kind-icon">create</a>
							</li>
						</ul>
					</li>
				</ul>
				<ul class="after-current">
				</ul>
			</nav>
		</div>
	</div>
</div>
<footer class="with-border-bottom">
	<div class="container">
		<h2>Legend</h2>
		<div class="tsd-legend-group">
			<ul class="tsd-legend">
				<li class="tsd-kind-constructor tsd-parent-kind-class"><span class="tsd-kind-icon">Constructor</span></li>
				<li class="tsd-kind-property tsd-parent-kind-class"><span class="tsd-kind-icon">Property</span></li>
				<li class="tsd-kind-method tsd-parent-kind-class"><span class="tsd-kind-icon">Method</span></li>
				<li class="tsd-kind-accessor tsd-parent-kind-class"><span class="tsd-kind-icon">Accessor</span></li>
			</ul>
			<ul class="tsd-legend">
				<li class="tsd-kind-constructor tsd-parent-kind-class tsd-is-inherited"><span class="tsd-kind-icon">Inherited constructor</span></li>
				<li class="tsd-kind-property tsd-parent-kind-class tsd-is-inherited"><span class="tsd-kind-icon">Inherited property</span></li>
				<li class="tsd-kind-method tsd-parent-kind-class tsd-is-inherited"><span class="tsd-kind-icon">Inherited method</span></li>
				<li class="tsd-kind-accessor tsd-parent-kind-class tsd-is-inherited"><span class="tsd-kind-icon">Inherited accessor</span></li>
			</ul>
			<ul class="tsd-legend">
				<li class="tsd-kind-constructor tsd-parent-kind-interface"><span class="tsd-kind-icon">Constructor</span></li>
				<li class="tsd-kind-property tsd-parent-kind-interface"><span class="tsd-kind-icon">Property</span></li>
				<li class="tsd-kind-method tsd-parent-kind-interface"><span class="tsd-kind-icon">Method</span></li>
			</ul>
			<ul class="tsd-legend">
				<li class="tsd-kind-property tsd-parent-kind-class tsd-is-static"><span class="tsd-kind-icon">Static property</span></li>
				<li class="tsd-kind-method tsd-parent-kind-class tsd-is-static"><span class="tsd-kind-icon">Static method</span></li>
			</ul>
			<ul class="tsd-legend">
				<li class="tsd-kind-method tsd-parent-kind-class tsd-is-protected"><span class="tsd-kind-icon">Protected method</span></li>
			</ul>
		</div>
	</div>
</footer>
<div class="container tsd-generator">
	<p>Generated using <a href="https://typedoc.org/" target="_blank">TypeDoc</a></p>
</div>
<div class="overlay"></div>
<script src="../assets/js/main.js"></script>
</body>
</html><|MERGE_RESOLUTION|>--- conflicted
+++ resolved
@@ -129,11 +129,7 @@
 						<li class="tsd-description">
 							<aside class="tsd-sources">
 								<ul>
-<<<<<<< HEAD
-									<li>Defined in <a href="https://github.com/ceramicnetwork/js-ceramic/blob/349990d/packages/ceramic-cli/src/ceramic-daemon.ts#L47">packages/ceramic-cli/src/ceramic-daemon.ts:47</a></li>
-=======
-									<li>Defined in <a href="https://github.com/ceramicnetwork/js-ceramic/blob/616b76f/packages/ceramic-cli/src/ceramic-daemon.ts#L47">packages/ceramic-cli/src/ceramic-daemon.ts:47</a></li>
->>>>>>> 12b3f5b5
+									<li>Defined in <a href="https://github.com/ceramicnetwork/js-ceramic/blob/799e5ec/packages/ceramic-cli/src/ceramic-daemon.ts#L47">packages/ceramic-cli/src/ceramic-daemon.ts:47</a></li>
 								</ul>
 							</aside>
 							<h4 class="tsd-parameters-title">Parameters</h4>
@@ -158,11 +154,7 @@
 					<div class="tsd-signature tsd-kind-icon">ceramic<span class="tsd-signature-symbol">:</span> <a href="ceramic.html" class="tsd-signature-type">Ceramic</a></div>
 					<aside class="tsd-sources">
 						<ul>
-<<<<<<< HEAD
-							<li>Defined in <a href="https://github.com/ceramicnetwork/js-ceramic/blob/349990d/packages/ceramic-cli/src/ceramic-daemon.ts#L49">packages/ceramic-cli/src/ceramic-daemon.ts:49</a></li>
-=======
-							<li>Defined in <a href="https://github.com/ceramicnetwork/js-ceramic/blob/616b76f/packages/ceramic-cli/src/ceramic-daemon.ts#L49">packages/ceramic-cli/src/ceramic-daemon.ts:49</a></li>
->>>>>>> 12b3f5b5
+							<li>Defined in <a href="https://github.com/ceramicnetwork/js-ceramic/blob/799e5ec/packages/ceramic-cli/src/ceramic-daemon.ts#L49">packages/ceramic-cli/src/ceramic-daemon.ts:49</a></li>
 						</ul>
 					</aside>
 				</section>
@@ -179,11 +171,7 @@
 						<li class="tsd-description">
 							<aside class="tsd-sources">
 								<ul>
-<<<<<<< HEAD
-									<li>Defined in <a href="https://github.com/ceramicnetwork/js-ceramic/blob/349990d/packages/ceramic-cli/src/ceramic-daemon.ts#L165">packages/ceramic-cli/src/ceramic-daemon.ts:165</a></li>
-=======
-									<li>Defined in <a href="https://github.com/ceramicnetwork/js-ceramic/blob/616b76f/packages/ceramic-cli/src/ceramic-daemon.ts#L165">packages/ceramic-cli/src/ceramic-daemon.ts:165</a></li>
->>>>>>> 12b3f5b5
+									<li>Defined in <a href="https://github.com/ceramicnetwork/js-ceramic/blob/799e5ec/packages/ceramic-cli/src/ceramic-daemon.ts#L165">packages/ceramic-cli/src/ceramic-daemon.ts:165</a></li>
 								</ul>
 							</aside>
 							<h4 class="tsd-parameters-title">Parameters</h4>
@@ -215,11 +203,7 @@
 						<li class="tsd-description">
 							<aside class="tsd-sources">
 								<ul>
-<<<<<<< HEAD
-									<li>Defined in <a href="https://github.com/ceramicnetwork/js-ceramic/blob/349990d/packages/ceramic-cli/src/ceramic-daemon.ts#L338">packages/ceramic-cli/src/ceramic-daemon.ts:338</a></li>
-=======
-									<li>Defined in <a href="https://github.com/ceramicnetwork/js-ceramic/blob/616b76f/packages/ceramic-cli/src/ceramic-daemon.ts#L338">packages/ceramic-cli/src/ceramic-daemon.ts:338</a></li>
->>>>>>> 12b3f5b5
+									<li>Defined in <a href="https://github.com/ceramicnetwork/js-ceramic/blob/799e5ec/packages/ceramic-cli/src/ceramic-daemon.ts#L338">packages/ceramic-cli/src/ceramic-daemon.ts:338</a></li>
 								</ul>
 							</aside>
 							<h4 class="tsd-parameters-title">Parameters</h4>
@@ -248,11 +232,7 @@
 						<li class="tsd-description">
 							<aside class="tsd-sources">
 								<ul>
-<<<<<<< HEAD
-									<li>Defined in <a href="https://github.com/ceramicnetwork/js-ceramic/blob/349990d/packages/ceramic-cli/src/ceramic-daemon.ts#L272">packages/ceramic-cli/src/ceramic-daemon.ts:272</a></li>
-=======
-									<li>Defined in <a href="https://github.com/ceramicnetwork/js-ceramic/blob/616b76f/packages/ceramic-cli/src/ceramic-daemon.ts#L272">packages/ceramic-cli/src/ceramic-daemon.ts:272</a></li>
->>>>>>> 12b3f5b5
+									<li>Defined in <a href="https://github.com/ceramicnetwork/js-ceramic/blob/799e5ec/packages/ceramic-cli/src/ceramic-daemon.ts#L272">packages/ceramic-cli/src/ceramic-daemon.ts:272</a></li>
 								</ul>
 							</aside>
 							<div class="tsd-comment tsd-typography">
@@ -286,11 +266,7 @@
 						<li class="tsd-description">
 							<aside class="tsd-sources">
 								<ul>
-<<<<<<< HEAD
-									<li>Defined in <a href="https://github.com/ceramicnetwork/js-ceramic/blob/349990d/packages/ceramic-cli/src/ceramic-daemon.ts#L346">packages/ceramic-cli/src/ceramic-daemon.ts:346</a></li>
-=======
-									<li>Defined in <a href="https://github.com/ceramicnetwork/js-ceramic/blob/616b76f/packages/ceramic-cli/src/ceramic-daemon.ts#L346">packages/ceramic-cli/src/ceramic-daemon.ts:346</a></li>
->>>>>>> 12b3f5b5
+									<li>Defined in <a href="https://github.com/ceramicnetwork/js-ceramic/blob/799e5ec/packages/ceramic-cli/src/ceramic-daemon.ts#L346">packages/ceramic-cli/src/ceramic-daemon.ts:346</a></li>
 								</ul>
 							</aside>
 							<div class="tsd-comment tsd-typography">
@@ -312,11 +288,7 @@
 						<li class="tsd-description">
 							<aside class="tsd-sources">
 								<ul>
-<<<<<<< HEAD
-									<li>Defined in <a href="https://github.com/ceramicnetwork/js-ceramic/blob/349990d/packages/ceramic-cli/src/ceramic-daemon.ts#L194">packages/ceramic-cli/src/ceramic-daemon.ts:194</a></li>
-=======
-									<li>Defined in <a href="https://github.com/ceramicnetwork/js-ceramic/blob/616b76f/packages/ceramic-cli/src/ceramic-daemon.ts#L194">packages/ceramic-cli/src/ceramic-daemon.ts:194</a></li>
->>>>>>> 12b3f5b5
+									<li>Defined in <a href="https://github.com/ceramicnetwork/js-ceramic/blob/799e5ec/packages/ceramic-cli/src/ceramic-daemon.ts#L194">packages/ceramic-cli/src/ceramic-daemon.ts:194</a></li>
 								</ul>
 							</aside>
 							<div class="tsd-comment tsd-typography">
@@ -350,11 +322,7 @@
 						<li class="tsd-description">
 							<aside class="tsd-sources">
 								<ul>
-<<<<<<< HEAD
-									<li>Defined in <a href="https://github.com/ceramicnetwork/js-ceramic/blob/349990d/packages/ceramic-cli/src/ceramic-daemon.ts#L320">packages/ceramic-cli/src/ceramic-daemon.ts:320</a></li>
-=======
-									<li>Defined in <a href="https://github.com/ceramicnetwork/js-ceramic/blob/616b76f/packages/ceramic-cli/src/ceramic-daemon.ts#L320">packages/ceramic-cli/src/ceramic-daemon.ts:320</a></li>
->>>>>>> 12b3f5b5
+									<li>Defined in <a href="https://github.com/ceramicnetwork/js-ceramic/blob/799e5ec/packages/ceramic-cli/src/ceramic-daemon.ts#L320">packages/ceramic-cli/src/ceramic-daemon.ts:320</a></li>
 								</ul>
 							</aside>
 							<div class="tsd-comment tsd-typography">
@@ -388,11 +356,7 @@
 						<li class="tsd-description">
 							<aside class="tsd-sources">
 								<ul>
-<<<<<<< HEAD
-									<li>Defined in <a href="https://github.com/ceramicnetwork/js-ceramic/blob/349990d/packages/ceramic-cli/src/ceramic-daemon.ts#L292">packages/ceramic-cli/src/ceramic-daemon.ts:292</a></li>
-=======
-									<li>Defined in <a href="https://github.com/ceramicnetwork/js-ceramic/blob/616b76f/packages/ceramic-cli/src/ceramic-daemon.ts#L292">packages/ceramic-cli/src/ceramic-daemon.ts:292</a></li>
->>>>>>> 12b3f5b5
+									<li>Defined in <a href="https://github.com/ceramicnetwork/js-ceramic/blob/799e5ec/packages/ceramic-cli/src/ceramic-daemon.ts#L292">packages/ceramic-cli/src/ceramic-daemon.ts:292</a></li>
 								</ul>
 							</aside>
 							<div class="tsd-comment tsd-typography">
@@ -426,11 +390,7 @@
 						<li class="tsd-description">
 							<aside class="tsd-sources">
 								<ul>
-<<<<<<< HEAD
-									<li>Defined in <a href="https://github.com/ceramicnetwork/js-ceramic/blob/349990d/packages/ceramic-cli/src/ceramic-daemon.ts#L251">packages/ceramic-cli/src/ceramic-daemon.ts:251</a></li>
-=======
-									<li>Defined in <a href="https://github.com/ceramicnetwork/js-ceramic/blob/616b76f/packages/ceramic-cli/src/ceramic-daemon.ts#L251">packages/ceramic-cli/src/ceramic-daemon.ts:251</a></li>
->>>>>>> 12b3f5b5
+									<li>Defined in <a href="https://github.com/ceramicnetwork/js-ceramic/blob/799e5ec/packages/ceramic-cli/src/ceramic-daemon.ts#L251">packages/ceramic-cli/src/ceramic-daemon.ts:251</a></li>
 								</ul>
 							</aside>
 							<div class="tsd-comment tsd-typography">
@@ -464,11 +424,7 @@
 						<li class="tsd-description">
 							<aside class="tsd-sources">
 								<ul>
-<<<<<<< HEAD
-									<li>Defined in <a href="https://github.com/ceramicnetwork/js-ceramic/blob/349990d/packages/ceramic-cli/src/ceramic-daemon.ts#L145">packages/ceramic-cli/src/ceramic-daemon.ts:145</a></li>
-=======
-									<li>Defined in <a href="https://github.com/ceramicnetwork/js-ceramic/blob/616b76f/packages/ceramic-cli/src/ceramic-daemon.ts#L145">packages/ceramic-cli/src/ceramic-daemon.ts:145</a></li>
->>>>>>> 12b3f5b5
+									<li>Defined in <a href="https://github.com/ceramicnetwork/js-ceramic/blob/799e5ec/packages/ceramic-cli/src/ceramic-daemon.ts#L145">packages/ceramic-cli/src/ceramic-daemon.ts:145</a></li>
 								</ul>
 							</aside>
 							<h4 class="tsd-parameters-title">Parameters</h4>
@@ -494,11 +450,7 @@
 						<li class="tsd-description">
 							<aside class="tsd-sources">
 								<ul>
-<<<<<<< HEAD
-									<li>Defined in <a href="https://github.com/ceramicnetwork/js-ceramic/blob/349990d/packages/ceramic-cli/src/ceramic-daemon.ts#L208">packages/ceramic-cli/src/ceramic-daemon.ts:208</a></li>
-=======
-									<li>Defined in <a href="https://github.com/ceramicnetwork/js-ceramic/blob/616b76f/packages/ceramic-cli/src/ceramic-daemon.ts#L208">packages/ceramic-cli/src/ceramic-daemon.ts:208</a></li>
->>>>>>> 12b3f5b5
+									<li>Defined in <a href="https://github.com/ceramicnetwork/js-ceramic/blob/799e5ec/packages/ceramic-cli/src/ceramic-daemon.ts#L208">packages/ceramic-cli/src/ceramic-daemon.ts:208</a></li>
 								</ul>
 							</aside>
 							<div class="tsd-comment tsd-typography">
@@ -532,11 +484,7 @@
 						<li class="tsd-description">
 							<aside class="tsd-sources">
 								<ul>
-<<<<<<< HEAD
-									<li>Defined in <a href="https://github.com/ceramicnetwork/js-ceramic/blob/349990d/packages/ceramic-cli/src/ceramic-daemon.ts#L222">packages/ceramic-cli/src/ceramic-daemon.ts:222</a></li>
-=======
-									<li>Defined in <a href="https://github.com/ceramicnetwork/js-ceramic/blob/616b76f/packages/ceramic-cli/src/ceramic-daemon.ts#L222">packages/ceramic-cli/src/ceramic-daemon.ts:222</a></li>
->>>>>>> 12b3f5b5
+									<li>Defined in <a href="https://github.com/ceramicnetwork/js-ceramic/blob/799e5ec/packages/ceramic-cli/src/ceramic-daemon.ts#L222">packages/ceramic-cli/src/ceramic-daemon.ts:222</a></li>
 								</ul>
 							</aside>
 							<div class="tsd-comment tsd-typography">
@@ -570,11 +518,7 @@
 						<li class="tsd-description">
 							<aside class="tsd-sources">
 								<ul>
-<<<<<<< HEAD
-									<li>Defined in <a href="https://github.com/ceramicnetwork/js-ceramic/blob/349990d/packages/ceramic-cli/src/ceramic-daemon.ts#L306">packages/ceramic-cli/src/ceramic-daemon.ts:306</a></li>
-=======
-									<li>Defined in <a href="https://github.com/ceramicnetwork/js-ceramic/blob/616b76f/packages/ceramic-cli/src/ceramic-daemon.ts#L306">packages/ceramic-cli/src/ceramic-daemon.ts:306</a></li>
->>>>>>> 12b3f5b5
+									<li>Defined in <a href="https://github.com/ceramicnetwork/js-ceramic/blob/799e5ec/packages/ceramic-cli/src/ceramic-daemon.ts#L306">packages/ceramic-cli/src/ceramic-daemon.ts:306</a></li>
 								</ul>
 							</aside>
 							<div class="tsd-comment tsd-typography">
@@ -608,11 +552,7 @@
 						<li class="tsd-description">
 							<aside class="tsd-sources">
 								<ul>
-<<<<<<< HEAD
-									<li>Defined in <a href="https://github.com/ceramicnetwork/js-ceramic/blob/349990d/packages/ceramic-cli/src/ceramic-daemon.ts#L237">packages/ceramic-cli/src/ceramic-daemon.ts:237</a></li>
-=======
-									<li>Defined in <a href="https://github.com/ceramicnetwork/js-ceramic/blob/616b76f/packages/ceramic-cli/src/ceramic-daemon.ts#L237">packages/ceramic-cli/src/ceramic-daemon.ts:237</a></li>
->>>>>>> 12b3f5b5
+									<li>Defined in <a href="https://github.com/ceramicnetwork/js-ceramic/blob/799e5ec/packages/ceramic-cli/src/ceramic-daemon.ts#L237">packages/ceramic-cli/src/ceramic-daemon.ts:237</a></li>
 								</ul>
 							</aside>
 							<div class="tsd-comment tsd-typography">
@@ -646,11 +586,7 @@
 						<li class="tsd-description">
 							<aside class="tsd-sources">
 								<ul>
-<<<<<<< HEAD
-									<li>Defined in <a href="https://github.com/ceramicnetwork/js-ceramic/blob/349990d/packages/ceramic-cli/src/ceramic-daemon.ts#L108">packages/ceramic-cli/src/ceramic-daemon.ts:108</a></li>
-=======
-									<li>Defined in <a href="https://github.com/ceramicnetwork/js-ceramic/blob/616b76f/packages/ceramic-cli/src/ceramic-daemon.ts#L108">packages/ceramic-cli/src/ceramic-daemon.ts:108</a></li>
->>>>>>> 12b3f5b5
+									<li>Defined in <a href="https://github.com/ceramicnetwork/js-ceramic/blob/799e5ec/packages/ceramic-cli/src/ceramic-daemon.ts#L108">packages/ceramic-cli/src/ceramic-daemon.ts:108</a></li>
 								</ul>
 							</aside>
 							<div class="tsd-comment tsd-typography">
