<!doctype html>
<html class="default no-js">
<head>
	<meta charset="utf-8">
	<meta http-equiv="X-UA-Compatible" content="IE=edge">
	<title>AccountLinkDoctypeHandler | Ceramic</title>
	<meta name="description" content="Documentation for Ceramic">
	<meta name="viewport" content="width=device-width, initial-scale=1">
	<link rel="stylesheet" href="../assets/css/main.css">
</head>
<body>
<header>
	<div class="tsd-page-toolbar">
		<div class="container">
			<div class="table-wrap">
				<div class="table-cell" id="tsd-search" data-index="../assets/js/search.json" data-base="..">
					<div class="field">
						<label for="tsd-search-field" class="tsd-widget search no-caption">Search</label>
						<input id="tsd-search-field" type="text" />
					</div>
					<ul class="results">
						<li class="state loading">Preparing search index...</li>
						<li class="state failure">The search index is not available</li>
					</ul>
					<a href="../index.html" class="title">Ceramic</a>
				</div>
				<div class="table-cell" id="tsd-widgets">
					<div id="tsd-filter">
						<a href="#" class="tsd-widget options no-caption" data-toggle="options">Options</a>
						<div class="tsd-filter-group">
							<div class="tsd-select" id="tsd-filter-visibility">
								<span class="tsd-select-label">All</span>
								<ul class="tsd-select-list">
									<li data-value="public">Public</li>
									<li data-value="protected">Public/Protected</li>
									<li data-value="private" class="selected">All</li>
								</ul>
							</div>
							<input type="checkbox" id="tsd-filter-inherited" checked />
							<label class="tsd-widget" for="tsd-filter-inherited">Inherited</label>
							<input type="checkbox" id="tsd-filter-only-exported" />
							<label class="tsd-widget" for="tsd-filter-only-exported">Only exported</label>
						</div>
					</div>
					<a href="#" class="tsd-widget menu no-caption" data-toggle="menu">Menu</a>
				</div>
			</div>
		</div>
	</div>
	<div class="tsd-page-title">
		<div class="container">
			<ul class="tsd-breadcrumb">
				<li>
					<a href="../globals.html">Globals</a>
				</li>
				<li>
					<a href="accountlinkdoctypehandler.html">AccountLinkDoctypeHandler</a>
				</li>
			</ul>
			<h1>Class AccountLinkDoctypeHandler</h1>
		</div>
	</div>
</header>
<div class="container container-main">
	<div class="row">
		<div class="col-8 col-content">
			<section class="tsd-panel tsd-hierarchy">
				<h3>Hierarchy</h3>
				<ul class="tsd-hierarchy">
					<li>
						<span class="target">AccountLinkDoctypeHandler</span>
					</li>
				</ul>
			</section>
			<section class="tsd-panel">
				<h3>Implements</h3>
				<ul class="tsd-hierarchy">
					<li><span class="tsd-signature-type">DoctypeHandler</span><span class="tsd-signature-symbol">&lt;</span><a href="accountlinkdoctype.html" class="tsd-signature-type">AccountLinkDoctype</a><span class="tsd-signature-symbol">&gt;</span></li>
				</ul>
			</section>
			<section class="tsd-panel-group tsd-index-group">
				<h2>Index</h2>
				<section class="tsd-panel tsd-index-panel">
					<div class="tsd-index-content">
						<section class="tsd-index-section ">
							<h3>Accessors</h3>
							<ul class="tsd-index-list">
								<li class="tsd-kind-get-signature tsd-parent-kind-class"><a href="accountlinkdoctypehandler.html#doctype" class="tsd-kind-icon">doctype</a></li>
								<li class="tsd-kind-get-signature tsd-parent-kind-class"><a href="accountlinkdoctypehandler.html#name" class="tsd-kind-icon">name</a></li>
							</ul>
						</section>
						<section class="tsd-index-section ">
							<h3>Methods</h3>
							<ul class="tsd-index-list">
								<li class="tsd-kind-method tsd-parent-kind-class"><a href="accountlinkdoctypehandler.html#applyrecord" class="tsd-kind-icon">apply<wbr>Record</a></li>
								<li class="tsd-kind-method tsd-parent-kind-class"><a href="accountlinkdoctypehandler.html#create" class="tsd-kind-icon">create</a></li>
							</ul>
						</section>
					</div>
				</section>
			</section>
			<section class="tsd-panel-group tsd-member-group ">
				<h2>Accessors</h2>
				<section class="tsd-panel tsd-member tsd-kind-get-signature tsd-parent-kind-class">
					<a name="doctype" class="tsd-anchor"></a>
					<h3>doctype</h3>
					<ul class="tsd-signatures tsd-kind-get-signature tsd-parent-kind-class">
						<li class="tsd-signature tsd-kind-icon"><span class="tsd-signature-symbol">get</span> doctype<span class="tsd-signature-symbol">(</span><span class="tsd-signature-symbol">)</span><span class="tsd-signature-symbol">: </span><span class="tsd-signature-type">DoctypeConstructor</span><span class="tsd-signature-symbol">&lt;</span><a href="accountlinkdoctype.html" class="tsd-signature-type">AccountLinkDoctype</a><span class="tsd-signature-symbol">&gt;</span></li>
					</ul>
					<ul class="tsd-descriptions">
						<li class="tsd-description">
							<aside class="tsd-sources">
								<ul>
<<<<<<< HEAD
									<li>Defined in <a href="https://github.com/ceramicnetwork/js-ceramic/blob/349990d/packages/ceramic-doctype-account-link/src/account-link-doctype-handler.ts#L22">packages/ceramic-doctype-account-link/src/account-link-doctype-handler.ts:22</a></li>
=======
									<li>Defined in <a href="https://github.com/ceramicnetwork/js-ceramic/blob/616b76f/packages/ceramic-doctype-account-link/src/account-link-doctype-handler.ts#L22">packages/ceramic-doctype-account-link/src/account-link-doctype-handler.ts:22</a></li>
>>>>>>> 12b3f5b5
								</ul>
							</aside>
							<div class="tsd-comment tsd-typography">
								<div class="lead">
									<p>Gets doctype class</p>
								</div>
							</div>
							<h4 class="tsd-returns-title">Returns <span class="tsd-signature-type">DoctypeConstructor</span><span class="tsd-signature-symbol">&lt;</span><a href="accountlinkdoctype.html" class="tsd-signature-type">AccountLinkDoctype</a><span class="tsd-signature-symbol">&gt;</span></h4>
						</li>
					</ul>
				</section>
				<section class="tsd-panel tsd-member tsd-kind-get-signature tsd-parent-kind-class">
					<a name="name" class="tsd-anchor"></a>
					<h3>name</h3>
					<ul class="tsd-signatures tsd-kind-get-signature tsd-parent-kind-class">
						<li class="tsd-signature tsd-kind-icon"><span class="tsd-signature-symbol">get</span> name<span class="tsd-signature-symbol">(</span><span class="tsd-signature-symbol">)</span><span class="tsd-signature-symbol">: </span><span class="tsd-signature-type">string</span></li>
					</ul>
					<ul class="tsd-descriptions">
						<li class="tsd-description">
							<aside class="tsd-sources">
								<ul>
<<<<<<< HEAD
									<li>Defined in <a href="https://github.com/ceramicnetwork/js-ceramic/blob/349990d/packages/ceramic-doctype-account-link/src/account-link-doctype-handler.ts#L15">packages/ceramic-doctype-account-link/src/account-link-doctype-handler.ts:15</a></li>
=======
									<li>Defined in <a href="https://github.com/ceramicnetwork/js-ceramic/blob/616b76f/packages/ceramic-doctype-account-link/src/account-link-doctype-handler.ts#L15">packages/ceramic-doctype-account-link/src/account-link-doctype-handler.ts:15</a></li>
>>>>>>> 12b3f5b5
								</ul>
							</aside>
							<div class="tsd-comment tsd-typography">
								<div class="lead">
									<p>Gets doctype name</p>
								</div>
							</div>
							<h4 class="tsd-returns-title">Returns <span class="tsd-signature-type">string</span></h4>
						</li>
					</ul>
				</section>
			</section>
			<section class="tsd-panel-group tsd-member-group ">
				<h2>Methods</h2>
				<section class="tsd-panel tsd-member tsd-kind-method tsd-parent-kind-class">
					<a name="applyrecord" class="tsd-anchor"></a>
					<h3>apply<wbr>Record</h3>
					<ul class="tsd-signatures tsd-kind-method tsd-parent-kind-class">
						<li class="tsd-signature tsd-kind-icon">apply<wbr>Record<span class="tsd-signature-symbol">(</span>record<span class="tsd-signature-symbol">: </span><span class="tsd-signature-type">any</span>, cid<span class="tsd-signature-symbol">: </span><span class="tsd-signature-type">CID</span>, context<span class="tsd-signature-symbol">: </span><span class="tsd-signature-type">Context</span>, state<span class="tsd-signature-symbol">?: </span><span class="tsd-signature-type">DocState</span><span class="tsd-signature-symbol">)</span><span class="tsd-signature-symbol">: </span><span class="tsd-signature-type">Promise</span><span class="tsd-signature-symbol">&lt;</span><span class="tsd-signature-type">DocState</span><span class="tsd-signature-symbol">&gt;</span></li>
					</ul>
					<ul class="tsd-descriptions">
						<li class="tsd-description">
							<aside class="tsd-sources">
								<ul>
<<<<<<< HEAD
									<li>Defined in <a href="https://github.com/ceramicnetwork/js-ceramic/blob/349990d/packages/ceramic-doctype-account-link/src/account-link-doctype-handler.ts#L43">packages/ceramic-doctype-account-link/src/account-link-doctype-handler.ts:43</a></li>
=======
									<li>Defined in <a href="https://github.com/ceramicnetwork/js-ceramic/blob/616b76f/packages/ceramic-doctype-account-link/src/account-link-doctype-handler.ts#L43">packages/ceramic-doctype-account-link/src/account-link-doctype-handler.ts:43</a></li>
>>>>>>> 12b3f5b5
								</ul>
							</aside>
							<div class="tsd-comment tsd-typography">
								<div class="lead">
									<p>Applies record (genesis|signed|anchor)</p>
								</div>
							</div>
							<h4 class="tsd-parameters-title">Parameters</h4>
							<ul class="tsd-parameters">
								<li>
									<h5>record: <span class="tsd-signature-type">any</span></h5>
									<div class="tsd-comment tsd-typography">
										<p>Record to be applied</p>
									</div>
								</li>
								<li>
									<h5>cid: <span class="tsd-signature-type">CID</span></h5>
									<div class="tsd-comment tsd-typography">
										<p>Record CID</p>
									</div>
								</li>
								<li>
									<h5>context: <span class="tsd-signature-type">Context</span></h5>
									<div class="tsd-comment tsd-typography">
										<p>Ceramic context</p>
									</div>
								</li>
								<li>
									<h5><span class="tsd-flag ts-flagOptional">Optional</span> state: <span class="tsd-signature-type">DocState</span></h5>
									<div class="tsd-comment tsd-typography">
										<p>Document state</p>
									</div>
								</li>
							</ul>
							<h4 class="tsd-returns-title">Returns <span class="tsd-signature-type">Promise</span><span class="tsd-signature-symbol">&lt;</span><span class="tsd-signature-type">DocState</span><span class="tsd-signature-symbol">&gt;</span></h4>
						</li>
					</ul>
				</section>
				<section class="tsd-panel tsd-member tsd-kind-method tsd-parent-kind-class">
					<a name="create" class="tsd-anchor"></a>
					<h3>create</h3>
					<ul class="tsd-signatures tsd-kind-method tsd-parent-kind-class">
						<li class="tsd-signature tsd-kind-icon">create<span class="tsd-signature-symbol">(</span>params<span class="tsd-signature-symbol">: </span><a href="../interfaces/accountlinkparams.html" class="tsd-signature-type">AccountLinkParams</a>, context<span class="tsd-signature-symbol">: </span><span class="tsd-signature-type">Context</span>, opts<span class="tsd-signature-symbol">?: </span><span class="tsd-signature-type">DocOpts</span><span class="tsd-signature-symbol">)</span><span class="tsd-signature-symbol">: </span><span class="tsd-signature-type">Promise</span><span class="tsd-signature-symbol">&lt;</span><a href="accountlinkdoctype.html" class="tsd-signature-type">AccountLinkDoctype</a><span class="tsd-signature-symbol">&gt;</span></li>
					</ul>
					<ul class="tsd-descriptions">
						<li class="tsd-description">
							<aside class="tsd-sources">
								<ul>
<<<<<<< HEAD
									<li>Defined in <a href="https://github.com/ceramicnetwork/js-ceramic/blob/349990d/packages/ceramic-doctype-account-link/src/account-link-doctype-handler.ts#L32">packages/ceramic-doctype-account-link/src/account-link-doctype-handler.ts:32</a></li>
=======
									<li>Defined in <a href="https://github.com/ceramicnetwork/js-ceramic/blob/616b76f/packages/ceramic-doctype-account-link/src/account-link-doctype-handler.ts#L32">packages/ceramic-doctype-account-link/src/account-link-doctype-handler.ts:32</a></li>
>>>>>>> 12b3f5b5
								</ul>
							</aside>
							<div class="tsd-comment tsd-typography">
								<div class="lead">
									<p>Creates AccountLink instance</p>
								</div>
							</div>
							<h4 class="tsd-parameters-title">Parameters</h4>
							<ul class="tsd-parameters">
								<li>
									<h5>params: <a href="../interfaces/accountlinkparams.html" class="tsd-signature-type">AccountLinkParams</a></h5>
									<div class="tsd-comment tsd-typography">
										<p>Create parameters</p>
									</div>
								</li>
								<li>
									<h5>context: <span class="tsd-signature-type">Context</span></h5>
									<div class="tsd-comment tsd-typography">
										<p>Ceramic context</p>
									</div>
								</li>
								<li>
									<h5><span class="tsd-flag ts-flagOptional">Optional</span> opts: <span class="tsd-signature-type">DocOpts</span></h5>
									<div class="tsd-comment tsd-typography">
										<p>Initialization options</p>
									</div>
								</li>
							</ul>
							<h4 class="tsd-returns-title">Returns <span class="tsd-signature-type">Promise</span><span class="tsd-signature-symbol">&lt;</span><a href="accountlinkdoctype.html" class="tsd-signature-type">AccountLinkDoctype</a><span class="tsd-signature-symbol">&gt;</span></h4>
						</li>
					</ul>
				</section>
			</section>
		</div>
		<div class="col-4 col-menu menu-sticky-wrap menu-highlight">
			<nav class="tsd-navigation primary">
				<ul>
					<li class="globals  ">
						<a href="../globals.html"><em>Globals</em></a>
					</li>
				</ul>
			</nav>
			<nav class="tsd-navigation secondary menu-sticky">
				<ul class="before-current">
				</ul>
				<ul class="current">
					<li class="current tsd-kind-class">
						<a href="accountlinkdoctypehandler.html" class="tsd-kind-icon">Account<wbr>Link<wbr>Doctype<wbr>Handler</a>
						<ul>
							<li class=" tsd-kind-get-signature tsd-parent-kind-class">
								<a href="accountlinkdoctypehandler.html#doctype" class="tsd-kind-icon">doctype</a>
							</li>
							<li class=" tsd-kind-get-signature tsd-parent-kind-class">
								<a href="accountlinkdoctypehandler.html#name" class="tsd-kind-icon">name</a>
							</li>
							<li class=" tsd-kind-method tsd-parent-kind-class">
								<a href="accountlinkdoctypehandler.html#applyrecord" class="tsd-kind-icon">apply<wbr>Record</a>
							</li>
							<li class=" tsd-kind-method tsd-parent-kind-class">
								<a href="accountlinkdoctypehandler.html#create" class="tsd-kind-icon">create</a>
							</li>
						</ul>
					</li>
				</ul>
				<ul class="after-current">
				</ul>
			</nav>
		</div>
	</div>
</div>
<footer class="with-border-bottom">
	<div class="container">
		<h2>Legend</h2>
		<div class="tsd-legend-group">
			<ul class="tsd-legend">
				<li class="tsd-kind-constructor tsd-parent-kind-class"><span class="tsd-kind-icon">Constructor</span></li>
				<li class="tsd-kind-property tsd-parent-kind-class"><span class="tsd-kind-icon">Property</span></li>
				<li class="tsd-kind-method tsd-parent-kind-class"><span class="tsd-kind-icon">Method</span></li>
				<li class="tsd-kind-accessor tsd-parent-kind-class"><span class="tsd-kind-icon">Accessor</span></li>
			</ul>
			<ul class="tsd-legend">
				<li class="tsd-kind-constructor tsd-parent-kind-class tsd-is-inherited"><span class="tsd-kind-icon">Inherited constructor</span></li>
				<li class="tsd-kind-property tsd-parent-kind-class tsd-is-inherited"><span class="tsd-kind-icon">Inherited property</span></li>
				<li class="tsd-kind-method tsd-parent-kind-class tsd-is-inherited"><span class="tsd-kind-icon">Inherited method</span></li>
				<li class="tsd-kind-accessor tsd-parent-kind-class tsd-is-inherited"><span class="tsd-kind-icon">Inherited accessor</span></li>
			</ul>
			<ul class="tsd-legend">
				<li class="tsd-kind-constructor tsd-parent-kind-interface"><span class="tsd-kind-icon">Constructor</span></li>
				<li class="tsd-kind-property tsd-parent-kind-interface"><span class="tsd-kind-icon">Property</span></li>
				<li class="tsd-kind-method tsd-parent-kind-interface"><span class="tsd-kind-icon">Method</span></li>
			</ul>
			<ul class="tsd-legend">
				<li class="tsd-kind-property tsd-parent-kind-class tsd-is-static"><span class="tsd-kind-icon">Static property</span></li>
				<li class="tsd-kind-method tsd-parent-kind-class tsd-is-static"><span class="tsd-kind-icon">Static method</span></li>
			</ul>
			<ul class="tsd-legend">
				<li class="tsd-kind-method tsd-parent-kind-class tsd-is-protected"><span class="tsd-kind-icon">Protected method</span></li>
			</ul>
		</div>
	</div>
</footer>
<div class="container tsd-generator">
	<p>Generated using <a href="https://typedoc.org/" target="_blank">TypeDoc</a></p>
</div>
<div class="overlay"></div>
<script src="../assets/js/main.js"></script>
</body>
</html><|MERGE_RESOLUTION|>--- conflicted
+++ resolved
@@ -111,11 +111,7 @@
 						<li class="tsd-description">
 							<aside class="tsd-sources">
 								<ul>
-<<<<<<< HEAD
-									<li>Defined in <a href="https://github.com/ceramicnetwork/js-ceramic/blob/349990d/packages/ceramic-doctype-account-link/src/account-link-doctype-handler.ts#L22">packages/ceramic-doctype-account-link/src/account-link-doctype-handler.ts:22</a></li>
-=======
-									<li>Defined in <a href="https://github.com/ceramicnetwork/js-ceramic/blob/616b76f/packages/ceramic-doctype-account-link/src/account-link-doctype-handler.ts#L22">packages/ceramic-doctype-account-link/src/account-link-doctype-handler.ts:22</a></li>
->>>>>>> 12b3f5b5
+									<li>Defined in <a href="https://github.com/ceramicnetwork/js-ceramic/blob/799e5ec/packages/ceramic-doctype-account-link/src/account-link-doctype-handler.ts#L22">packages/ceramic-doctype-account-link/src/account-link-doctype-handler.ts:22</a></li>
 								</ul>
 							</aside>
 							<div class="tsd-comment tsd-typography">
@@ -137,11 +133,7 @@
 						<li class="tsd-description">
 							<aside class="tsd-sources">
 								<ul>
-<<<<<<< HEAD
-									<li>Defined in <a href="https://github.com/ceramicnetwork/js-ceramic/blob/349990d/packages/ceramic-doctype-account-link/src/account-link-doctype-handler.ts#L15">packages/ceramic-doctype-account-link/src/account-link-doctype-handler.ts:15</a></li>
-=======
-									<li>Defined in <a href="https://github.com/ceramicnetwork/js-ceramic/blob/616b76f/packages/ceramic-doctype-account-link/src/account-link-doctype-handler.ts#L15">packages/ceramic-doctype-account-link/src/account-link-doctype-handler.ts:15</a></li>
->>>>>>> 12b3f5b5
+									<li>Defined in <a href="https://github.com/ceramicnetwork/js-ceramic/blob/799e5ec/packages/ceramic-doctype-account-link/src/account-link-doctype-handler.ts#L15">packages/ceramic-doctype-account-link/src/account-link-doctype-handler.ts:15</a></li>
 								</ul>
 							</aside>
 							<div class="tsd-comment tsd-typography">
@@ -166,11 +158,7 @@
 						<li class="tsd-description">
 							<aside class="tsd-sources">
 								<ul>
-<<<<<<< HEAD
-									<li>Defined in <a href="https://github.com/ceramicnetwork/js-ceramic/blob/349990d/packages/ceramic-doctype-account-link/src/account-link-doctype-handler.ts#L43">packages/ceramic-doctype-account-link/src/account-link-doctype-handler.ts:43</a></li>
-=======
-									<li>Defined in <a href="https://github.com/ceramicnetwork/js-ceramic/blob/616b76f/packages/ceramic-doctype-account-link/src/account-link-doctype-handler.ts#L43">packages/ceramic-doctype-account-link/src/account-link-doctype-handler.ts:43</a></li>
->>>>>>> 12b3f5b5
+									<li>Defined in <a href="https://github.com/ceramicnetwork/js-ceramic/blob/799e5ec/packages/ceramic-doctype-account-link/src/account-link-doctype-handler.ts#L43">packages/ceramic-doctype-account-link/src/account-link-doctype-handler.ts:43</a></li>
 								</ul>
 							</aside>
 							<div class="tsd-comment tsd-typography">
@@ -219,11 +207,7 @@
 						<li class="tsd-description">
 							<aside class="tsd-sources">
 								<ul>
-<<<<<<< HEAD
-									<li>Defined in <a href="https://github.com/ceramicnetwork/js-ceramic/blob/349990d/packages/ceramic-doctype-account-link/src/account-link-doctype-handler.ts#L32">packages/ceramic-doctype-account-link/src/account-link-doctype-handler.ts:32</a></li>
-=======
-									<li>Defined in <a href="https://github.com/ceramicnetwork/js-ceramic/blob/616b76f/packages/ceramic-doctype-account-link/src/account-link-doctype-handler.ts#L32">packages/ceramic-doctype-account-link/src/account-link-doctype-handler.ts:32</a></li>
->>>>>>> 12b3f5b5
+									<li>Defined in <a href="https://github.com/ceramicnetwork/js-ceramic/blob/799e5ec/packages/ceramic-doctype-account-link/src/account-link-doctype-handler.ts#L32">packages/ceramic-doctype-account-link/src/account-link-doctype-handler.ts:32</a></li>
 								</ul>
 							</aside>
 							<div class="tsd-comment tsd-typography">
