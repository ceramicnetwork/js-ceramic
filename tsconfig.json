--- conflicted
+++ resolved
@@ -1,54 +1,4 @@
 {
-<<<<<<< HEAD
- "compilerOptions": {
-   "module": "commonjs",
-   "lib": ["es6", "dom", "esnext"],
-   "target": "ES2020",
-   "declaration": true,
-   "declarationMap": true,
-   "skipLibCheck": true,
-   "resolveJsonModule": true,
-   "removeComments": true,
-   "esModuleInterop": true,
-   "emitDecoratorMetadata": true,
-   "experimentalDecorators": true,
-   "sourceMap": true,
-   "baseUrl": "./packages",
-   "typeRoots": [
-     "./types", "node_modules/@types"
-   ],
-   "paths": {
-     "@ceramicnetwork/*": ["./*/"]
-   }
- },
- "exclude": [
-   "node_modules",
-   "coverage",
-   "**/*.spec.ts",
-   "**/*.test.ts",
-   "**/__mocks__/*"
- ],
- "references": [
-   { "path": "./packages/core" },
-   { "path": "./packages/3id-did-resolver" },
-   { "path": "./packages/ipfs-daemon" },
-   { "path": "./packages/ipfs-topology" },
-   { "path": "./packages/key-did-resolver" },
-   { "path": "./packages/http-client" },
-   { "path": "./packages/streamid" },
-   { "path": "./packages/common" },
-   { "path": "./packages/doctype-caip10-link" },
-   { "path": "./packages/doctype-caip10-link-handler" },
-   { "path": "./packages/doctype-tile" },
-   { "path": "./packages/doctype-tile-handler" },
-   { "path": "./packages/logger" },
-   { "path": "./packages/pinning-aggregation" },
-   { "path": "./packages/pinning-ipfs-backend" },
-   { "path": "./packages/pinning-powergate-backend" },
-   { "path": "./packages/blockchain-utils-linking" },
-   { "path": "./packages/blockchain-utils-validation" }
- ]
-=======
   "compilerOptions": {
     "module": "ES2020",
     "target": "ES2020",
@@ -89,5 +39,4 @@
     { "path": "./packages/blockchain-utils-linking" },
     { "path": "./packages/blockchain-utils-validation" }
   ]
->>>>>>> 812ae54f
 }