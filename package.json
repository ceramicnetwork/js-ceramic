--- conflicted
+++ resolved
@@ -38,11 +38,7 @@
     "typedoc-plugin-lerna-packages": "^0.3.1",
     "typedoc-plugin-pages": "^1.0.1",
     "typescript": "^4.0.5",
-<<<<<<< HEAD
-    "enhanced-resolve": "^5.8.0"
-=======
     "jest-resolver-enhanced": "^1.0.0"
->>>>>>> 296bab1d
   },
   "prettier": {
     "printWidth": 120,
