{
  "name": "@ceramicnetwork/doctype-tile",
  "version": "0.10.2",
  "description": "Ceramic Tile doctype",
  "keywords": [
    "ceramic",
    "tile"
  ],
  "author": "Janko Simonovic <simonovic86@gmail.com>",
  "homepage": "",
  "license": "(Apache-2.0 OR MIT)",
  "directories": {
    "lib": "lib"
  },
  "main": "lib/index.js",
  "files": [
    "lib"
  ],
  "scripts": {
    "test": "./node_modules/.bin/jest --coverage",
    "build": "../../node_modules/.bin/tsc -p tsconfig.json",
    "prepublishOnly": "npm run build",
    "prebuild": "npm run clean",
    "lint": "./node_modules/.bin/eslint ./src --ext .js,.jsx,.ts,.tsx",
    "clean": "rm -rf ./lib"
  },
  "dependencies": {
<<<<<<< HEAD
    "@ceramicnetwork/common": "^0.12.1",
    "@ceramicnetwork/key-did-resolver": "^0.1.2",
=======
    "3id-blockchain-utils": "^1.0.0",
    "@ceramicnetwork/common": "^0.12.2",
    "@ceramicnetwork/key-did-resolver": "^0.1.3",
>>>>>>> 806c9457
    "@ethersproject/base64": "^5.0.2",
    "@ethersproject/random": "^5.0.2",
    "@types/lodash.clonedeep": "^4.5.6",
    "base64url": "^3.0.1",
    "cids": "^1.0.2",
    "did-jwt": "^4.6.3",
    "did-resolver": "^2.1.1",
    "dids": "^0.8.0",
    "fast-json-patch": "^2.2.1",
    "fast-json-stable-stringify": "^2.1.0"
  },
  "devDependencies": {
    "@babel/core": "^7.9.0",
    "@babel/plugin-proposal-decorators": "^7.10.1",
    "@babel/preset-env": "^7.8.4",
    "@babel/preset-typescript": "^7.9.0",
    "@ceramicnetwork/3id-did-resolver": "^0.4.9",
    "@types/encoding-down": "^5.0.0",
    "@types/events": "^3.0.0",
    "@types/node": "^13.13.15",
    "@typescript-eslint/eslint-plugin": "^4.6.0",
    "@typescript-eslint/parser": "^4.6.0",
    "babel-jest": "^25.1.0",
    "eslint": "^6.8.0",
    "eslint-plugin-jest": "^23.8.2",
    "ipld-dag-cbor": "^0.17.0",
    "jest": "^25.1.0",
    "js-sha256": "^0.9.0",
    "tmp-promise": "^2.0.2"
  },
  "jest": {
    "transformIgnorePatterns": [
      "/node_modules(?!/did-jwt)/"
    ]
  },
  "gitHead": "c58eb9659f5fdd976aca2db6465619c20ba30ff9"
}<|MERGE_RESOLUTION|>--- conflicted
+++ resolved
@@ -25,14 +25,8 @@
     "clean": "rm -rf ./lib"
   },
   "dependencies": {
-<<<<<<< HEAD
-    "@ceramicnetwork/common": "^0.12.1",
-    "@ceramicnetwork/key-did-resolver": "^0.1.2",
-=======
-    "3id-blockchain-utils": "^1.0.0",
     "@ceramicnetwork/common": "^0.12.2",
     "@ceramicnetwork/key-did-resolver": "^0.1.3",
->>>>>>> 806c9457
     "@ethersproject/base64": "^5.0.2",
     "@ethersproject/random": "^5.0.2",
     "@types/lodash.clonedeep": "^4.5.6",
