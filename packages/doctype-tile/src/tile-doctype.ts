import jsonpatch from 'fast-json-patch'
import type { Operation } from 'fast-json-patch'

import * as uint8arrays from 'uint8arrays'
import { randomBytes } from '@stablelib/random'

import type { DID } from 'dids'
import {
    Doctype,
    DoctypeConstructor,
    DoctypeStatic,
    CeramicCommit,
    CommitHeader,
    DocOpts,
    GenesisCommit,
    UnsignedCommit,
    CeramicApi,
    SignedCommitContainer,
    DocMetadata,
} from "@ceramicnetwork/common"
import { CommitID, DocID, DocRef } from "@ceramicnetwork/docid";

/**
 * Arguments used to generate the metadata for Tile documents
 */
export interface TileMetadataArgs {
  controllers?: Array<string>
  family?: string
  schema?: CommitID | string
  tags?: Array<string>
  deterministic?: boolean
}

/**
 * Converts from metadata format into CommitHeader format to be put into a CeramicCommit
 * @param metadata
 */
function headerFromMetadata(metadata?: TileMetadataArgs | DocMetadata): CommitHeader {
    if (typeof metadata?.schema === 'string') {
        try {
            CommitID.fromString(metadata.schema)
        } catch {
            throw new Error("Schema must be a CommitID")
        }
    }

    const header: CommitHeader = {
        controllers: metadata?.controllers,
        family: metadata?.family,
        schema: metadata?.schema?.toString(),
        tags: metadata?.tags,
    }

    // Delete undefined keys from header
    Object.keys(header).forEach(key => header[key] === undefined && delete header[key])
    return header
}

/**
 * Sign Tile commit
 * @param did - DID instance
 * @param commit - Commit to be signed
 * @param controller - Controller
 * @private
 */
async function _signDagJWS(commit: CeramicCommit, did: DID, controller: string): Promise<SignedCommitContainer> {
    // check for DID and authentication
    if (did == null) {
        throw new Error('No DID authenticated')
    }
    if (!did.authenticated) {
        await did.authenticate()
    }
    return did.createDagJWS(commit, { did: controller })
}

<<<<<<< HEAD
=======
/**
 * Create genesis commit
 * @param did - DID making (and signing) the commit
 * @param content - genesis content
 * @param metadata - genesis metadata
 * @private
 */
async function _makeGenesis<T>(did: DID, content: T | null, metadata?: TileMetadataArgs): Promise<CeramicCommit> {
    if (!metadata) {
        metadata = {}
    }

    if (!metadata.controllers || metadata.controllers.length === 0) {
        if (did) {
            if (!did.authenticated) {
                await did.authenticate()
            }
            metadata.controllers = [did.id]
        } else {
            throw new Error('No controllers specified')
        }
    }
    if (metadata.controllers?.length !== 1) {
        throw new Error('Exactly one controller must be specified')
    }

    const header = headerFromMetadata(metadata)
    if (!metadata?.deterministic) {
        header.unique = uint8arrays.toString(randomBytes(12), 'base64')
    }

    if (content == null) {
        // No signature needed if no genesis content
        return { header }
    }
    const commit: GenesisCommit = { data: content, header }
    return await _signDagJWS(commit, did, metadata.controllers[0])
}

>>>>>>> e9b3c18d
async function throwReadOnlyError (): Promise<void> {
    throw new Error('Historical document commits cannot be modified. Load the document without specifying a commit to make updates.')
}

/**
 * Tile doctype implementation
 */
@DoctypeStatic<DoctypeConstructor<TileDoctype>>()
export class TileDoctype<T = Record<string, any>> extends Doctype {

    static DOCTYPE_NAME = 'tile'
    static DOCTYPE_ID = 0

    /**
     * Creates a Tile document.
     * @param ceramic - Instance of CeramicAPI used to communicate with the Ceramic network
     * @param content - Genesis contents. If 'null', then no signature is required to make the genesis commit
     * @param metadata - Genesis metadata
     * @param opts - Additional options
     */
    static async create<T>(ceramic: CeramicApi, content: T | null | undefined, metadata?: TileMetadataArgs, opts: DocOpts = {}): Promise<TileDoctype<T>> {
      const commit = await TileDoctype.makeGenesis(ceramic.did, content, metadata)
      return ceramic.createDocumentFromGenesis<TileDoctype>(TileDoctype.DOCTYPE_NAME, commit, opts)
    }

    /**
     * Create Tile document from genesis commit
     * @param ceramic - Instance of CeramicAPI used to communicate with the Ceramic network
     * @param genesisCommit - Genesis commit (first commit in document log)
     * @param opts - Additional options
     */
    static async createFromGenesis(ceramic: CeramicApi, genesisCommit: GenesisCommit, opts: DocOpts = {}): Promise<TileDoctype> {
        const commit = (genesisCommit.data ? await _signDagJWS(genesisCommit, ceramic.did, genesisCommit.header.controllers[0]): genesisCommit)
        return ceramic.createDocumentFromGenesis<TileDoctype>(TileDoctype.DOCTYPE_NAME, commit, opts)
    }

    /**
     * Loads a Tile document from a given DocID
     * @param ceramic - Instance of CeramicAPI used to communicate with the Ceramic network
     * @param docId - DocID to load.  Must correspond to a Tile doctype
     * @param opts - Additional options
     */
    static async load(ceramic: CeramicApi, docId: DocID | CommitID | string, opts: DocOpts = {}): Promise<TileDoctype> {
        const docRef = DocRef.from(docId)
        if (docRef.type != TileDoctype.DOCTYPE_ID) {
            throw new Error(`DocID ${docRef.toString()} does not refer to a 'tile' doctype, but to a ${docRef.typeName}`)
        }

        return ceramic.loadDocument<TileDoctype>(docRef, opts)
    }

    /**
     * Update an existing Tile document.
     * @param content - New content to replace old content
     * @param metadata - Changes to make to the metadata.  Only fields that are specified will be changed.
     * @param opts - Additional options
     */
    async update(content: T, metadata?: TileMetadataArgs, opts: DocOpts = {}): Promise<void> {
        const updateCommit = await this._makeCommit(this.context.did, content, metadata)
        const updated = await this.context.api.applyCommit(this.id, updateCommit, opts)
        this.state$.next(updated.state)
    }

    /**
     * Update the contents of an existing Tile document based on a JSON-patch diff from the existing
     * contents to the desired new contents
     * @param jsonPatch - JSON patch diff of document contents
     * @param opts - Additional options
     */
    async patch(jsonPatch: Operation[], opts: DocOpts = {}): Promise<void> {
        const header = headerFromMetadata(this.metadata)
        const unsignedCommit: UnsignedCommit = { header, data: jsonPatch, prev: this.tip, id: this.state$.id.cid }
        const commit = await _signDagJWS(unsignedCommit, this.context.did, this.controllers[0])
        const updated = await this.context.api.applyCommit(this.id, commit, opts)
        this.state$.next(updated.state)
    }

    /**
     * Makes this document read-only. After this has been called any future attempts to call
     * mutation methods on the instance will throw.
     */
    makeReadOnly() {
        this.update = throwReadOnlyError
        this.patch = throwReadOnlyError
    }

    /**
<<<<<<< HEAD
=======
     * Creates genesis commit
     * @param params - Create parameters
     * @param context - Ceramic context
     * @deprecated
     * TODO: Remove this when Ceramic.createDocument is removed
     */
    static async makeGenesis(params: DocParams, context: Context): Promise<CeramicCommit> {
        const metadata: GenesisHeader = params.metadata || { controllers: [] }
        if (!metadata.controllers || metadata.controllers.length === 0) {
            if (context.did) {
                if (!context.did.authenticated) {
                    await context.did.authenticate()
                }
                metadata.controllers = [context.did.id]
            } else {
                throw new Error('No controllers specified')
            }
        }

        if (metadata.controllers.length !== 1) {
            throw new Error('Exactly one controller must be specified')
        }

        // If 'deterministic' is undefined, default to creating document uniquely
        if (!params.deterministic) {
            metadata.unique = uint8arrays.toString(randomBytes(12), 'base64')
        }

        const commit: GenesisCommit = { data: params.content, header: metadata }
        return (commit.data ? await _signDagJWS(commit, context.did, metadata.controllers[0]): commit)
    }

    /**
>>>>>>> e9b3c18d
     * Make a commit to update the document
     * @param did - DID making (and signing) the commit
     * @param newContent
     * @param newMetadata
     * @private
     */
    async _makeCommit(did: DID, newContent: T | undefined, newMetadata?: TileMetadataArgs): Promise<CeramicCommit> {
        const header = headerFromMetadata(newMetadata)

        if (newContent == null) {
            newContent = this.content
        }

        if (header.controllers && header.controllers?.length !== 1) {
            throw new Error('Exactly one controller must be specified')
        }

        const patch = jsonpatch.compare(this.content, newContent)
        const commit: UnsignedCommit = { header, data: patch, prev: this.tip, id: this.state.log[0].cid }
        return _signDagJWS(commit, did, this.controllers[0])
    }

    /**
     * Create genesis commit.
     * @param did - DID making (and signing) the commit
     * @param content - genesis content
     * @param metadata - genesis metadata
     */
    static async makeGenesis<T>(did: DID, content: T | null, metadata?: TileMetadataArgs): Promise<CeramicCommit> {
        if (!metadata) {
            metadata = {}
        }

        if (!metadata.controllers || metadata.controllers.length === 0) {
            if (did) {
                metadata.controllers = [did.id]
            } else {
                throw new Error('No controllers specified')
            }
        }
        if (metadata.controllers?.length !== 1) {
            throw new Error('Exactly one controller must be specified')
        }

        const header = headerFromMetadata(metadata)
        if (!metadata?.deterministic) {
            header.unique = uint8arrays.toString(randomBytes(12), 'base64')
        }

        if (content == null) {
            // No signature needed if no genesis content
            return { header }
        }
        const commit: GenesisCommit = { data: content, header }
        return await _signDagJWS(commit, did, metadata.controllers[0])
    }

}<|MERGE_RESOLUTION|>--- conflicted
+++ resolved
@@ -74,48 +74,6 @@
     return did.createDagJWS(commit, { did: controller })
 }
 
-<<<<<<< HEAD
-=======
-/**
- * Create genesis commit
- * @param did - DID making (and signing) the commit
- * @param content - genesis content
- * @param metadata - genesis metadata
- * @private
- */
-async function _makeGenesis<T>(did: DID, content: T | null, metadata?: TileMetadataArgs): Promise<CeramicCommit> {
-    if (!metadata) {
-        metadata = {}
-    }
-
-    if (!metadata.controllers || metadata.controllers.length === 0) {
-        if (did) {
-            if (!did.authenticated) {
-                await did.authenticate()
-            }
-            metadata.controllers = [did.id]
-        } else {
-            throw new Error('No controllers specified')
-        }
-    }
-    if (metadata.controllers?.length !== 1) {
-        throw new Error('Exactly one controller must be specified')
-    }
-
-    const header = headerFromMetadata(metadata)
-    if (!metadata?.deterministic) {
-        header.unique = uint8arrays.toString(randomBytes(12), 'base64')
-    }
-
-    if (content == null) {
-        // No signature needed if no genesis content
-        return { header }
-    }
-    const commit: GenesisCommit = { data: content, header }
-    return await _signDagJWS(commit, did, metadata.controllers[0])
-}
-
->>>>>>> e9b3c18d
 async function throwReadOnlyError (): Promise<void> {
     throw new Error('Historical document commits cannot be modified. Load the document without specifying a commit to make updates.')
 }
@@ -203,42 +161,6 @@
     }
 
     /**
-<<<<<<< HEAD
-=======
-     * Creates genesis commit
-     * @param params - Create parameters
-     * @param context - Ceramic context
-     * @deprecated
-     * TODO: Remove this when Ceramic.createDocument is removed
-     */
-    static async makeGenesis(params: DocParams, context: Context): Promise<CeramicCommit> {
-        const metadata: GenesisHeader = params.metadata || { controllers: [] }
-        if (!metadata.controllers || metadata.controllers.length === 0) {
-            if (context.did) {
-                if (!context.did.authenticated) {
-                    await context.did.authenticate()
-                }
-                metadata.controllers = [context.did.id]
-            } else {
-                throw new Error('No controllers specified')
-            }
-        }
-
-        if (metadata.controllers.length !== 1) {
-            throw new Error('Exactly one controller must be specified')
-        }
-
-        // If 'deterministic' is undefined, default to creating document uniquely
-        if (!params.deterministic) {
-            metadata.unique = uint8arrays.toString(randomBytes(12), 'base64')
-        }
-
-        const commit: GenesisCommit = { data: params.content, header: metadata }
-        return (commit.data ? await _signDagJWS(commit, context.did, metadata.controllers[0]): commit)
-    }
-
-    /**
->>>>>>> e9b3c18d
      * Make a commit to update the document
      * @param did - DID making (and signing) the commit
      * @param newContent
@@ -274,6 +196,9 @@
 
         if (!metadata.controllers || metadata.controllers.length === 0) {
             if (did) {
+                if (!did.authenticated) {
+                    did.authenticate()
+                }
                 metadata.controllers = [did.id]
             } else {
                 throw new Error('No controllers specified')
