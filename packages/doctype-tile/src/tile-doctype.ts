--- conflicted
+++ resolved
@@ -111,15 +111,9 @@
      * @param genesisCommit - Genesis commit (first commit in document log)
      * @param opts - Additional options
      */
-<<<<<<< HEAD
-    static async createFromGenesis(ceramic: CeramicApi, genesisCommit: GenesisCommit, opts: DocOpts = {}): Promise<TileDoctype> {
+    static async createFromGenesis<T>(ceramic: CeramicApi, genesisCommit: GenesisCommit, opts: DocOpts = {}): Promise<TileDoctype<T>> {
         const commit = (genesisCommit.data ? await _signDagJWS(ceramic, genesisCommit, genesisCommit.header.controllers[0]): genesisCommit)
-        return ceramic.createDocumentFromGenesis<TileDoctype>(TileDoctype.DOCTYPE_NAME, commit, opts)
-=======
-    static async createFromGenesis<T>(ceramic: CeramicApi, genesisCommit: GenesisCommit, opts: DocOpts = {}): Promise<TileDoctype<T>> {
-        const commit = (genesisCommit.data ? await _signDagJWS(genesisCommit, ceramic.did, genesisCommit.header.controllers[0]): genesisCommit)
         return ceramic.createDocumentFromGenesis<TileDoctype<T>>(TileDoctype.DOCTYPE_NAME, commit, opts)
->>>>>>> 0f040060
     }
 
     /**
