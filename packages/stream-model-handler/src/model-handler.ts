--- conflicted
+++ resolved
@@ -93,29 +93,14 @@
     }
 
     const streamId = await StreamID.fromGenesis('model', commitData.commit)
-<<<<<<< HEAD
-    // TODO(NET-1437): replace family with model
-    const { controller, family } = payload.header
-
-    if (!payload.header.controller) {
-      throw new Error('Controller must be specified')
-    }
-
-    await SignatureUtils.verifyCommitSignature(
-      commitData,
-      context.did,
-      controller,
-      family,
-=======
     const { controllers, model } = payload.header
     const modelStreamID = StreamID.fromBytes(model)
-    
+
     await SignatureUtils.verifyCommitSignature(
       commitData,
       context.did,
       controllers[0],
       modelStreamID,
->>>>>>> 1346d88d
       streamId
     )
 
@@ -128,7 +113,7 @@
       )
     }
 
-    const metadata = { ...payload.header, model: modelStreamId }
+    const metadata = { ...payload.header, model: modelStreamId } // todo
     const state = {
       type: Model.STREAM_TYPE_ID,
       content: payload.data,
@@ -161,23 +146,12 @@
     context: Context
   ): Promise<StreamState> {
     const metadata = state.metadata
-<<<<<<< HEAD
     const controller = metadata.controller
-    const family = metadata.family
-=======
-    const controller = metadata.controllers[0] // TODO(NET-1464): Use `controller` instead of `controllers`
     const model = metadata.model
->>>>>>> 1346d88d
 
     // Verify the signature first
     const streamId = StreamUtils.streamIdFromState(state)
-    await SignatureUtils.verifyCommitSignature(
-      commitData,
-      context.did,
-      controller,
-      model,
-      streamId
-    )
+    await SignatureUtils.verifyCommitSignature(commitData, context.did, controller, model, streamId)
 
     // Retrieve the payload
     const payload = commitData.commit
