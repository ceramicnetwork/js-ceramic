--- conflicted
+++ resolved
@@ -99,17 +99,6 @@
 )
 export type ModelAccountRelation = TypeOf<typeof ModelAccountRelation>
 
-export const ModelAccountRelationV2 = union(
-  [
-    strict({ type: literal('list') }),
-    strict({ type: literal('single') }),
-    strict({ type: literal('none') }), // Interfaces have no account relation
-    strict({ type: literal('set'), fields: array(string) }),
-  ],
-  'ModelAccountRelationV2'
-)
-export type ModelAccountRelationV2 = TypeOf<typeof ModelAccountRelationV2>
-
 /**
  * Represents the relationship between an instance of this model and the controller account:
  * - 'list' means there can be many instances of this model for a single account
@@ -147,15 +136,6 @@
 )
 export type ModelRelationDefinition = TypeOf<typeof ModelRelationDefinition>
 
-export const ModelRelationDefinitionV2 = union(
-  [
-    strict({ type: literal('account') }),
-    strict({ type: literal('document'), model: optionalModelString }),
-  ],
-  'ModelRelationDefinitionV2'
-)
-export type ModelRelationDefinitionV2 = TypeOf<typeof ModelRelationDefinitionV2>
-
 /**
  * Identifies types of properties that are supported as relations by the indexing service.
  *
@@ -237,12 +217,6 @@
 )
 export type ModelViewDefinition = TypeOf<typeof ModelViewDefinition>
 
-export const ModelViewDefinitionV2 = union(
-  [ModelDocumentMetadataViewDefinition, ModelRelationViewDefinitionV2],
-  'ModelViewDefinitionV2'
-)
-export type ModelViewDefinitionV2 = TypeOf<typeof ModelViewDefinitionV2>
-
 /**
  * Identifies types of properties that are supported as view properties at DApps' runtime
  *
@@ -270,20 +244,14 @@
 export const ModelViewsDefinition = record(string, ModelViewDefinition, 'ModelViewDefinition')
 export type ModelViewsDefinition = TypeOf<typeof ModelViewsDefinition>
 
+/**
+ * A mapping between model's property names and types of view properties
+ *
+ * It indicates which properties of a model are view properties and of what type
+ */
 export const ModelViewsDefinitionV2 = record(string, ModelViewDefinitionV2, 'ModelViewDefinitionV2')
 export type ModelViewsDefinitionV2 = TypeOf<typeof ModelViewsDefinitionV2>
 
-/**
- * A mapping between model's property names and types of view properties
- *
- * It indicates which properties of a model are view properties and of what type
- */
-<<<<<<< HEAD
-=======
-export const ModelViewsDefinitionV2 = record(string, ModelViewDefinitionV2, 'ModelViewDefinitionV2')
-export type ModelViewsDefinitionV2 = TypeOf<typeof ModelViewsDefinitionV2>
-
->>>>>>> a7dc9649
 export const ModelDefinitionV1 = sparse(
   {
     version: literal('1.0'),
@@ -314,11 +282,8 @@
 )
 export type ModelDefinitionV2 = TypeOf<typeof ModelDefinitionV2>
 
-<<<<<<< HEAD
-=======
 /**
  * Contents of a Model Stream.
  */
->>>>>>> a7dc9649
 export const ModelDefinition = union([ModelDefinitionV1, ModelDefinitionV2], 'ModelDefinition')
 export type ModelDefinition = TypeOf<typeof ModelDefinition>