--- conflicted
+++ resolved
@@ -37,14 +37,9 @@
     "clean": "npx rimraf ./lib"
   },
   "dependencies": {
-<<<<<<< HEAD
     "@ceramicnetwork/codecs": "^1.0.0",
-    "@ceramicnetwork/common": "^2.25.0",
-    "@ceramicnetwork/streamid": "^2.14.0",
-=======
     "@ceramicnetwork/common": "^2.31.0-rc.0",
     "@ceramicnetwork/streamid": "^2.17.0",
->>>>>>> 3547e257
     "@ipld/dag-cbor": "^7.0.0",
     "@stablelib/random": "^1.0.1",
     "ajv": "^8.8.2",
