{
  "name": "@ceramicnetwork/streamid",
<<<<<<< HEAD
  "version": "2.3.1-rc.0",
=======
  "version": "2.3.1",
>>>>>>> 211861ca
  "description": "Ceramic Stream Ids",
  "keywords": [
    "ceramic",
    "StreamId"
  ],
  "main": "./lib/index.js",
  "types": "./lib/index.d.ts",
  "type": "module",
  "files": [
    "lib"
  ],
  "directories": {
    "lib": "./lib"
  },
  "sideEffects": false,
  "exports": {
    ".": "./lib/index.js"
  },
  "scripts": {
    "test": "NODE_OPTIONS=--experimental-vm-modules npx jest --silent --coverage",
    "build": "npx tsc --project tsconfig.json",
    "prepublishOnly": "npm run build",
    "prebuild": "npm run clean",
    "lint": "npx eslint ./src --ext .js,.jsx,.ts,.tsx",
    "clean": "npx rimraf ./lib"
  },
  "author": "Zach Ferland <zachferland@gmail.com>",
  "license": "(Apache-2.0 OR MIT)",
  "dependencies": {
    "@ipld/dag-cbor": "^7.0.0",
    "multiformats": "^9.5.8",
    "typescript-memoize": "^1.1.0",
    "uint8arrays": "^3.0.0",
    "varint": "^6.0.0"
  },
  "publishConfig": {
    "access": "public"
  },
  "gitHead": "34eeee25597b0a60def72906c26d3afd6230aaf1"
}<|MERGE_RESOLUTION|>--- conflicted
+++ resolved
@@ -1,10 +1,6 @@
 {
   "name": "@ceramicnetwork/streamid",
-<<<<<<< HEAD
-  "version": "2.3.1-rc.0",
-=======
   "version": "2.3.1",
->>>>>>> 211861ca
   "description": "Ceramic Stream Ids",
   "keywords": [
     "ceramic",
