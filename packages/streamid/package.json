{
  "name": "@ceramicnetwork/streamid",
<<<<<<< HEAD
  "version": "2.0.1-rc.2",
=======
  "version": "2.0.2",
>>>>>>> fceead0b
  "description": "Ceramic Stream Ids",
  "keywords": [
    "ceramic",
    "StreamId"
  ],
  "main": "./lib/index.js",
  "types": "./lib/index.d.ts",
  "type": "module",
  "files": [
    "lib"
  ],
  "directories": {
    "lib": "./lib"
  },
  "sideEffects": false,
  "exports": {
    ".": "./lib/index.js"
  },
  "scripts": {
    "test": "NODE_OPTIONS=--experimental-vm-modules npx jest --silent --coverage --forceExit",
    "build": "npx tsc --project tsconfig.json",
    "prepublishOnly": "npm run build",
    "prebuild": "npm run clean",
    "lint": "npx eslint ./src --ext .js,.jsx,.ts,.tsx",
    "clean": "npx rimraf ./lib"
  },
  "author": "Zach Ferland <zachferland@gmail.com>",
  "license": "(Apache-2.0 OR MIT)",
  "dependencies": {
    "@ipld/dag-cbor": "^7.0.0",
    "multiformats": "^9.5.8",
    "typescript-memoize": "^1.1.0",
    "uint8arrays": "^3.0.0",
    "varint": "^6.0.0"
  },
  "publishConfig": {
    "access": "public"
  },
  "gitHead": "34eeee25597b0a60def72906c26d3afd6230aaf1"
}<|MERGE_RESOLUTION|>--- conflicted
+++ resolved
@@ -1,10 +1,6 @@
 {
   "name": "@ceramicnetwork/streamid",
-<<<<<<< HEAD
-  "version": "2.0.1-rc.2",
-=======
   "version": "2.0.2",
->>>>>>> fceead0b
   "description": "Ceramic Stream Ids",
   "keywords": [
     "ceramic",
