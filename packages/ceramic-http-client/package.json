--- conflicted
+++ resolved
@@ -27,11 +27,7 @@
     "clean": "rm -rf ./lib"
   },
   "dependencies": {
-<<<<<<< HEAD
-    "@ceramicnetwork/ceramic-common": "^0.2.0",
-=======
     "@ceramicnetwork/ceramic-common": "^0.2.4",
->>>>>>> 78443e47
     "cids": "^0.8.0",
     "lodash.clonedeep": "^4.5.0",
     "node-fetch": "^2.6.0"
