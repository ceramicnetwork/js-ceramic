--- conflicted
+++ resolved
@@ -1,10 +1,6 @@
 {
   "name": "@ceramicnetwork/stream-tile",
-<<<<<<< HEAD
-  "version": "2.1.0-rc.4",
-=======
   "version": "2.1.1",
->>>>>>> fceead0b
   "description": "Ceramic Tile Document stream type",
   "keywords": [
     "ceramic",
@@ -35,13 +31,8 @@
     "clean": "npx rimraf ./lib"
   },
   "dependencies": {
-<<<<<<< HEAD
-    "@ceramicnetwork/common": "^2.0.1-rc.3",
-    "@ceramicnetwork/streamid": "^2.0.1-rc.2",
-=======
     "@ceramicnetwork/common": "^2.0.2",
     "@ceramicnetwork/streamid": "^2.0.2",
->>>>>>> fceead0b
     "@ipld/dag-cbor": "^7.0.0",
     "@stablelib/random": "^1.0.1",
     "fast-json-patch": "^3.1.0",
