{
  "name": "@ceramicnetwork/stream-tile",
<<<<<<< HEAD
  "version": "1.5.8-rc.0",
=======
  "version": "2.0.0-alpha.1",
>>>>>>> fb9c06e9
  "description": "Ceramic Tile Document stream type",
  "keywords": [
    "ceramic",
    "tile"
  ],
  "author": "Janko Simonovic <simonovic86@gmail.com>",
  "homepage": "",
  "license": "(Apache-2.0 OR MIT)",
  "directories": {
    "lib": "./lib"
  },
  "main": "./lib/index.js",
  "types": "./lib/index.d.ts",
  "type": "module",
  "files": [
    "lib"
  ],
  "exports": {
    ".": "./lib/index.js"
  },
  "sideEffects": false,
  "scripts": {
    "test": "exit 0",
    "build": "../../node_modules/.bin/tsc --project tsconfig.json",
    "prepublishOnly": "npm run build",
    "prebuild": "npm run clean",
    "lint": "../../node_modules/.bin/eslint ./src --ext .js,.jsx,.ts,.tsx",
    "clean": "rm -rf ./lib"
  },
  "dependencies": {
<<<<<<< HEAD
    "@ceramicnetwork/common": "^1.11.1-rc.0",
    "@ceramicnetwork/streamid": "^1.3.10-rc.0",
    "@stablelib/random": "^1.0.0",
    "fast-json-patch": "^2.2.1",
    "uint8arrays": "^2.0.5"
=======
    "@ceramicnetwork/common": "^2.0.0-alpha.1",
    "@ceramicnetwork/streamid": "^2.0.0-alpha.1",
    "@ipld/dag-cbor": "^7.0.0",
    "@stablelib/random": "^1.0.1",
    "fast-json-patch": "^3.1.0",
    "uint8arrays": "^3.0.0"
>>>>>>> fb9c06e9
  },
  "devDependencies": {
    "@types/node": "^17.0.5"
  },
  "gitHead": "4f42c6ac204ad25e66efda4e24aed12c339b3c98"
}<|MERGE_RESOLUTION|>--- conflicted
+++ resolved
@@ -1,10 +1,6 @@
 {
   "name": "@ceramicnetwork/stream-tile",
-<<<<<<< HEAD
-  "version": "1.5.8-rc.0",
-=======
   "version": "2.0.0-alpha.1",
->>>>>>> fb9c06e9
   "description": "Ceramic Tile Document stream type",
   "keywords": [
     "ceramic",
@@ -35,20 +31,12 @@
     "clean": "rm -rf ./lib"
   },
   "dependencies": {
-<<<<<<< HEAD
-    "@ceramicnetwork/common": "^1.11.1-rc.0",
-    "@ceramicnetwork/streamid": "^1.3.10-rc.0",
-    "@stablelib/random": "^1.0.0",
-    "fast-json-patch": "^2.2.1",
-    "uint8arrays": "^2.0.5"
-=======
     "@ceramicnetwork/common": "^2.0.0-alpha.1",
     "@ceramicnetwork/streamid": "^2.0.0-alpha.1",
     "@ipld/dag-cbor": "^7.0.0",
     "@stablelib/random": "^1.0.1",
     "fast-json-patch": "^3.1.0",
     "uint8arrays": "^3.0.0"
->>>>>>> fb9c06e9
   },
   "devDependencies": {
     "@types/node": "^17.0.5"
