--- conflicted
+++ resolved
@@ -42,12 +42,8 @@
     "@ceramicnetwork/stream-tile": "^1.0.0",
     "@ceramicnetwork/streamid": "^1.0.0",
     "@stablelib/random": "^1.0.0",
-<<<<<<< HEAD
-    "aws-sdk": "^2.844.0",
+    "aws-sdk": "^2.902.0",
     "blockcodec-to-ipld-format": "^1.0.0",
-=======
-    "aws-sdk": "^2.902.0",
->>>>>>> 13c6fbf9
     "commander": "^7.0.0",
     "cors": "^2.8.5",
     "dag-jose": "^0.3.0",
@@ -57,13 +53,8 @@
     "flat": "^5.0.2",
     "ipfs-http-client": "^50.0.0",
     "key-did-provider-ed25519": "^1.1.0",
-<<<<<<< HEAD
-    "key-did-resolver": "^1.2.0-rc.0",
+    "key-did-resolver": "^1.2.0",
     "levelup": "^5.0.0",
-=======
-    "key-did-resolver": "^1.2.0",
-    "levelup": "^4.4.0",
->>>>>>> 13c6fbf9
     "morgan": "^1.10.0",
     "s3leveldown": "^2.2.1",
     "stream-to-array": "^2.3.0",
@@ -77,13 +68,8 @@
     "@types/node": "^13.13.15",
     "@types/stream-to-array": "^2.3.0",
     "get-port": "^5.1.1",
-<<<<<<< HEAD
     "ipfs-core": "^0.6.0",
-    "rxjs": "^6.6.7",
-=======
-    "ipfs-core": "~0.5.2",
     "rxjs": "^7.0.0",
->>>>>>> 13c6fbf9
     "tmp-promise": "^2.0.2"
   },
   "jest": {
