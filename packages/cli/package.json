--- conflicted
+++ resolved
@@ -32,21 +32,12 @@
     "clean": "rm -rf ./lib"
   },
   "dependencies": {
-<<<<<<< HEAD
     "@awaitjs/express": "^0.9.0",
-    "@ceramicnetwork/3id-did-resolver": "^1.4.10-rc.0",
-    "@ceramicnetwork/common": "^1.9.0-rc.0",
-    "@ceramicnetwork/core": "^1.11.1-rc.0",
-    "@ceramicnetwork/http-client": "^1.5.1-rc.0",
-    "@ceramicnetwork/ipfs-daemon": "^1.2.3-rc.0",
-=======
-    "@awaitjs/express": "^0.8.0",
     "@ceramicnetwork/3id-did-resolver": "^1.4.10-rc.11",
     "@ceramicnetwork/common": "^1.9.0-rc.2",
     "@ceramicnetwork/core": "^1.11.1-rc.10",
     "@ceramicnetwork/http-client": "^1.5.1-rc.4",
     "@ceramicnetwork/ipfs-daemon": "^1.2.3-rc.2",
->>>>>>> be875de3
     "@ceramicnetwork/logger": "^1.0.4",
     "@ceramicnetwork/stream-tile": "^1.5.1-rc.2",
     "@ceramicnetwork/streamid": "^1.3.5-rc.0",
@@ -56,7 +47,7 @@
     "cors": "^2.8.5",
     "dag-jose": "^1.0.0",
     "did-resolver": "^3.1.3",
-    "dids": "^3.0.0-alpha.0",
+    "dids": "3.0.0-alpha.0",
     "ethr-did-resolver": "5.0.2",
     "express": "^4.17.1",
     "flat": "^5.0.2",
@@ -75,17 +66,10 @@
     "uint8arrays": "^3.0.0"
   },
   "devDependencies": {
-<<<<<<< HEAD
-    "@ceramicnetwork/stream-tile-handler": "^1.5.5-rc.0",
+    "@ceramicnetwork/stream-tile-handler": "^1.5.5-rc.10",
     "@stablelib/sha256": "^1.0.1",
     "@types/express": "^4.17.13",
     "@types/levelup": "^4.3.3",
-=======
-    "@ceramicnetwork/stream-tile-handler": "^1.5.5-rc.10",
-    "@stablelib/sha256": "^1.0.0",
-    "@types/express": "^4.17.8",
-    "@types/levelup": "^4.3.0",
->>>>>>> be875de3
     "@types/node": "^13.13.15",
     "@types/stream-to-array": "^2.3.0",
     "get-port": "^5.1.1",
