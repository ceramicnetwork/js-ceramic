--- conflicted
+++ resolved
@@ -1,10 +1,6 @@
 {
   "name": "@ceramicnetwork/cli",
-<<<<<<< HEAD
-  "version": "1.11.0-rc.0",
-=======
   "version": "2.0.0-alpha.1",
->>>>>>> fb9c06e9
   "description": "Typescript implementation of the Ceramic CLI",
   "keywords": [
     "Ceramic",
@@ -37,22 +33,6 @@
     "clean": "rm -rf ./lib"
   },
   "dependencies": {
-<<<<<<< HEAD
-    "@awaitjs/express": "^0.8.0",
-    "@ceramicnetwork/3id-did-resolver": "^1.4.17-rc.0",
-    "@ceramicnetwork/common": "^1.11.1-rc.0",
-    "@ceramicnetwork/core": "^1.13.1-rc.0",
-    "@ceramicnetwork/http-client": "^1.5.8-rc.0",
-    "@ceramicnetwork/ipfs-daemon": "^1.2.10-rc.0",
-    "@ceramicnetwork/logger": "^1.0.9-rc.0",
-    "@ceramicnetwork/stream-tile": "^1.5.8-rc.0",
-    "@ceramicnetwork/streamid": "^1.3.10-rc.0",
-    "@stablelib/random": "^1.0.0",
-    "@types/abstract-leveldown": "~5.0.2",
-    "aws-sdk": "^2.902.0",
-    "blockcodec-to-ipld-format": "^1.0.0",
-    "commander": "^7.0.0",
-=======
     "@awaitjs/express": "^0.9.0",
     "@ceramicnetwork/3id-did-resolver": "^2.0.0-alpha.1",
     "@ceramicnetwork/common": "^2.0.0-alpha.1",
@@ -66,7 +46,6 @@
     "@types/abstract-leveldown": "~5.0.2",
     "aws-sdk": "^2.1049.0",
     "commander": "^8.3.0",
->>>>>>> fb9c06e9
     "cors": "^2.8.5",
     "dag-jose": "^1.0.0",
     "did-resolver": "^3.1.5",
@@ -79,20 +58,12 @@
     "ipfs-http-client": "^55.0.0",
     "ipfsd-ctl": "^10.0.5",
     "key-did-provider-ed25519": "^1.1.0",
-<<<<<<< HEAD
-    "key-did-resolver": "^1.4.5-rc.0",
-    "levelup": "^4.4.0",
-    "morgan": "^1.10.0",
-    "nft-did-resolver": "^1.0.0",
-    "picocolors": "^1.0.0",
-    "pkh-did-resolver": "^0.3.8-rc.0",
-=======
     "key-did-resolver": "^2.0.0-alpha.1",
     "levelup": "^5.1.1",
     "morgan": "^1.10.0",
     "nft-did-resolver": "^2.0.0-alpha.1",
+    "picocolors": "^1.0.0",
     "pkh-did-resolver": "^1.0.0-alpha.1",
->>>>>>> fb9c06e9
     "reflect-metadata": "^0.1.13",
     "s3leveldown": "^2.2.2",
     "safe-did-resolver": "^1.0.0-alpha.0",
@@ -101,19 +72,11 @@
     "uint8arrays": "^3.0.0"
   },
   "devDependencies": {
-<<<<<<< HEAD
-    "@ceramicnetwork/stream-tile-handler": "^1.5.12-rc.0",
-    "@stablelib/sha256": "^1.0.0",
-    "@types/express": "^4.17.8",
-    "@types/levelup": "^4.3.0",
-    "@types/node": "^13.13.15",
-=======
     "@ceramicnetwork/stream-tile-handler": "^2.0.0-alpha.1",
     "@stablelib/sha256": "^1.0.1",
     "@types/express": "^4.17.13",
     "@types/levelup": "^5.1.0",
     "@types/node": "^17.0.5",
->>>>>>> fb9c06e9
     "@types/stream-to-array": "^2.3.0",
     "get-port": "^5.1.1",
     "ipfs-core": "~0.13.0",
