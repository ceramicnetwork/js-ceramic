--- conflicted
+++ resolved
@@ -1,10 +1,6 @@
 {
   "name": "@ceramicnetwork/cli",
-<<<<<<< HEAD
-  "version": "1.11.1",
-=======
   "version": "2.0.0-alpha.4",
->>>>>>> 36af9fa2
   "description": "Typescript implementation of the Ceramic CLI",
   "keywords": [
     "Ceramic",
@@ -37,22 +33,6 @@
     "clean": "npx rimraf ./lib"
   },
   "dependencies": {
-<<<<<<< HEAD
-    "@awaitjs/express": "^0.8.0",
-    "@ceramicnetwork/3id-did-resolver": "^1.4.17-rc.0",
-    "@ceramicnetwork/common": "^1.11.1-rc.0",
-    "@ceramicnetwork/core": "^1.13.2",
-    "@ceramicnetwork/http-client": "^1.5.8-rc.0",
-    "@ceramicnetwork/ipfs-daemon": "^1.2.11",
-    "@ceramicnetwork/logger": "^1.0.9-rc.0",
-    "@ceramicnetwork/stream-tile": "^1.5.8-rc.0",
-    "@ceramicnetwork/streamid": "^1.3.10-rc.0",
-    "@stablelib/random": "^1.0.0",
-    "@types/abstract-leveldown": "~5.0.2",
-    "aws-sdk": "^2.902.0",
-    "blockcodec-to-ipld-format": "^1.0.0",
-    "commander": "^7.0.0",
-=======
     "@awaitjs/express": "^0.9.0",
     "@ceramicnetwork/3id-did-resolver": "^2.0.0-alpha.4",
     "@ceramicnetwork/common": "^2.0.0-alpha.4",
@@ -65,7 +45,6 @@
     "@stablelib/random": "^1.0.1",
     "aws-sdk": "^2.1049.0",
     "commander": "^8.3.0",
->>>>>>> 36af9fa2
     "cors": "^2.8.5",
     "dag-jose": "^1.0.0",
     "did-resolver": "^3.1.5",
@@ -79,14 +58,9 @@
     "key-did-resolver": "^2.0.0-alpha.4",
     "levelup": "^5.1.1",
     "morgan": "^1.10.0",
-<<<<<<< HEAD
-    "nft-did-resolver": "^1.0.0",
-    "pkh-did-resolver": "^0.3.8-rc.0",
-=======
     "nft-did-resolver": "^2.0.0-alpha.1",
     "picocolors": "^1.0.0",
     "pkh-did-resolver": "^1.0.0-alpha.3",
->>>>>>> 36af9fa2
     "reflect-metadata": "^0.1.13",
     "s3leveldown": "^2.2.2",
     "safe-did-resolver": "^1.0.0-alpha.0",
@@ -101,27 +75,8 @@
     "@types/levelup": "^5.1.0",
     "@types/node": "^17.0.5",
     "@types/stream-to-array": "^2.3.0",
-<<<<<<< HEAD
-    "get-port": "^5.1.1",
-    "ipfs-core": "~0.7.1",
-    "libp2p-mplex": "0.10.6",
-    "rxjs": "^7.0.0",
-    "tmp-promise": "^2.0.2"
-  },
-  "jest": {
-    "testRegex": ".(spec|test).ts$",
-    "testEnvironment": "node",
-    "transformIgnorePatterns": [],
-    "modulePathIgnorePatterns": [
-      "lib"
-    ],
-    "resolver": "jest-resolver-enhanced"
-  },
-  "gitHead": "34eeee25597b0a60def72906c26d3afd6230aaf1"
-=======
     "get-port": "^6.0.0",
     "rxjs": "^7.5.2",
     "tmp-promise": "^3.0.3"
   }
->>>>>>> 36af9fa2
 }