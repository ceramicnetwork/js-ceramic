{
  "name": "@ceramicnetwork/cli",
  "version": "1.0.0-rc.2",
  "description": "Typescript implementation of the Ceramic CLI",
  "keywords": [
    "Ceramic",
    "DID",
    "identity",
    "Data",
    "routing"
  ],
  "author": "Joel Torstensson <oed3933@gmail.com>",
  "homepage": "(Apache-2.0 OR MIT)",
  "license": "MIT",
  "main": "lib/index.js",
  "types": "lib/index.d.ts",
  "directories": {
    "lib": "lib"
  },
  "files": [
    "lib"
  ],
  "bin": {
    "ceramic": "./bin/ceramic.js"
  },
  "scripts": {
<<<<<<< HEAD
    "test": "./node_modules/.bin/jest --coverage --runInBand --env=node",
=======
    "test": "../../node_modules/.bin/jest --coverage --runInBand --env=node",
>>>>>>> 296bab1d
    "build": "../../node_modules/.bin/tsc -p tsconfig.json",
    "prepublishOnly": "npm run build",
    "prebuild": "npm run clean",
    "lint": "../../node_modules/.bin/eslint ./src --ext .js,.jsx,.ts,.tsx",
    "clean": "rm -rf ./lib"
  },
  "dependencies": {
    "@awaitjs/express": "^0.7.2",
    "@ceramicnetwork/3id-did-resolver": "^1.2.0-rc.5",
    "@ceramicnetwork/common": "^1.0.0-rc.2",
    "@ceramicnetwork/core": "^1.0.0-rc.2",
    "@ceramicnetwork/http-client": "^1.0.0-rc.2",
    "@ceramicnetwork/ipfs-daemon": "^1.0.0-rc.2",
    "@ceramicnetwork/logger": "^1.0.0-rc.1",
    "@ceramicnetwork/stream-tile": "^1.0.0-rc.2",
    "@ceramicnetwork/streamid": "^1.0.0-rc.1",
    "@stablelib/random": "^1.0.0",
    "aws-sdk": "^2.844.0",
    "commander": "^7.0.0",
    "cors": "^2.8.5",
    "dag-jose": "^0.3.0",
    "did-resolver": "^3.1.0",
<<<<<<< HEAD
    "dids": "^2.0.0",
    "express": "^4.17.1",
    "flat": "^5.0.2",
    "ipfs-http-client": "~49.0.3",
    "key-did-provider-ed25519": "^1.0.1",
    "key-did-resolver": "^1.1.1",
=======
    "dids": "^2.1.0",
    "express": "^4.17.1",
    "flat": "^5.0.2",
    "ipfs-http-client": "~49.0.3",
    "key-did-provider-ed25519": "^1.1.0",
    "key-did-resolver": "^1.1.2-rc.2",
>>>>>>> 296bab1d
    "levelup": "^4.4.0",
    "morgan": "^1.10.0",
    "multiformats": "~4.6.1",
    "s3leveldown": "^2.2.1",
    "stream-to-array": "^2.3.0",
    "uint8arrays": "^2.0.5"
  },
  "devDependencies": {
    "@ceramicnetwork/stream-tile-handler": "^1.0.0-rc.2",
    "@stablelib/sha256": "^1.0.0",
    "@types/express": "^4.17.8",
    "@types/levelup": "^4.3.0",
    "@types/node": "^13.13.15",
    "@types/stream-to-array": "^2.3.0",
    "get-port": "^5.1.1",
    "ipfs-core": "~0.5.2",
    "rxjs": "^6.6.7",
    "tmp-promise": "^2.0.2"
  },
  "jest": {
    "testRegex": ".(spec|test).ts$",
    "testEnvironment": "node",
    "transformIgnorePatterns": [],
    "modulePathIgnorePatterns": [
      "lib"
    ],
<<<<<<< HEAD
    "resolver": "<rootDir>/../../tools/jest-resolver.js"
=======
    "resolver": "jest-resolver-enhanced"
>>>>>>> 296bab1d
  },
  "gitHead": "34eeee25597b0a60def72906c26d3afd6230aaf1"
}<|MERGE_RESOLUTION|>--- conflicted
+++ resolved
@@ -24,11 +24,7 @@
     "ceramic": "./bin/ceramic.js"
   },
   "scripts": {
-<<<<<<< HEAD
-    "test": "./node_modules/.bin/jest --coverage --runInBand --env=node",
-=======
     "test": "../../node_modules/.bin/jest --coverage --runInBand --env=node",
->>>>>>> 296bab1d
     "build": "../../node_modules/.bin/tsc -p tsconfig.json",
     "prepublishOnly": "npm run build",
     "prebuild": "npm run clean",
@@ -51,21 +47,12 @@
     "cors": "^2.8.5",
     "dag-jose": "^0.3.0",
     "did-resolver": "^3.1.0",
-<<<<<<< HEAD
-    "dids": "^2.0.0",
-    "express": "^4.17.1",
-    "flat": "^5.0.2",
-    "ipfs-http-client": "~49.0.3",
-    "key-did-provider-ed25519": "^1.0.1",
-    "key-did-resolver": "^1.1.1",
-=======
     "dids": "^2.1.0",
     "express": "^4.17.1",
     "flat": "^5.0.2",
     "ipfs-http-client": "~49.0.3",
     "key-did-provider-ed25519": "^1.1.0",
     "key-did-resolver": "^1.1.2-rc.2",
->>>>>>> 296bab1d
     "levelup": "^4.4.0",
     "morgan": "^1.10.0",
     "multiformats": "~4.6.1",
@@ -92,11 +79,7 @@
     "modulePathIgnorePatterns": [
       "lib"
     ],
-<<<<<<< HEAD
-    "resolver": "<rootDir>/../../tools/jest-resolver.js"
-=======
     "resolver": "jest-resolver-enhanced"
->>>>>>> 296bab1d
   },
   "gitHead": "34eeee25597b0a60def72906c26d3afd6230aaf1"
 }