--- conflicted
+++ resolved
@@ -47,13 +47,8 @@
     "@ceramicnetwork/http-client": "^2.22.0",
     "@ceramicnetwork/ipfs-daemon": "^2.18.0",
     "@ceramicnetwork/logger": "^2.5.0",
-<<<<<<< HEAD
     "@ceramicnetwork/observability": "^1.2.0",
-    "@ceramicnetwork/stream-tile": "^2.21.0-rc.0",
-=======
-    "@ceramicnetwork/observability": "^1.0.6",
     "@ceramicnetwork/stream-tile": "^2.21.0",
->>>>>>> ef1cead2
     "@ceramicnetwork/streamid": "^2.14.0",
     "@stablelib/random": "^1.0.1",
     "aws-sdk": "^2.1049.0",
