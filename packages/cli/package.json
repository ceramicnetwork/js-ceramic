--- conflicted
+++ resolved
@@ -53,13 +53,8 @@
     "flat": "^5.0.2",
     "ipfs-http-client": "next",
     "key-did-provider-ed25519": "^1.1.0",
-<<<<<<< HEAD
-    "key-did-resolver": "^1.1.2-rc.3",
+    "key-did-resolver": "^1.2.0-rc.0",
     "levelup": "^5.0.0",
-=======
-    "key-did-resolver": "^1.2.0-rc.0",
-    "levelup": "^4.4.0",
->>>>>>> 50ea6151
     "morgan": "^1.10.0",
     "s3leveldown": "^2.2.1",
     "stream-to-array": "^2.3.0",
