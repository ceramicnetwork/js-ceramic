--- conflicted
+++ resolved
@@ -59,12 +59,8 @@
     "levelup": "^4.4.0",
     "morgan": "^1.10.0",
     "nft-did-resolver": "^1.0.0",
-<<<<<<< HEAD
     "picocolors": "^1.0.0",
     "pkh-did-resolver": "^0.3.3",
-=======
-    "pkh-did-resolver": "^0.3.8-rc.0",
->>>>>>> 3c04aaeb
     "reflect-metadata": "^0.1.13",
     "s3leveldown": "^2.2.1",
     "safe-did-resolver": "^0.0.5",
