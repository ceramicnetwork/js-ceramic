--- conflicted
+++ resolved
@@ -1,10 +1,6 @@
 {
   "name": "@ceramicnetwork/cli",
-<<<<<<< HEAD
-  "version": "1.10.2-rc.2",
-=======
   "version": "1.10.4",
->>>>>>> 929f5822
   "description": "Typescript implementation of the Ceramic CLI",
   "keywords": [
     "Ceramic",
@@ -37,16 +33,6 @@
   },
   "dependencies": {
     "@awaitjs/express": "^0.8.0",
-<<<<<<< HEAD
-    "@ceramicnetwork/3id-did-resolver": "^1.4.13-rc.2",
-    "@ceramicnetwork/common": "^1.10.2-rc.2",
-    "@ceramicnetwork/core": "^1.12.1-rc.2",
-    "@ceramicnetwork/http-client": "^1.5.4-rc.2",
-    "@ceramicnetwork/ipfs-daemon": "^1.2.6-rc.2",
-    "@ceramicnetwork/logger": "^1.0.6",
-    "@ceramicnetwork/stream-tile": "^1.5.4-rc.2",
-    "@ceramicnetwork/streamid": "^1.3.7",
-=======
     "@ceramicnetwork/3id-did-resolver": "^1.4.15",
     "@ceramicnetwork/common": "^1.10.4",
     "@ceramicnetwork/core": "^1.12.3",
@@ -55,7 +41,6 @@
     "@ceramicnetwork/logger": "^1.0.7",
     "@ceramicnetwork/stream-tile": "^1.5.6",
     "@ceramicnetwork/streamid": "^1.3.8",
->>>>>>> 929f5822
     "@stablelib/random": "^1.0.0",
     "@types/abstract-leveldown": "~5.0.2",
     "aws-sdk": "^2.902.0",
@@ -70,19 +55,11 @@
     "flat": "^5.0.2",
     "ipfs-http-client": "~50.1.1",
     "key-did-provider-ed25519": "^1.1.0",
-<<<<<<< HEAD
-    "key-did-resolver": "^1.4.2",
-    "levelup": "^4.4.0",
-    "morgan": "^1.10.0",
-    "nft-did-resolver": "^1.0.0",
-    "pkh-did-resolver": "^0.3.5",
-=======
     "key-did-resolver": "^1.4.3",
     "levelup": "^4.4.0",
     "morgan": "^1.10.0",
     "nft-did-resolver": "^1.0.0",
     "pkh-did-resolver": "^0.3.6",
->>>>>>> 929f5822
     "reflect-metadata": "^0.1.13",
     "s3leveldown": "^2.2.1",
     "safe-did-resolver": "^0.0.5",
@@ -91,11 +68,7 @@
     "uint8arrays": "^2.0.5"
   },
   "devDependencies": {
-<<<<<<< HEAD
-    "@ceramicnetwork/stream-tile-handler": "^1.5.8-rc.2",
-=======
     "@ceramicnetwork/stream-tile-handler": "^1.5.10",
->>>>>>> 929f5822
     "@stablelib/sha256": "^1.0.0",
     "@types/express": "^4.17.8",
     "@types/levelup": "^4.3.0",
