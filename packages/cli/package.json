{
  "name": "@ceramicnetwork/cli",
<<<<<<< HEAD
  "version": "1.7.0-rc.3",
=======
  "version": "1.6.1",
>>>>>>> 24c53307
  "description": "Typescript implementation of the Ceramic CLI",
  "keywords": [
    "Ceramic",
    "DID",
    "identity",
    "Data",
    "routing"
  ],
  "author": "Joel Torstensson <oed3933@gmail.com>",
  "homepage": "(Apache-2.0 OR MIT)",
  "license": "MIT",
  "main": "lib/index.js",
  "types": "lib/index.d.ts",
  "directories": {
    "lib": "lib"
  },
  "files": [
    "lib"
  ],
  "bin": {
    "ceramic": "./bin/ceramic.js"
  },
  "scripts": {
    "test": "../../node_modules/.bin/jest --silent --coverage --runInBand --env=node",
    "build": "../../node_modules/.bin/tsc -p tsconfig.json",
    "prepublishOnly": "npm run build",
    "prebuild": "npm run clean",
    "lint": "../../node_modules/.bin/eslint ./src --ext .js,.jsx,.ts,.tsx",
    "clean": "rm -rf ./lib"
  },
  "dependencies": {
    "@awaitjs/express": "^0.8.0",
<<<<<<< HEAD
    "@ceramicnetwork/3id-did-resolver": "^1.4.6-rc.3",
    "@ceramicnetwork/common": "^1.7.1-rc.2",
    "@ceramicnetwork/core": "^1.8.1-rc.3",
    "@ceramicnetwork/http-client": "^1.4.2-rc.3",
    "@ceramicnetwork/ipfs-daemon": "^1.2.0-rc.2",
=======
    "@ceramicnetwork/3id-did-resolver": "^1.4.6",
    "@ceramicnetwork/common": "^1.7.0",
    "@ceramicnetwork/core": "^1.8.1",
    "@ceramicnetwork/http-client": "^1.4.2",
    "@ceramicnetwork/ipfs-daemon": "^1.1.6",
>>>>>>> 24c53307
    "@ceramicnetwork/logger": "^1.0.4",
    "@ceramicnetwork/stream-tile": "^1.3.4-rc.2",
    "@ceramicnetwork/streamid": "^1.3.2-rc.2",
    "@stablelib/random": "^1.0.0",
    "aws-sdk": "^2.902.0",
    "blockcodec-to-ipld-format": "^1.0.0",
    "commander": "^7.0.0",
    "cors": "^2.8.5",
    "dag-jose": "^0.3.0",
    "did-resolver": "^3.1.0",
    "dids": "^2.4.0",
    "ethr-did-resolver": "4.3.4",
    "express": "^4.17.1",
    "flat": "^5.0.2",
    "ipfs-http-client": "~50.1.1",
    "key-did-provider-ed25519": "^1.1.0",
    "key-did-resolver": "^1.4.0",
    "levelup": "^4.4.0",
    "morgan": "^1.10.0",
    "nft-did-resolver": "^1.0.0",
    "pkh-did-resolver": "^0.3.0-rc.2",
    "reflect-metadata": "^0.1.13",
    "s3leveldown": "^2.2.1",
    "safe-did-resolver": "^0.0.5",
    "stream-to-array": "^2.3.0",
    "typedjson": "^1.7.0",
    "uint8arrays": "^2.0.5"
  },
  "devDependencies": {
<<<<<<< HEAD
    "@ceramicnetwork/stream-tile-handler": "^1.5.1-rc.3",
=======
    "@ceramicnetwork/stream-tile-handler": "^1.5.1",
>>>>>>> 24c53307
    "@stablelib/sha256": "^1.0.0",
    "@types/express": "^4.17.8",
    "@types/levelup": "^4.3.0",
    "@types/node": "^13.13.15",
    "@types/stream-to-array": "^2.3.0",
    "get-port": "^5.1.1",
    "ipfs-core": "~0.7.1",
    "rxjs": "^7.0.0",
    "tmp-promise": "^2.0.2"
  },
  "jest": {
    "testRegex": ".(spec|test).ts$",
    "testEnvironment": "node",
    "transformIgnorePatterns": [],
    "modulePathIgnorePatterns": [
      "lib"
    ],
    "resolver": "jest-resolver-enhanced"
  },
  "gitHead": "34eeee25597b0a60def72906c26d3afd6230aaf1"
}<|MERGE_RESOLUTION|>--- conflicted
+++ resolved
@@ -1,10 +1,6 @@
 {
   "name": "@ceramicnetwork/cli",
-<<<<<<< HEAD
-  "version": "1.7.0-rc.3",
-=======
-  "version": "1.6.1",
->>>>>>> 24c53307
+  "version": "1.7.1-rc.0",
   "description": "Typescript implementation of the Ceramic CLI",
   "keywords": [
     "Ceramic",
@@ -37,19 +33,11 @@
   },
   "dependencies": {
     "@awaitjs/express": "^0.8.0",
-<<<<<<< HEAD
-    "@ceramicnetwork/3id-did-resolver": "^1.4.6-rc.3",
-    "@ceramicnetwork/common": "^1.7.1-rc.2",
-    "@ceramicnetwork/core": "^1.8.1-rc.3",
-    "@ceramicnetwork/http-client": "^1.4.2-rc.3",
-    "@ceramicnetwork/ipfs-daemon": "^1.2.0-rc.2",
-=======
     "@ceramicnetwork/3id-did-resolver": "^1.4.6",
     "@ceramicnetwork/common": "^1.7.0",
     "@ceramicnetwork/core": "^1.8.1",
     "@ceramicnetwork/http-client": "^1.4.2",
     "@ceramicnetwork/ipfs-daemon": "^1.1.6",
->>>>>>> 24c53307
     "@ceramicnetwork/logger": "^1.0.4",
     "@ceramicnetwork/stream-tile": "^1.3.4-rc.2",
     "@ceramicnetwork/streamid": "^1.3.2-rc.2",
@@ -79,11 +67,7 @@
     "uint8arrays": "^2.0.5"
   },
   "devDependencies": {
-<<<<<<< HEAD
-    "@ceramicnetwork/stream-tile-handler": "^1.5.1-rc.3",
-=======
     "@ceramicnetwork/stream-tile-handler": "^1.5.1",
->>>>>>> 24c53307
     "@stablelib/sha256": "^1.0.0",
     "@types/express": "^4.17.8",
     "@types/levelup": "^4.3.0",
