--- conflicted
+++ resolved
@@ -80,13 +80,8 @@
         const logLevel = verbose ? LogLevel.verbose : (debug ? LogLevel.debug : LogLevel.important)
         const loggerConfig: LoggerConfig = {
           logToFiles,
-<<<<<<< HEAD
           logDirectory,
-          logLevel: debug ? LogLevel.debug : LogLevel.important,
-=======
-          logPath,
           logLevel,
->>>>>>> 1b7f3533
         }
 
         const config: CreateOpts = {
