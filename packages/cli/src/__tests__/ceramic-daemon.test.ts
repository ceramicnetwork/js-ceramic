import Ceramic from '@ceramicnetwork/core'
import CeramicClient from '@ceramicnetwork/http-client'
import { Ed25519Provider } from 'key-did-provider-ed25519'
import tmp from 'tmp-promise'
import IPFS from 'ipfs'
import { IPFSApi } from "../declarations"
import CeramicDaemon from '../ceramic-daemon'
import { AnchorStatus, DoctypeUtils } from "@ceramicnetwork/common"
import { TileDoctypeHandler } from "@ceramicnetwork/doctype-tile"
import { EventEmitter } from "events"
import * as u8a from 'uint8arrays'

import dagJose from 'dag-jose'
import basicsImport from 'multiformats/cjs/src/basics-import.js'
import legacy from 'multiformats/cjs/src/legacy.js'

const seed = u8a.fromString('6e34b2e1a9624113d81ece8a8a22e6e97f0e145c25c1d4d2d0e62753b4060c83', 'base16')
const waitChange = (doc: EventEmitter, count = 1): Promise<void> => {
    return new Promise(resolve => {
        let c = 0
        doc.on('change', () => {
            if (++c === count) {
                resolve()
                doc.removeAllListeners('change')
            }
        })
    })
}
const port = 7777
const apiUrl = 'http://localhost:' + port

/**
 * Create an IPFS instance
 * @param overrideConfig - IFPS config for override
 */
const createIPFS = (overrideConfig: Record<string, unknown> = {}): Promise<IPFSApi> => {
    basicsImport.multicodec.add(dagJose)
    const format = legacy(basicsImport, dagJose.name)

    const config = {
        ipld: { formats: [format] },
    }

    Object.assign(config, overrideConfig)
    return IPFS.create(config)
}

describe('Ceramic interop: core <> http-client', () => {
    jest.setTimeout(20000)
    let ipfs: IPFSApi
    let tmpFolder: any
    let core: Ceramic
    let daemon: CeramicDaemon
    let client: CeramicClient

    const DOCTYPE_TILE = 'tile'

    const topic = 'ceramic_daemon_test'

    beforeAll(async () => {
        tmpFolder = await tmp.dir({ unsafeCleanup: true })
        ipfs = await createIPFS({
            repo: `${tmpFolder.path}/ipfs${5011}/`, config: {
                Addresses: { Swarm: [`/ip4/127.0.0.1/tcp/${5011}`] }, Discovery: {
                    MDNS: { Enabled: false }, webRTCStar: { Enabled: false }
                }, Bootstrap: []
            }
        })
    })

    afterAll(async () => {
        await ipfs.stop()
        await tmpFolder.cleanup()
    })

    beforeEach(async () => {
        // TODO: Many of the tests in this file are racy and depend on an anchor not having been
        // performed yet by the time the test checks.  To eliminate this race condition we should set
        // anchorOnRequest to false in the config to Ceramic (which in turn gets passed down into
        // the InMemoryAnchorService), anchor manually throughout the tests, and remove
        // waitForSync:false from throughout the tests.
        core = await Ceramic.create(ipfs, { topic })

        const doctypeHandler = new TileDoctypeHandler()
        doctypeHandler.verifyJWS = (): Promise<void> => { return }
        core._doctypeHandlers['tile'] = doctypeHandler

        daemon = new CeramicDaemon(core, { port })
        client = new CeramicClient(apiUrl, { docSyncEnabled: true, docSyncInterval: 1000 })

        const provider = new Ed25519Provider(seed)
        await core.setDIDProvider(provider)
        await client.setDIDProvider(provider)
    })

    afterEach(async () => {
        await client.close()
        await daemon.close()
        await core.close()
    })

    it('properly creates document', async () => {
        const doc1 = await core.createDocument(DOCTYPE_TILE, { content: { test: 123 } }, {
            anchor: false,
            publish: false,
            waitForSync: false,
        })
        const doc2 = await client.createDocument(DOCTYPE_TILE, { content: { test: 123 } }, {
            anchor: false,
            publish: false,
            waitForSync: false,
        })
        expect(doc1.content).toEqual(doc2.content)

        const state1 = doc1.state
        const state2 = doc2.state

        // TODO fix: logs are different because of the kid version (0 != anchored CID)
        delete state1.log
        delete state2.log

        expect(state1).toEqual(state2)
        // Ensure that chainId gets populated correctly
        expect(state1.metadata.chainId).toEqual("inmemory:12345")
    })

    it('gets anchor record updates', async () => {
<<<<<<< HEAD
        const doc1 = await client.createDocument(DOCTYPE_TILE, { content: { test: 123 } }, { waitForSync: false })
        await anchorUpdate(doc1)
        expect(doc1.state.log.length).toEqual(2)
        expect(doc1.state.anchorStatus).toEqual(AnchorStatus.ANCHORED)
        const doc2 = await client.createDocument(DOCTYPE_TILE, { content: { test: 1234 } }, { waitForSync: false })
        await anchorUpdate(doc2)
=======
        const doc1 = await client.createDocument(DOCTYPE_TILE, { content: { test: 123 } })
        await waitChange(doc1, 2)
        expect(doc1.state.log.length).toEqual(2)
        expect(doc1.state.anchorStatus).toEqual(AnchorStatus.ANCHORED)
        const doc2 = await client.createDocument(DOCTYPE_TILE, { content: { test: 1234 } })
        await waitChange(doc2, 2)
>>>>>>> 89f41bc8
        expect(doc2.state.log.length).toEqual(2)
        expect(doc2.state.anchorStatus).toEqual(AnchorStatus.ANCHORED)
    })

    it('loads documents correctly', async () => {
<<<<<<< HEAD
        const doc1 = await core.createDocument(DOCTYPE_TILE, { content: { test: 123 } }, { waitForSync: false })
        await anchorUpdate(doc1)
=======
        const doc1 = await core.createDocument(DOCTYPE_TILE, { content: { test: 123 } })
        await waitChange(doc1)
>>>>>>> 89f41bc8
        const doc2 = await client.loadDocument(doc1.id)
        expect(doc1.content).toEqual(doc2.content)
        expect(DoctypeUtils.serializeState(doc1.state)).toEqual(DoctypeUtils.serializeState(doc2.state))

<<<<<<< HEAD
        const doc3 = await client.createDocument(DOCTYPE_TILE, { content: { test: 456 } }, { waitForSync: false })
        await anchorUpdate(doc3)
=======
        const doc3 = await client.createDocument(DOCTYPE_TILE, { content: { test: 456 } })
        await waitChange(doc3)
>>>>>>> 89f41bc8
        const doc4 = await core.loadDocument(doc3.id)
        expect(doc3.content).toEqual(doc4.content)
        expect(DoctypeUtils.serializeState(doc3.state)).toEqual(DoctypeUtils.serializeState(doc4.state))
    })

    it('loads document records correctly', async () => {
<<<<<<< HEAD
        const doc1 = await core.createDocument(DOCTYPE_TILE, { content: { test: 123 } }, { waitForSync: false })
        await anchorUpdate(doc1)
=======
        const doc1 = await core.createDocument(DOCTYPE_TILE, { content: { test: 123 } })
        await waitChange(doc1)
>>>>>>> 89f41bc8
        const doc2 = await client.loadDocument(doc1.id)
        expect(doc1.content).toEqual(doc2.content)

        const records1 = await core.loadDocumentRecords(doc1.id)
        expect(records1).toBeDefined()

        const records2 = await client.loadDocumentRecords(doc2.id)
        expect(records2).toBeDefined()

        const serializeRecords = (records: any): any => records.map((r: any) => {
            return {
                cid: r.cid, value: DoctypeUtils.serializeRecord(r.value)
            }
        })

        expect(serializeRecords(records1)).toEqual(serializeRecords(records2))
    })

    it('makes and gets updates correctly', async () => {
<<<<<<< HEAD
        const doc1 = await core.createDocument(DOCTYPE_TILE, { content: { test: 123 } }, { waitForSync: false })
        await anchorUpdate(doc1)
        const doc2 = await client.loadDocument(doc1.id)
        // change from core viewable in client
        await doc1.change({ content: { test: 123, abc: 987 } }, { waitForSync: false })
        await anchorUpdate(doc1)
        await anchorUpdate(doc2)
=======
        const doc1 = await core.createDocument(DOCTYPE_TILE, { content: { test: 123 } })
        await waitChange(doc1)
        const doc2 = await client.loadDocument(doc1.id)
        // change from core viewable in client
        await doc1.change({ content: { test: 123, abc: 987 } })
        await waitChange(doc1)
        await waitChange(doc2)
>>>>>>> 89f41bc8
        expect(doc1.content).toEqual(doc2.content)
        expect(DoctypeUtils.serializeState(doc1.state)).toEqual(DoctypeUtils.serializeState(doc2.state))
        // change from client viewable in core

        const finalContent = { test: 456, abc: 654 }
        await doc2.change({ content: finalContent }, { waitForSync: false })

        await waitChange(doc2)
        expect(doc1.content).toEqual(doc2.content)
        expect(doc1.content).toEqual(finalContent)
        expect(DoctypeUtils.serializeState(doc1.state)).toEqual(DoctypeUtils.serializeState(doc2.state))
    })
})<|MERGE_RESOLUTION|>--- conflicted
+++ resolved
@@ -125,57 +125,33 @@
     })
 
     it('gets anchor record updates', async () => {
-<<<<<<< HEAD
-        const doc1 = await client.createDocument(DOCTYPE_TILE, { content: { test: 123 } }, { waitForSync: false })
-        await anchorUpdate(doc1)
-        expect(doc1.state.log.length).toEqual(2)
-        expect(doc1.state.anchorStatus).toEqual(AnchorStatus.ANCHORED)
-        const doc2 = await client.createDocument(DOCTYPE_TILE, { content: { test: 1234 } }, { waitForSync: false })
-        await anchorUpdate(doc2)
-=======
         const doc1 = await client.createDocument(DOCTYPE_TILE, { content: { test: 123 } })
         await waitChange(doc1, 2)
         expect(doc1.state.log.length).toEqual(2)
         expect(doc1.state.anchorStatus).toEqual(AnchorStatus.ANCHORED)
         const doc2 = await client.createDocument(DOCTYPE_TILE, { content: { test: 1234 } })
         await waitChange(doc2, 2)
->>>>>>> 89f41bc8
         expect(doc2.state.log.length).toEqual(2)
         expect(doc2.state.anchorStatus).toEqual(AnchorStatus.ANCHORED)
     })
 
     it('loads documents correctly', async () => {
-<<<<<<< HEAD
-        const doc1 = await core.createDocument(DOCTYPE_TILE, { content: { test: 123 } }, { waitForSync: false })
-        await anchorUpdate(doc1)
-=======
         const doc1 = await core.createDocument(DOCTYPE_TILE, { content: { test: 123 } })
         await waitChange(doc1)
->>>>>>> 89f41bc8
         const doc2 = await client.loadDocument(doc1.id)
         expect(doc1.content).toEqual(doc2.content)
         expect(DoctypeUtils.serializeState(doc1.state)).toEqual(DoctypeUtils.serializeState(doc2.state))
 
-<<<<<<< HEAD
-        const doc3 = await client.createDocument(DOCTYPE_TILE, { content: { test: 456 } }, { waitForSync: false })
-        await anchorUpdate(doc3)
-=======
         const doc3 = await client.createDocument(DOCTYPE_TILE, { content: { test: 456 } })
         await waitChange(doc3)
->>>>>>> 89f41bc8
         const doc4 = await core.loadDocument(doc3.id)
         expect(doc3.content).toEqual(doc4.content)
         expect(DoctypeUtils.serializeState(doc3.state)).toEqual(DoctypeUtils.serializeState(doc4.state))
     })
 
     it('loads document records correctly', async () => {
-<<<<<<< HEAD
-        const doc1 = await core.createDocument(DOCTYPE_TILE, { content: { test: 123 } }, { waitForSync: false })
-        await anchorUpdate(doc1)
-=======
         const doc1 = await core.createDocument(DOCTYPE_TILE, { content: { test: 123 } })
         await waitChange(doc1)
->>>>>>> 89f41bc8
         const doc2 = await client.loadDocument(doc1.id)
         expect(doc1.content).toEqual(doc2.content)
 
@@ -195,15 +171,6 @@
     })
 
     it('makes and gets updates correctly', async () => {
-<<<<<<< HEAD
-        const doc1 = await core.createDocument(DOCTYPE_TILE, { content: { test: 123 } }, { waitForSync: false })
-        await anchorUpdate(doc1)
-        const doc2 = await client.loadDocument(doc1.id)
-        // change from core viewable in client
-        await doc1.change({ content: { test: 123, abc: 987 } }, { waitForSync: false })
-        await anchorUpdate(doc1)
-        await anchorUpdate(doc2)
-=======
         const doc1 = await core.createDocument(DOCTYPE_TILE, { content: { test: 123 } })
         await waitChange(doc1)
         const doc2 = await client.loadDocument(doc1.id)
@@ -211,7 +178,6 @@
         await doc1.change({ content: { test: 123, abc: 987 } })
         await waitChange(doc1)
         await waitChange(doc2)
->>>>>>> 89f41bc8
         expect(doc1.content).toEqual(doc2.content)
         expect(DoctypeUtils.serializeState(doc1.state)).toEqual(DoctypeUtils.serializeState(doc2.state))
         // change from client viewable in core
