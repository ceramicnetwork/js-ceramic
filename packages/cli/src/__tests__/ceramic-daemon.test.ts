import Ceramic from '@ceramicnetwork/core'
import CeramicClient from '@ceramicnetwork/http-client'
import tmp from 'tmp-promise'
import { CeramicDaemon } from '../ceramic-daemon'
<<<<<<< HEAD
import { AnchorStatus, fetchJson, Stream, StreamUtils, IpfsApi } from '@ceramicnetwork/common';
import { TileDocumentHandler } from "@ceramicnetwork/stream-tile-handler"
import { TileDocument } from "@ceramicnetwork/stream-tile";
import { filter, take } from "rxjs/operators"
=======
import { AnchorStatus, Stream, StreamUtils, IpfsApi } from '@ceramicnetwork/common'
import { TileDocumentHandler } from '@ceramicnetwork/stream-tile-handler'
import { TileDocument } from '@ceramicnetwork/stream-tile'
import { filter, take } from 'rxjs/operators'
>>>>>>> 6cb88ba8

import StreamID from '@ceramicnetwork/streamid'
import getPort from 'get-port'
import { createIPFS } from './create-ipfs'
import { makeDID } from './make-did'

const seed = 'SEED'
const TOPIC = '/ceramic'

const makeCeramicCore = async (ipfs: IpfsApi, stateStoreDirectory: string): Promise<Ceramic> => {
  const core = await Ceramic.create(ipfs, {
    pubsubTopic: TOPIC,
    stateStoreDirectory,
    anchorOnRequest: false,
  })

  const handler = new TileDocumentHandler()
  handler.verifyJWS = (): Promise<void> => {
    return
  }
  // @ts-ignore
  core._streamHandlers.add(handler)
  return core
}

/**
 * Generates string of particular size in bytes
 * @param size - Size in bytes
 */
const generateStringOfSize = (size): string => {
  const chars = 'abcdefghijklmnopqrstuvwxyz'.split('')
  const len = chars.length
  const random_data = []

  while (size--) {
    random_data.push(chars[(Math.random() * len) | 0])
  }
  return random_data.join('')
}

describe('Ceramic interop: core <> http-client', () => {
  jest.setTimeout(30000)
  let ipfs: IpfsApi
  let tmpFolder: any
  let core: Ceramic
  let daemon: CeramicDaemon
  let client: CeramicClient

  beforeAll(async () => {
    tmpFolder = await tmp.dir({ unsafeCleanup: true })
    ipfs = await createIPFS(tmpFolder.path)
  })

  afterAll(async () => {
    await ipfs.stop()
    await tmpFolder.cleanup()
  })

  beforeEach(async () => {
    core = await makeCeramicCore(ipfs, tmpFolder.path)
    const port = await getPort()
    const apiUrl = 'http://localhost:' + port
    daemon = new CeramicDaemon(core, { port })
    await daemon.listen()
    client = new CeramicClient(apiUrl, { syncInterval: 500 })

    await core.setDID(makeDID(core, seed))
    await client.setDID(makeDID(client, seed))
  })

  afterEach(async () => {
    await client.close()
    await daemon.close()
    await core.close()
  })

  /**
   * Registers a listener for change notifications on a document, instructs the anchor service to
   * perform an anchor, then waits for the change listener to resolve, indicating that the document
   * got anchored.
   * @param doc
   */
  const anchorDoc = async (doc: Stream): Promise<void> => {
    const changeHandle = doc
      .pipe(
        filter(
          (state) =>
            state.anchorStatus === AnchorStatus.ANCHORED ||
            state.anchorStatus === AnchorStatus.FAILED
        ),
        take(1)
      )
      .toPromise()
    // eslint-disable-next-line @typescript-eslint/ban-ts-comment
    // @ts-ignore
    await daemon.ceramic.context.anchorService.anchor()
    await changeHandle
  }

  it('can store commit if the size is lesser than the maximum size ~256KB', async () => {
    const streamtype = await TileDocument.create(client, { test: generateStringOfSize(200000) })
    expect(streamtype).not.toBeNull()
  })

  it('cannot store commit if the size is greater than the maximum size ~256KB', async () => {
    await expect(
      TileDocument.create(client, { test: generateStringOfSize(300000) })
    ).rejects.toThrow(/exceeds the maximum block size of/)
  })

  it('properly creates document', async () => {
    const doc1 = await TileDocument.create(core, { test: 123 }, null, {
      anchor: false,
      publish: false,
      syncTimeoutSeconds: 0,
    })
    const doc2 = await TileDocument.create(client, { test: 123 }, null, {
      anchor: false,
      publish: false,
      syncTimeoutSeconds: 0,
    })

    expect(doc1.content).toEqual(doc2.content)

    const state1 = doc1.state
    const state2 = doc2.state

    // TODO fix: logs are different because of the kid version (0 != anchored CID)
    delete state1.log
    delete state2.log
    delete state1.metadata.unique
    delete state2.metadata.unique
    delete state2.doctype

    expect(state1).toEqual(state2)
  })

  it('gets anchor commit updates', async () => {
    const doc1 = await TileDocument.create(core, { test: 123 })
    await anchorDoc(doc1)
    expect(doc1.state.log.length).toEqual(2)
    expect(doc1.state.anchorStatus).toEqual(AnchorStatus.ANCHORED)
    const doc2 = await TileDocument.create(client, { test: 1234 })
    await anchorDoc(doc2)
    expect(doc2.state.log.length).toEqual(2)
    expect(doc2.state.anchorStatus).toEqual(AnchorStatus.ANCHORED)
  })

  it('loads documents correctly', async () => {
    const doc1 = await TileDocument.create(core, { test: 123 })
    await anchorDoc(doc1)
    const doc2 = await client.loadStream(doc1.id)
    expect(doc1.content).toEqual(doc2.content)
    expect(StreamUtils.serializeState(doc1.state)).toEqual(StreamUtils.serializeState(doc2.state))

    const doc3 = await TileDocument.create(client, { test: 456 })
    await anchorDoc(doc3)
    const doc4 = await core.loadStream(doc3.id)
    expect(doc3.content).toEqual(doc4.content)
    expect(StreamUtils.serializeState(doc3.state)).toEqual(StreamUtils.serializeState(doc4.state))
  })

  it('loads document commits correctly', async () => {
    const doc1 = await TileDocument.create(core, { test: 123 })
    await anchorDoc(doc1)
    const doc2 = await TileDocument.load(client, doc1.id)
    expect(doc1.content).toEqual(doc2.content)

    const commits1 = await core.loadStreamCommits(doc1.id)
    expect(commits1).toBeDefined()

    const commits2 = await client.loadStreamCommits(doc2.id)
    expect(commits2).toBeDefined()

    const serializeCommits = (commits: any): any =>
      commits.map((r: any) => {
        return {
          cid: r.cid,
          value: StreamUtils.serializeCommit(r.value),
        }
      })

    expect(serializeCommits(commits1)).toEqual(serializeCommits(commits2))
  })

  it('makes and gets updates correctly with subscription', async () => {
    function delay(ms: number) {
      return new Promise((resolve) => setTimeout(resolve, ms))
    }
    const initialContent = { a: 'initial' }
    const middleContent = { ...initialContent, b: 'middle' }
    const finalContent = { ...middleContent, c: 'final' }

    const doc1 = await TileDocument.create(core, initialContent)
    await anchorDoc(doc1)
    const doc2 = await client.loadStream<TileDocument>(doc1.id)
    doc1.subscribe()
    doc2.subscribe()
    // change from core viewable in client
    await doc1.update(middleContent)
    await anchorDoc(doc1)
    await delay(1000) // 2x polling interval
    expect(doc1.content).toEqual(middleContent)
    expect(doc1.content).toEqual(doc2.content)
    expect(StreamUtils.serializeState(doc1.state)).toEqual(StreamUtils.serializeState(doc2.state))
    // change from client viewable in core

    await doc2.update(finalContent)
    await anchorDoc(doc2)
    await delay(1000) // 2x polling interval
    expect(doc1.content).toEqual(doc2.content)
    expect(doc1.content).toEqual(finalContent)
    expect(StreamUtils.serializeState(doc1.state)).toEqual(StreamUtils.serializeState(doc2.state))
  })

  it('makes and gets updates correctly with manual sync', async () => {
    const initialContent = { a: 'initial' }
    const middleContent = { ...initialContent, b: 'middle' }
    const finalContent = { ...middleContent, c: 'final' }

    const doc1 = await TileDocument.create(core, initialContent)
    await anchorDoc(doc1)
    const doc2 = await client.loadStream<TileDocument>(doc1.id)
    // change from core viewable in client
    await doc1.update(middleContent)
    await anchorDoc(doc1)
    await doc2.sync()
    await doc1.sync()
    expect(doc1.content).toEqual(middleContent)
    expect(doc1.content).toEqual(doc2.content)
    expect(StreamUtils.serializeState(doc1.state)).toEqual(StreamUtils.serializeState(doc2.state))
    // change from client viewable in core

    await doc2.update(finalContent)
    await anchorDoc(doc2)
    await doc2.sync()
    await doc1.sync()
    expect(doc1.content).toEqual(doc2.content)
    expect(doc1.content).toEqual(finalContent)
    expect(StreamUtils.serializeState(doc1.state)).toEqual(StreamUtils.serializeState(doc2.state))
  })

  it('loads commits correctly', async () => {
    // Create multiple commits of the same document
    const content1 = { test: 123 }
    const content2 = { test: 456 }
    const content3 = { test: 789 }
    const doc = await TileDocument.create(core, content1)
    await anchorDoc(doc)
    expect(doc.state.log.length).toEqual(2)
    expect(doc.state.anchorStatus).toEqual(AnchorStatus.ANCHORED)
    await doc.update(content2)
    await anchorDoc(doc)
    expect(doc.state.log.length).toEqual(4)
    expect(doc.state.anchorStatus).toEqual(AnchorStatus.ANCHORED)
    await doc.update(content3)
    await anchorDoc(doc)
    expect(doc.state.log.length).toEqual(6)
    expect(doc.state.anchorStatus).toEqual(AnchorStatus.ANCHORED)

    // Load genesis commit
    const v0Id = doc.id.atCommit(doc.id.cid)
    const docV0Core = await core.loadStream(v0Id)
    const docV0Client = await client.loadStream(v0Id)
    expect(docV0Core.content).toEqual(content1)
    expect(docV0Core.state.log.length).toEqual(1)
    expect(StreamUtils.serializeState(docV0Core.state)).toEqual(
      StreamUtils.serializeState(docV0Client.state)
    )

    // Load v1 (anchor on top of genesis commit)
    const v1Id = doc.id.atCommit(doc.state.log[1].cid)
    const docV1Core = await core.loadStream(v1Id)
    const docV1Client = await client.loadStream(v1Id)
    expect(docV1Core.content).toEqual(content1)
    expect(docV1Core.state.log.length).toEqual(2)
    expect(StreamUtils.serializeState(docV1Core.state)).toEqual(
      StreamUtils.serializeState(docV1Client.state)
    )

    // Load v2
    const v2Id = doc.id.atCommit(doc.state.log[2].cid)
    const docV2Core = await core.loadStream(v2Id)
    const docV2Client = await client.loadStream(v2Id)
    expect(docV2Core.content).toEqual(content2)
    expect(docV2Core.state.log.length).toEqual(3)
    expect(StreamUtils.serializeState(docV2Core.state)).toEqual(
      StreamUtils.serializeState(docV2Client.state)
    )

    // Load v3 (anchor on top of v2)
    const v3Id = doc.id.atCommit(doc.state.log[3].cid)
    const docV3Core = await core.loadStream(v3Id)
    const docV3Client = await client.loadStream(v3Id)
    expect(docV3Core.content).toEqual(content2)
    expect(docV3Core.state.log.length).toEqual(4)
    expect(StreamUtils.serializeState(docV3Core.state)).toEqual(
      StreamUtils.serializeState(docV3Client.state)
    )

    // Load v4
    const v4Id = doc.id.atCommit(doc.state.log[4].cid)
    const docV4Core = await core.loadStream(v4Id)
    const docV4Client = await client.loadStream(v4Id)
    expect(docV4Core.content).toEqual(content3)
    expect(docV4Core.state.log.length).toEqual(5)
    expect(StreamUtils.serializeState(docV4Core.state)).toEqual(
      StreamUtils.serializeState(docV4Client.state)
    )

    // Load v5
    const v5Id = doc.id.atCommit(doc.state.log[5].cid)
    const docV5Core = await core.loadStream(v5Id)
    const docV5Client = await client.loadStream(v5Id)
    expect(docV5Core.content).toEqual(content3)
    expect(docV5Core.state.log.length).toEqual(6)
    expect(StreamUtils.serializeState(docV5Core.state)).toEqual(
      StreamUtils.serializeState(docV5Client.state)
    )
  })

  describe('multiqueries', () => {
    let docA, docB, docC, docD
    beforeEach(async () => {
      docD = await TileDocument.create(core, { test: '321d' })
      docC = await TileDocument.create(core, { test: '321c' })
      docB = await TileDocument.create(core, { d: docD.id.toUrl(), notDoc: '123' })
      docA = await TileDocument.create(core, {
        b: docB.id.toUrl(),
        c: docC.id.toUrl(),
        notDoc: '123',
      })
    })

    it('responds to multiqueries request', async () => {
      //mixed streamId types
      const queries = [
        {
          streamId: docA.id,
          paths: ['/c'],
        },
        {
          streamId: docB.id.toString(),
          paths: ['/d'],
        },
      ]
      const resCore = await core.multiQuery(queries)
      const resClient = await client.multiQuery(queries)

      expect(Object.keys(resCore).length).toEqual(4)
      expect(Object.keys(resClient).length).toEqual(4)

      expect(resCore[docA.id.toString()].content).toEqual(resClient[docA.id.toString()].content)
      expect(resCore[docB.id.toString()].content).toEqual(resClient[docB.id.toString()].content)
      expect(resCore[docC.id.toString()].content).toEqual(resClient[docC.id.toString()].content)
      expect(resCore[docD.id.toString()].content).toEqual(resClient[docD.id.toString()].content)
    })
  })

  describe('pin api', () => {
    let docA, docB

    beforeEach(async () => {
      docB = await TileDocument.create(core, { foo: 'bar' })
      docA = await TileDocument.create(core, { foo: 'baz' })
    })

    const pinLs = async (streamId?: StreamID): Promise<Array<any>> => {
      const pinnedDocsIterator = await client.pin.ls(streamId)
      const docs = []
      for await (const doc of pinnedDocsIterator) {
        docs.push(doc)
      }
<<<<<<< HEAD
      const initialContent = { a: 'initial' }
      const middleContent = { ...initialContent, b: 'middle' }
      const finalContent = { ...middleContent, c: 'final' }

      const doc1 = await TileDocument.create(core, initialContent);
      await anchorDoc(doc1)
      const doc2 = await client.loadStream<TileDocument>(doc1.id)
      doc1.subscribe()
      doc2.subscribe()
      // change from core viewable in client
      await doc1.update(middleContent)
      await anchorDoc(doc1)
      await delay(1000) // 2x polling interval
      expect(doc1.content).toEqual(middleContent)
      expect(doc1.content).toEqual(doc2.content)
      expect(StreamUtils.serializeState(doc1.state)).toEqual(StreamUtils.serializeState(doc2.state))
      // change from client viewable in core

      await doc2.update(finalContent)
      await anchorDoc(doc2)
      await delay(1000) // 2x polling interval
      expect(doc1.content).toEqual(doc2.content)
      expect(doc1.content).toEqual(finalContent)
      expect(StreamUtils.serializeState(doc1.state)).toEqual(StreamUtils.serializeState(doc2.state))
    })

    it('makes and gets updates correctly with manual sync', async () => {
        const initialContent = { a: 'initial' }
        const middleContent = { ...initialContent, b: 'middle' }
        const finalContent = { ...middleContent, c: 'final' }

        const doc1 = await TileDocument.create(core, initialContent);
        await anchorDoc(doc1)
        const doc2 = await client.loadStream<TileDocument>(doc1.id)
        // change from core viewable in client
        await doc1.update(middleContent)
        await anchorDoc(doc1)
        await doc2.sync()
        await doc1.sync()
        expect(doc1.content).toEqual(middleContent)
        expect(doc1.content).toEqual(doc2.content)
        expect(StreamUtils.serializeState(doc1.state)).toEqual(StreamUtils.serializeState(doc2.state))
        // change from client viewable in core

        await doc2.update(finalContent)
        await anchorDoc(doc2)
        await doc2.sync()
        await doc1.sync()
        expect(doc1.content).toEqual(doc2.content)
        expect(doc1.content).toEqual(finalContent)
        expect(StreamUtils.serializeState(doc1.state)).toEqual(StreamUtils.serializeState(doc2.state))
    })

    it('loads commits correctly', async () => {
        // Create multiple commits of the same document
        const content1 = {test: 123}
        const content2 = {test: 456}
        const content3 = {test: 789}
        const doc = await TileDocument.create(core, content1);
        await anchorDoc(doc)
        expect(doc.state.log.length).toEqual(2)
        expect(doc.state.anchorStatus).toEqual(AnchorStatus.ANCHORED)
        await doc.update(content2)
        await anchorDoc(doc)
        expect(doc.state.log.length).toEqual(4)
        expect(doc.state.anchorStatus).toEqual(AnchorStatus.ANCHORED)
        await doc.update(content3)
        await anchorDoc(doc)
        expect(doc.state.log.length).toEqual(6)
        expect(doc.state.anchorStatus).toEqual(AnchorStatus.ANCHORED)

        // Load genesis commit
        const v0Id = doc.id.atCommit(doc.id.cid)
        const docV0Core = await core.loadStream(v0Id)
        const docV0Client = await client.loadStream(v0Id)
        expect(docV0Core.content).toEqual(content1)
        expect(docV0Core.state.log.length).toEqual(1)
        expect(StreamUtils.serializeState(docV0Core.state)).toEqual(StreamUtils.serializeState(docV0Client.state))

        // Load v1 (anchor on top of genesis commit)
        const v1Id = doc.id.atCommit(doc.state.log[1].cid)
        const docV1Core = await core.loadStream(v1Id)
        const docV1Client = await client.loadStream(v1Id)
        expect(docV1Core.content).toEqual(content1)
        expect(docV1Core.state.log.length).toEqual(2)
        expect(StreamUtils.serializeState(docV1Core.state)).toEqual(StreamUtils.serializeState(docV1Client.state))

        // Load v2
        const v2Id = doc.id.atCommit(doc.state.log[2].cid)
        const docV2Core = await core.loadStream(v2Id)
        const docV2Client = await client.loadStream(v2Id)
        expect(docV2Core.content).toEqual(content2)
        expect(docV2Core.state.log.length).toEqual(3)
        expect(StreamUtils.serializeState(docV2Core.state)).toEqual(StreamUtils.serializeState(docV2Client.state))

        // Load v3 (anchor on top of v2)
        const v3Id = doc.id.atCommit(doc.state.log[3].cid)
        const docV3Core = await core.loadStream(v3Id)
        const docV3Client = await client.loadStream(v3Id)
        expect(docV3Core.content).toEqual(content2)
        expect(docV3Core.state.log.length).toEqual(4)
        expect(StreamUtils.serializeState(docV3Core.state)).toEqual(StreamUtils.serializeState(docV3Client.state))

        // Load v4
        const v4Id = doc.id.atCommit(doc.state.log[4].cid)
        const docV4Core = await core.loadStream(v4Id)
        const docV4Client = await client.loadStream(v4Id)
        expect(docV4Core.content).toEqual(content3)
        expect(docV4Core.state.log.length).toEqual(5)
        expect(StreamUtils.serializeState(docV4Core.state)).toEqual(StreamUtils.serializeState(docV4Client.state))

        // Load v5
        const v5Id = doc.id.atCommit(doc.state.log[5].cid)
        const docV5Core = await core.loadStream(v5Id)
        const docV5Client = await client.loadStream(v5Id)
        expect(docV5Core.content).toEqual(content3)
        expect(docV5Core.state.log.length).toEqual(6)
        expect(StreamUtils.serializeState(docV5Core.state)).toEqual(StreamUtils.serializeState(docV5Client.state))
    })

    it('can get stream contents from /streams/contents', async () => {
      const content1 = {test: 123}
      const content2 = {test: 456, test2: 'abc'}
      const content3 = {test2: 'def'}

      const doc = await TileDocument.create(core, content1, null, { anchor: false })
      await doc.update(content2, null, { anchor: false })
      await doc.update(content3, null, { anchor: false })

      const json = await fetchJson(
        `http://localhost:${daemon.port}/api/v0/streams/${doc.id}/content`
      )

      expect(json).toEqual(content3)
    })

    describe('multiqueries', () => {
        let docA, docB, docC, docD
        beforeEach(async () => {
          docD = await TileDocument.create(core, { test: '321d' });
          docC = await TileDocument.create(core, { test: '321c' });
          docB = await TileDocument.create(core, { d: docD.id.toUrl(), notDoc: '123' });
          docA = await TileDocument.create(core, { b: docB.id.toUrl(), c: docC.id.toUrl(), notDoc: '123' });
        })

        it('responds to multiqueries request', async () => {
            //mixed streamId types
            const queries = [
                {
                  streamId: docA.id,
                  paths: ['/c']
                },
                {
                  streamId: docB.id.toString(),
                  paths: ['/d']
                }
            ]
            const resCore  = await core.multiQuery(queries)
            const resClient = await client.multiQuery(queries)

            expect(Object.keys(resCore).length).toEqual(4)
            expect(Object.keys(resClient).length).toEqual(4)

            expect(resCore[docA.id.toString()].content).toEqual(resClient[docA.id.toString()].content)
            expect(resCore[docB.id.toString()].content).toEqual(resClient[docB.id.toString()].content)
            expect(resCore[docC.id.toString()].content).toEqual(resClient[docC.id.toString()].content)
            expect(resCore[docD.id.toString()].content).toEqual(resClient[docD.id.toString()].content)
        })
    })

    describe('pin api', () => {
        let docA, docB

        beforeEach(async () => {
            docB = await TileDocument.create(core, { foo: 'bar' })
            docA = await TileDocument.create(core, { foo: 'baz' })
        })

        const pinLs = async (streamId?: StreamID): Promise<Array<any>> => {
            const pinnedDocsIterator = await client.pin.ls(streamId);
            const docs = [];
            for await (const doc of pinnedDocsIterator) {
                docs.push(doc)
            }
            return docs
        }
=======
      return docs
    }
>>>>>>> 6cb88ba8

    it('pin API CRUD test', async () => {
      // Make sure no docs are pinned to start
      let pinnedDocs = await pinLs()
      expect(pinnedDocs).toHaveLength(0)

      // Pin docA
      await client.pin.add(docA.id)

      // Make sure docA shows up in list of all pinned docs
      pinnedDocs = await pinLs()
      expect(pinnedDocs).toEqual([docA.id.toString()])

      // Make sure docA shows as pinned when checking for its specific streamId
      pinnedDocs = await pinLs(docA.id)
      expect(pinnedDocs).toEqual([docA.id.toString()])

      // Make sure docB doesn't show up as pinned when checking for its streamId
      pinnedDocs = await pinLs(docB.id)
      expect(pinnedDocs).toHaveLength(0)

      // Now pin docB as well, and make sure 'ls' works as expected in all cases
      await client.pin.add(docB.id)

      pinnedDocs = await pinLs()
      expect(pinnedDocs).toHaveLength(2)
      expect(pinnedDocs).toContain(docA.id.toString())
      expect(pinnedDocs).toContain(docB.id.toString())

      pinnedDocs = await pinLs(docA.id)
      expect(pinnedDocs).toEqual([docA.id.toString()])

      pinnedDocs = await pinLs(docB.id)
      expect(pinnedDocs).toEqual([docB.id.toString()])

      // Now unpin docA
      await client.pin.rm(docA.id)

      pinnedDocs = await pinLs()
      expect(pinnedDocs).toEqual([docB.id.toString()])

      // Make sure docB still shows as pinned when checking for its specific streamId
      pinnedDocs = await pinLs(docB.id)
      expect(pinnedDocs).toEqual([docB.id.toString()])

      // Make sure docA no longer shows up as pinned when checking for its streamId
      pinnedDocs = await pinLs(docA.id)
      expect(pinnedDocs).toHaveLength(0)
    })
  })
})<|MERGE_RESOLUTION|>--- conflicted
+++ resolved
@@ -2,17 +2,10 @@
 import CeramicClient from '@ceramicnetwork/http-client'
 import tmp from 'tmp-promise'
 import { CeramicDaemon } from '../ceramic-daemon'
-<<<<<<< HEAD
-import { AnchorStatus, fetchJson, Stream, StreamUtils, IpfsApi } from '@ceramicnetwork/common';
-import { TileDocumentHandler } from "@ceramicnetwork/stream-tile-handler"
-import { TileDocument } from "@ceramicnetwork/stream-tile";
-import { filter, take } from "rxjs/operators"
-=======
-import { AnchorStatus, Stream, StreamUtils, IpfsApi } from '@ceramicnetwork/common'
+import { AnchorStatus, fetchJson, Stream, StreamUtils, IpfsApi } from '@ceramicnetwork/common'
 import { TileDocumentHandler } from '@ceramicnetwork/stream-tile-handler'
 import { TileDocument } from '@ceramicnetwork/stream-tile'
 import { filter, take } from 'rxjs/operators'
->>>>>>> 6cb88ba8
 
 import StreamID from '@ceramicnetwork/streamid'
 import getPort from 'get-port'
@@ -334,6 +327,22 @@
     )
   })
 
+  it('can get stream contents from /streams/contents', async () => {
+    const content1 = {test: 123}
+    const content2 = {test: 456, test2: 'abc'}
+    const content3 = {test2: 'def'}
+
+    const doc = await TileDocument.create(core, content1, null, { anchor: false })
+    await doc.update(content2, null, { anchor: false })
+    await doc.update(content3, null, { anchor: false })
+
+    const json = await fetchJson(
+      `http://localhost:${daemon.port}/api/v0/streams/${doc.id}/content`
+    )
+
+    expect(json).toEqual(content3)
+  })
+
   describe('multiqueries', () => {
     let docA, docB, docC, docD
     beforeEach(async () => {
@@ -386,197 +395,8 @@
       for await (const doc of pinnedDocsIterator) {
         docs.push(doc)
       }
-<<<<<<< HEAD
-      const initialContent = { a: 'initial' }
-      const middleContent = { ...initialContent, b: 'middle' }
-      const finalContent = { ...middleContent, c: 'final' }
-
-      const doc1 = await TileDocument.create(core, initialContent);
-      await anchorDoc(doc1)
-      const doc2 = await client.loadStream<TileDocument>(doc1.id)
-      doc1.subscribe()
-      doc2.subscribe()
-      // change from core viewable in client
-      await doc1.update(middleContent)
-      await anchorDoc(doc1)
-      await delay(1000) // 2x polling interval
-      expect(doc1.content).toEqual(middleContent)
-      expect(doc1.content).toEqual(doc2.content)
-      expect(StreamUtils.serializeState(doc1.state)).toEqual(StreamUtils.serializeState(doc2.state))
-      // change from client viewable in core
-
-      await doc2.update(finalContent)
-      await anchorDoc(doc2)
-      await delay(1000) // 2x polling interval
-      expect(doc1.content).toEqual(doc2.content)
-      expect(doc1.content).toEqual(finalContent)
-      expect(StreamUtils.serializeState(doc1.state)).toEqual(StreamUtils.serializeState(doc2.state))
-    })
-
-    it('makes and gets updates correctly with manual sync', async () => {
-        const initialContent = { a: 'initial' }
-        const middleContent = { ...initialContent, b: 'middle' }
-        const finalContent = { ...middleContent, c: 'final' }
-
-        const doc1 = await TileDocument.create(core, initialContent);
-        await anchorDoc(doc1)
-        const doc2 = await client.loadStream<TileDocument>(doc1.id)
-        // change from core viewable in client
-        await doc1.update(middleContent)
-        await anchorDoc(doc1)
-        await doc2.sync()
-        await doc1.sync()
-        expect(doc1.content).toEqual(middleContent)
-        expect(doc1.content).toEqual(doc2.content)
-        expect(StreamUtils.serializeState(doc1.state)).toEqual(StreamUtils.serializeState(doc2.state))
-        // change from client viewable in core
-
-        await doc2.update(finalContent)
-        await anchorDoc(doc2)
-        await doc2.sync()
-        await doc1.sync()
-        expect(doc1.content).toEqual(doc2.content)
-        expect(doc1.content).toEqual(finalContent)
-        expect(StreamUtils.serializeState(doc1.state)).toEqual(StreamUtils.serializeState(doc2.state))
-    })
-
-    it('loads commits correctly', async () => {
-        // Create multiple commits of the same document
-        const content1 = {test: 123}
-        const content2 = {test: 456}
-        const content3 = {test: 789}
-        const doc = await TileDocument.create(core, content1);
-        await anchorDoc(doc)
-        expect(doc.state.log.length).toEqual(2)
-        expect(doc.state.anchorStatus).toEqual(AnchorStatus.ANCHORED)
-        await doc.update(content2)
-        await anchorDoc(doc)
-        expect(doc.state.log.length).toEqual(4)
-        expect(doc.state.anchorStatus).toEqual(AnchorStatus.ANCHORED)
-        await doc.update(content3)
-        await anchorDoc(doc)
-        expect(doc.state.log.length).toEqual(6)
-        expect(doc.state.anchorStatus).toEqual(AnchorStatus.ANCHORED)
-
-        // Load genesis commit
-        const v0Id = doc.id.atCommit(doc.id.cid)
-        const docV0Core = await core.loadStream(v0Id)
-        const docV0Client = await client.loadStream(v0Id)
-        expect(docV0Core.content).toEqual(content1)
-        expect(docV0Core.state.log.length).toEqual(1)
-        expect(StreamUtils.serializeState(docV0Core.state)).toEqual(StreamUtils.serializeState(docV0Client.state))
-
-        // Load v1 (anchor on top of genesis commit)
-        const v1Id = doc.id.atCommit(doc.state.log[1].cid)
-        const docV1Core = await core.loadStream(v1Id)
-        const docV1Client = await client.loadStream(v1Id)
-        expect(docV1Core.content).toEqual(content1)
-        expect(docV1Core.state.log.length).toEqual(2)
-        expect(StreamUtils.serializeState(docV1Core.state)).toEqual(StreamUtils.serializeState(docV1Client.state))
-
-        // Load v2
-        const v2Id = doc.id.atCommit(doc.state.log[2].cid)
-        const docV2Core = await core.loadStream(v2Id)
-        const docV2Client = await client.loadStream(v2Id)
-        expect(docV2Core.content).toEqual(content2)
-        expect(docV2Core.state.log.length).toEqual(3)
-        expect(StreamUtils.serializeState(docV2Core.state)).toEqual(StreamUtils.serializeState(docV2Client.state))
-
-        // Load v3 (anchor on top of v2)
-        const v3Id = doc.id.atCommit(doc.state.log[3].cid)
-        const docV3Core = await core.loadStream(v3Id)
-        const docV3Client = await client.loadStream(v3Id)
-        expect(docV3Core.content).toEqual(content2)
-        expect(docV3Core.state.log.length).toEqual(4)
-        expect(StreamUtils.serializeState(docV3Core.state)).toEqual(StreamUtils.serializeState(docV3Client.state))
-
-        // Load v4
-        const v4Id = doc.id.atCommit(doc.state.log[4].cid)
-        const docV4Core = await core.loadStream(v4Id)
-        const docV4Client = await client.loadStream(v4Id)
-        expect(docV4Core.content).toEqual(content3)
-        expect(docV4Core.state.log.length).toEqual(5)
-        expect(StreamUtils.serializeState(docV4Core.state)).toEqual(StreamUtils.serializeState(docV4Client.state))
-
-        // Load v5
-        const v5Id = doc.id.atCommit(doc.state.log[5].cid)
-        const docV5Core = await core.loadStream(v5Id)
-        const docV5Client = await client.loadStream(v5Id)
-        expect(docV5Core.content).toEqual(content3)
-        expect(docV5Core.state.log.length).toEqual(6)
-        expect(StreamUtils.serializeState(docV5Core.state)).toEqual(StreamUtils.serializeState(docV5Client.state))
-    })
-
-    it('can get stream contents from /streams/contents', async () => {
-      const content1 = {test: 123}
-      const content2 = {test: 456, test2: 'abc'}
-      const content3 = {test2: 'def'}
-
-      const doc = await TileDocument.create(core, content1, null, { anchor: false })
-      await doc.update(content2, null, { anchor: false })
-      await doc.update(content3, null, { anchor: false })
-
-      const json = await fetchJson(
-        `http://localhost:${daemon.port}/api/v0/streams/${doc.id}/content`
-      )
-
-      expect(json).toEqual(content3)
-    })
-
-    describe('multiqueries', () => {
-        let docA, docB, docC, docD
-        beforeEach(async () => {
-          docD = await TileDocument.create(core, { test: '321d' });
-          docC = await TileDocument.create(core, { test: '321c' });
-          docB = await TileDocument.create(core, { d: docD.id.toUrl(), notDoc: '123' });
-          docA = await TileDocument.create(core, { b: docB.id.toUrl(), c: docC.id.toUrl(), notDoc: '123' });
-        })
-
-        it('responds to multiqueries request', async () => {
-            //mixed streamId types
-            const queries = [
-                {
-                  streamId: docA.id,
-                  paths: ['/c']
-                },
-                {
-                  streamId: docB.id.toString(),
-                  paths: ['/d']
-                }
-            ]
-            const resCore  = await core.multiQuery(queries)
-            const resClient = await client.multiQuery(queries)
-
-            expect(Object.keys(resCore).length).toEqual(4)
-            expect(Object.keys(resClient).length).toEqual(4)
-
-            expect(resCore[docA.id.toString()].content).toEqual(resClient[docA.id.toString()].content)
-            expect(resCore[docB.id.toString()].content).toEqual(resClient[docB.id.toString()].content)
-            expect(resCore[docC.id.toString()].content).toEqual(resClient[docC.id.toString()].content)
-            expect(resCore[docD.id.toString()].content).toEqual(resClient[docD.id.toString()].content)
-        })
-    })
-
-    describe('pin api', () => {
-        let docA, docB
-
-        beforeEach(async () => {
-            docB = await TileDocument.create(core, { foo: 'bar' })
-            docA = await TileDocument.create(core, { foo: 'baz' })
-        })
-
-        const pinLs = async (streamId?: StreamID): Promise<Array<any>> => {
-            const pinnedDocsIterator = await client.pin.ls(streamId);
-            const docs = [];
-            for await (const doc of pinnedDocsIterator) {
-                docs.push(doc)
-            }
-            return docs
-        }
-=======
       return docs
     }
->>>>>>> 6cb88ba8
 
     it('pin API CRUD test', async () => {
       // Make sure no docs are pinned to start
