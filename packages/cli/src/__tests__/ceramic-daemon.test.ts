import Ceramic from '@ceramicnetwork/core'
import CeramicClient from '@ceramicnetwork/http-client'
import tmp from 'tmp-promise'
import CeramicDaemon from '../ceramic-daemon'
import { AnchorStatus, Stream, StreamUtils, IpfsApi } from '@ceramicnetwork/common';
<<<<<<< HEAD
import { TileDocumentHandler } from "@ceramicnetwork/doctype-tile-handler"
import { TileDocument } from "@ceramicnetwork/doctype-tile";
=======
import { TileDocumentHandler } from "@ceramicnetwork/stream-tile-handler"
import { TileDocument } from "@ceramicnetwork/stream-tile";
>>>>>>> 7e03a62d
import { filter, take } from "rxjs/operators"

import StreamID from "@ceramicnetwork/streamid";
import getPort from "get-port";
import { createIPFS } from './create-ipfs';
import { makeDID } from './make-did';

const seed = 'SEED'
const TOPIC = '/ceramic'

const makeCeramicCore = async(ipfs: IpfsApi, stateStoreDirectory: string): Promise<Ceramic> => {
    const core = await Ceramic.create(ipfs, {pubsubTopic: TOPIC, stateStoreDirectory, anchorOnRequest: false})

    const handler = new TileDocumentHandler()
    handler.verifyJWS = (): Promise<void> => { return }
    // @ts-ignore
    core._streamHandlers.add(handler)
    return core
}

describe('Ceramic interop: core <> http-client', () => {
    jest.setTimeout(30000)
    let ipfs: IpfsApi
    let tmpFolder: any
    let core: Ceramic
    let daemon: CeramicDaemon
    let client: CeramicClient

    beforeAll(async () => {
        tmpFolder = await tmp.dir({ unsafeCleanup: true })
        ipfs = await createIPFS(tmpFolder.path)
    })

    afterAll(async () => {
        await ipfs.stop()
        await tmpFolder.cleanup()
    })

    beforeEach(async () => {
        core = await makeCeramicCore(ipfs, tmpFolder.path)
        const port = await getPort()
        const apiUrl = 'http://localhost:' + port
        daemon = new CeramicDaemon(core, { port })
        await daemon.listen()
        client = new CeramicClient(apiUrl, { syncInterval: 500 })

        await core.setDID(makeDID(core, seed))
        await client.setDID(makeDID(client, seed))
    })

    afterEach(async () => {
        await client.close()
        await daemon.close()
        await core.close()
    })

    /**
     * Registers a listener for change notifications on a document, instructs the anchor service to
     * perform an anchor, then waits for the change listener to resolve, indicating that the document
     * got anchored.
     * @param doc
     */
    const anchorDoc = async (doc: Stream): Promise<void> => {
        const changeHandle = doc.pipe(filter(state => state.anchorStatus === AnchorStatus.ANCHORED || state.anchorStatus === AnchorStatus.FAILED), take(1)).toPromise()
        // eslint-disable-next-line @typescript-eslint/ban-ts-comment
        // @ts-ignore
        await daemon.ceramic.context.anchorService.anchor()
        await changeHandle
    }

    it('properly creates document', async () => {
        const doc1 = await TileDocument.create(core, { test: 123 }, null,
            { anchor: false, publish: false, syncTimeoutSeconds: 0 });
        const doc2 = await TileDocument.create(client, { test: 123 }, null,
            { anchor: false, publish: false, syncTimeoutSeconds: 0 });

        expect(doc1.content).toEqual(doc2.content)

        const state1 = doc1.state
        const state2 = doc2.state

        // TODO fix: logs are different because of the kid version (0 != anchored CID)
        delete state1.log
        delete state2.log
        delete state1.metadata.unique
        delete state2.metadata.unique
        delete state2.doctype

        expect(state1).toEqual(state2)
    })

    it('gets anchor commit updates', async () => {
        const doc1 = await TileDocument.create(core, { test: 123 });
        await anchorDoc(doc1)
        expect(doc1.state.log.length).toEqual(2)
        expect(doc1.state.anchorStatus).toEqual(AnchorStatus.ANCHORED)
        const doc2 = await TileDocument.create(client, { test: 1234 })
        await anchorDoc(doc2);
        expect(doc2.state.log.length).toEqual(2)
        expect(doc2.state.anchorStatus).toEqual(AnchorStatus.ANCHORED)
    })

    it('loads documents correctly', async () => {
        const doc1 = await TileDocument.create(core, { test: 123 });
        await anchorDoc(doc1)
        const doc2 = await client.loadStream(doc1.id)
        expect(doc1.content).toEqual(doc2.content)
        expect(StreamUtils.serializeState(doc1.state)).toEqual(StreamUtils.serializeState(doc2.state))

        const doc3 = await TileDocument.create(client, { test: 456 });
        await anchorDoc(doc3)
        const doc4 = await core.loadStream(doc3.id)
        expect(doc3.content).toEqual(doc4.content)
        expect(StreamUtils.serializeState(doc3.state)).toEqual(StreamUtils.serializeState(doc4.state))
    })

    it('loads document commits correctly', async () => {
        const doc1 = await TileDocument.create(core, { test: 123 });
        await anchorDoc(doc1)
        const doc2 = await TileDocument.load(client, doc1.id)
        expect(doc1.content).toEqual(doc2.content)

        const commits1 = await core.loadStreamCommits(doc1.id)
        expect(commits1).toBeDefined()

        const commits2 = await client.loadStreamCommits(doc2.id)
        expect(commits2).toBeDefined()

        const serializeCommits = (commits: any): any => commits.map((r: any) => {
            return {
                cid: r.cid, value: StreamUtils.serializeCommit(r.value)
            }
        })

        expect(serializeCommits(commits1)).toEqual(serializeCommits(commits2))
    })

    it('makes and gets updates correctly with subscription', async () => {
      function delay(ms: number) {
        return new Promise(resolve => setTimeout(resolve, ms))
      }
      const initialContent = { a: 'initial' }
      const middleContent = { ...initialContent, b: 'middle' }
      const finalContent = { ...middleContent, c: 'final' }

      const doc1 = await TileDocument.create(core, initialContent);
      await anchorDoc(doc1)
      const doc2 = await client.loadStream<TileDocument>(doc1.id)
      doc1.subscribe()
      doc2.subscribe()
      // change from core viewable in client
      await doc1.update(middleContent)
      await anchorDoc(doc1)
      await delay(1000) // 2x polling interval
      expect(doc1.content).toEqual(middleContent)
      expect(doc1.content).toEqual(doc2.content)
      expect(StreamUtils.serializeState(doc1.state)).toEqual(StreamUtils.serializeState(doc2.state))
      // change from client viewable in core

      await doc2.update(finalContent)
      await anchorDoc(doc2)
      await delay(1000) // 2x polling interval
      expect(doc1.content).toEqual(doc2.content)
      expect(doc1.content).toEqual(finalContent)
      expect(StreamUtils.serializeState(doc1.state)).toEqual(StreamUtils.serializeState(doc2.state))
    })

    it('makes and gets updates correctly with manual sync', async () => {
        const initialContent = { a: 'initial' }
        const middleContent = { ...initialContent, b: 'middle' }
        const finalContent = { ...middleContent, c: 'final' }

        const doc1 = await TileDocument.create(core, initialContent);
        await anchorDoc(doc1)
        const doc2 = await client.loadStream<TileDocument>(doc1.id)
        // change from core viewable in client
        await doc1.update(middleContent)
        await anchorDoc(doc1)
        await doc2.sync()
        await doc1.sync()
        expect(doc1.content).toEqual(middleContent)
        expect(doc1.content).toEqual(doc2.content)
        expect(StreamUtils.serializeState(doc1.state)).toEqual(StreamUtils.serializeState(doc2.state))
        // change from client viewable in core

        await doc2.update(finalContent)
        await anchorDoc(doc2)
        await doc2.sync()
        await doc1.sync()
        expect(doc1.content).toEqual(doc2.content)
        expect(doc1.content).toEqual(finalContent)
        expect(StreamUtils.serializeState(doc1.state)).toEqual(StreamUtils.serializeState(doc2.state))
    })

    it('loads commits correctly', async () => {
        // Create multiple commits of the same document
        const content1 = {test: 123}
        const content2 = {test: 456}
        const content3 = {test: 789}
        const doc = await TileDocument.create(core, content1);
        await anchorDoc(doc)
        expect(doc.state.log.length).toEqual(2)
        expect(doc.state.anchorStatus).toEqual(AnchorStatus.ANCHORED)
        await doc.update(content2)
        await anchorDoc(doc)
        expect(doc.state.log.length).toEqual(4)
        expect(doc.state.anchorStatus).toEqual(AnchorStatus.ANCHORED)
        await doc.update(content3)
        await anchorDoc(doc)
        expect(doc.state.log.length).toEqual(6)
        expect(doc.state.anchorStatus).toEqual(AnchorStatus.ANCHORED)

        // Load genesis commit
        const v0Id = doc.id.atCommit(doc.id.cid)
        const docV0Core = await core.loadStream(v0Id)
        const docV0Client = await client.loadStream(v0Id)
        expect(docV0Core.content).toEqual(content1)
        expect(docV0Core.state.log.length).toEqual(1)
        expect(StreamUtils.serializeState(docV0Core.state)).toEqual(StreamUtils.serializeState(docV0Client.state))

        // Load v1 (anchor on top of genesis commit)
        const v1Id = doc.id.atCommit(doc.state.log[1].cid)
        const docV1Core = await core.loadStream(v1Id)
        const docV1Client = await client.loadStream(v1Id)
        expect(docV1Core.content).toEqual(content1)
        expect(docV1Core.state.log.length).toEqual(2)
        expect(StreamUtils.serializeState(docV1Core.state)).toEqual(StreamUtils.serializeState(docV1Client.state))

        // Load v2
        const v2Id = doc.id.atCommit(doc.state.log[2].cid)
        const docV2Core = await core.loadStream(v2Id)
        const docV2Client = await client.loadStream(v2Id)
        expect(docV2Core.content).toEqual(content2)
        expect(docV2Core.state.log.length).toEqual(3)
        expect(StreamUtils.serializeState(docV2Core.state)).toEqual(StreamUtils.serializeState(docV2Client.state))

        // Load v3 (anchor on top of v2)
        const v3Id = doc.id.atCommit(doc.state.log[3].cid)
        const docV3Core = await core.loadStream(v3Id)
        const docV3Client = await client.loadStream(v3Id)
        expect(docV3Core.content).toEqual(content2)
        expect(docV3Core.state.log.length).toEqual(4)
        expect(StreamUtils.serializeState(docV3Core.state)).toEqual(StreamUtils.serializeState(docV3Client.state))

        // Load v4
        const v4Id = doc.id.atCommit(doc.state.log[4].cid)
        const docV4Core = await core.loadStream(v4Id)
        const docV4Client = await client.loadStream(v4Id)
        expect(docV4Core.content).toEqual(content3)
        expect(docV4Core.state.log.length).toEqual(5)
        expect(StreamUtils.serializeState(docV4Core.state)).toEqual(StreamUtils.serializeState(docV4Client.state))

        // Load v5
        const v5Id = doc.id.atCommit(doc.state.log[5].cid)
        const docV5Core = await core.loadStream(v5Id)
        const docV5Client = await client.loadStream(v5Id)
        expect(docV5Core.content).toEqual(content3)
        expect(docV5Core.state.log.length).toEqual(6)
        expect(StreamUtils.serializeState(docV5Core.state)).toEqual(StreamUtils.serializeState(docV5Client.state))
    })

    describe('multiqueries', () => {
        let docA, docB, docC, docD
        beforeEach(async () => {
          docD = await TileDocument.create(core, { test: '321d' });
          docC = await TileDocument.create(core, { test: '321c' });
          docB = await TileDocument.create(core, { d: docD.id.toUrl(), notDoc: '123' });
          docA = await TileDocument.create(core, { b: docB.id.toUrl(), c: docC.id.toUrl(), notDoc: '123' });
        })

        it('responds to multiqueries request', async () => {
            //mixed streamId types
            const queries = [
                {
                  streamId: docA.id,
                  paths: ['/c']
                },
                {
                  streamId: docB.id.toString(),
                  paths: ['/d']
                }
            ]
            const resCore  = await core.multiQuery(queries)
            const resClient = await client.multiQuery(queries)

            expect(Object.keys(resCore).length).toEqual(4)
            expect(Object.keys(resClient).length).toEqual(4)

            expect(resCore[docA.id.toString()].content).toEqual(resClient[docA.id.toString()].content)
            expect(resCore[docB.id.toString()].content).toEqual(resClient[docB.id.toString()].content)
            expect(resCore[docC.id.toString()].content).toEqual(resClient[docC.id.toString()].content)
            expect(resCore[docD.id.toString()].content).toEqual(resClient[docD.id.toString()].content)
        })
    })

    describe('pin api', () => {

        let docA, docB

        beforeEach(async () => {
            docB = await TileDocument.create(core, { foo: 'bar' })
            docA = await TileDocument.create(core, { foo: 'baz' })
        })

        const pinLs = async (streamId?: StreamID): Promise<Array<any>> => {
            const pinnedDocsIterator = await client.pin.ls(streamId);
            const docs = [];
            for await (const doc of pinnedDocsIterator) {
                docs.push(doc)
            }
            return docs
        }

        it('pin API CRUD test', async () => {
            // Make sure no docs are pinned to start
            let pinnedDocs = await pinLs()
            expect(pinnedDocs).toHaveLength(0)

            // Pin docA
            await client.pin.add(docA.id)

            // Make sure docA shows up in list of all pinned docs
            pinnedDocs = await pinLs()
            expect(pinnedDocs).toEqual([docA.id.toString()])

            // Make sure docA shows as pinned when checking for its specific streamId
            pinnedDocs = await pinLs(docA.id)
            expect(pinnedDocs).toEqual([docA.id.toString()])

            // Make sure docB doesn't show up as pinned when checking for its streamId
            pinnedDocs = await pinLs(docB.id)
            expect(pinnedDocs).toHaveLength(0)

            // Now pin docB as well, and make sure 'ls' works as expected in all cases
            await client.pin.add(docB.id)

            pinnedDocs = await pinLs()
            expect(pinnedDocs).toHaveLength(2)
            expect(pinnedDocs).toContain(docA.id.toString())
            expect(pinnedDocs).toContain(docB.id.toString())

            pinnedDocs = await pinLs(docA.id)
            expect(pinnedDocs).toEqual([docA.id.toString()])

            pinnedDocs = await pinLs(docB.id)
            expect(pinnedDocs).toEqual([docB.id.toString()])

            // Now unpin docA
            await client.pin.rm(docA.id)

            pinnedDocs = await pinLs()
            expect(pinnedDocs).toEqual([docB.id.toString()])

            // Make sure docB still shows as pinned when checking for its specific streamId
            pinnedDocs = await pinLs(docB.id)
            expect(pinnedDocs).toEqual([docB.id.toString()])

            // Make sure docA no longer shows up as pinned when checking for its streamId
            pinnedDocs = await pinLs(docA.id)
            expect(pinnedDocs).toHaveLength(0)
        })
    })
})<|MERGE_RESOLUTION|>--- conflicted
+++ resolved
@@ -3,13 +3,8 @@
 import tmp from 'tmp-promise'
 import CeramicDaemon from '../ceramic-daemon'
 import { AnchorStatus, Stream, StreamUtils, IpfsApi } from '@ceramicnetwork/common';
-<<<<<<< HEAD
-import { TileDocumentHandler } from "@ceramicnetwork/doctype-tile-handler"
-import { TileDocument } from "@ceramicnetwork/doctype-tile";
-=======
 import { TileDocumentHandler } from "@ceramicnetwork/stream-tile-handler"
 import { TileDocument } from "@ceramicnetwork/stream-tile";
->>>>>>> 7e03a62d
 import { filter, take } from "rxjs/operators"
 
 import StreamID from "@ceramicnetwork/streamid";
