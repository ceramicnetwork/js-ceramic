--- conflicted
+++ resolved
@@ -34,11 +34,7 @@
   let core: Ceramic
   let daemon: CeramicDaemon
   let client: CeramicClient
-<<<<<<< HEAD
-=======
-  let originalEnvVarVal: string | undefined
   let adminDID: DID
->>>>>>> 8002b044
 
   beforeAll(async () => {
     ipfs = await createIPFS()
