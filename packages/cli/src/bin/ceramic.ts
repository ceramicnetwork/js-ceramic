<<<<<<< HEAD
import program from 'commander'
=======
import { program } from 'commander'
import pc from 'picocolors'
>>>>>>> 36af9fa2

import { CeramicCliUtils } from '../ceramic-cli-utils.js'

program
  .command('daemon')
  .option('--config <path>', 'Path to the Ceramic Daemon config file')
  .option('--ipfs-api <url>', 'The ipfs http api to use')
  .option(
    '--ethereum-rpc <url>',
    'The Ethereum RPC URL used for communicating with Ethereum blockchain. Deprecated.'
  )
  .option('--anchor-service-api <url>', 'The anchor service URL to use. Deprecated.')
  .option('--ipfs-pinning-endpoint <url...>', 'Ipfs pinning endpoints. Deprecated')
  .option(
    '--state-store-directory <string>',
    `The directory path used for storing pinned stream state. Defaults to HOME_DIR/.ceramic/statestore. Deprecated.`
  )
  .option(
    '--state-store-s3-bucket <string>',
    `The S3 bucket name to use for storing pinned stream state. If not provided pinned stream state will only be saved locally but not to S3. Deprecated.`
  )
  .option('--gateway', 'Makes read only endpoints available. It is disabled by default')
  .option('--port <int>', 'Port daemon is available on. Default is 7007')
  .option('--hostname <string>', 'Host daemon is available on. Default is 0.0.0.0')
  .option('--debug', 'Enable debug logging level. Default is false')
  .option('--verbose', 'Enable verbose logging level. Default is false')
  .option('--log-to-files', 'If debug is true, write logs to files. Default is false. Deprecated')
  .option(
    '--log-directory <dir>',
    'Store logs in this directory. Defaults to HOME_DIR/.ceramic/logs. Deprecated'
  )
  .option(
    '--network <name>',
    'Name of the ceramic network to connect to. One of: "mainnet", "testnet-clay", "dev-unstable", "local", or "inmemory". Defaults to "testnet-clay"'
  )
  .option('--pubsubTopic <string>', 'Pub/sub topic to use for protocol messages')
  .option(
    '--cors-allowed-origins <list>',
    'Space-separated list of strings and/or regex expressions to set for Access-Control-Allow-Origin . Defaults to all: ".*". Deprecated.'
  )
  .option(
    '--sync-override <string>',
    'Global forced mode for syncing all streams. One of: "prefer-cache", "sync-always", or "never-sync". Defaults to "prefer-cache". Deprecated.'
  )
  .description('Start the daemon')
  .action(
    async ({
      config,
      ipfsApi,
      ethereumRpc,
      anchorServiceApi,
      ipfsPinningEndpoint,
      stateStoreDirectory,
      stateStoreS3Bucket,
      gateway,
      port,
      hostname,
      debug,
      verbose,
      logToFiles,
      logDirectory,
      network,
      pubsubTopic,
      corsAllowedOrigins,
      syncOverride,
    }) => {
      await CeramicCliUtils.createDaemon(
        config,
        ipfsApi,
        ethereumRpc,
        anchorServiceApi,
        ipfsPinningEndpoint,
        stateStoreDirectory,
        stateStoreS3Bucket,
        gateway,
        port,
        hostname,
        debug,
        verbose,
        logToFiles,
        logDirectory,
        network,
        pubsubTopic,
        corsAllowedOrigins,
        syncOverride
      ).catch((err) => {
        console.error('Ceramic daemon failed to start up:')
        console.error(err)
        process.exit(1)
      })
    }
  )

program
  .command('create <streamtype>')
  .option('--content <content>', 'New document content')
  .option('--only-genesis', 'Only create the genesis object. No anchor will be created')
  .option(
    '--controllers <controllers>',
    'Specify a comma-separated list of the controllers of the document. Controllers are the users that are allowed to publish updates to this document. Defaults to current user'
  )
  .option(
    '--deterministic',
    'Document content is created deterministically from the inputs.  This means ' +
      'that creating a document with identical content to an existing document will be a no-op.'
  )
  .option('--schema <schema>', 'Schema document ID')
  .description('Create a new document')
  .action(async (streamtype, { content, onlyGenesis, controllers, deterministic, schema }) => {
    if (streamtype != 'tile') {
      throw new Error("CLI does not currently support creating stream types other than 'tile'")
    }
    await CeramicCliUtils.nonSchemaCreateDoc(
      content,
      controllers,
      onlyGenesis,
      deterministic,
      schema
    )
  })

program
  .command('update <streamId>')
  .option('--content <content>', 'Update document content')
  .option('--controllers <controllers>', 'Change controllers of this document (only 3ID)')
  .option('--schema <schema>', 'Change the schema CommitID')
  .description('Update the content of a document')
  .action(async (streamId, { content, controllers, schema }) => {
    await CeramicCliUtils.update(streamId, content, controllers, schema)
  })

program
  .command('show <streamId> [<anchor>]')
  .description('Show the content of a stream')
  .action(async (streamId) => {
    await CeramicCliUtils.show(streamId)
  })

program
  .command('state <streamId> [<anchor>]')
  .description('Show the state of a stream')
  .action(async (streamId) => {
    await CeramicCliUtils.state(streamId)
  })

program
  .command('watch <streamId>')
  .description('Watch for updates in a stream')
  .action(async (streamId) => {
    await CeramicCliUtils.watch(streamId)
  })

program
  .command('commits <streamId>')
  .description('List stream commits')
  .action(async (streamId) => {
    await CeramicCliUtils.commits(streamId)
  })

const schemas = program.command('schema')
schemas.description('Ceramic schemas')

schemas
  .command('create <new-content>')
  .option('--only-genesis', 'Only create the genesis object. No anchor will be created')
  .option(
    '--controllers <controllers>',
    'Specify a comma-separated list of the controllers of the schema document. Defaults to' +
      ' current user'
  )
  .option(
    '--deterministic',
    'Document content is created deterministically from the inputs.  This means ' +
      'that creating a schema document with identical content to an existing schema document ' +
      'will be a no-op.'
  )
  .description('Create a new schema')
  .action(async (content, { onlyGenesis, controllers, deterministic }) => {
    await CeramicCliUtils.schemaCreateDoc(content, controllers, onlyGenesis, deterministic)
  })

schemas
  .command('update <streamId> <new-content>')
  .option('--controllers <controllers>', 'Change controllers of this document (only 3ID)')
  .description('Update the content of a schema')
  .action(async (streamId, content, { controllers }) => {
    await CeramicCliUtils.schemaUpdateDoc(streamId, content, controllers)
  })

const pin = program.command('pin')
pin.description('Ceramic local pinning API')

pin
  .command('add <streamId>')
  .description('Pin stream')
  .action(async (streamId) => {
    await CeramicCliUtils.pinAdd(streamId)
  })

pin
  .command('rm <streamId>')
  .description('Unpin stream')
  .action(async (streamId) => {
    await CeramicCliUtils.pinRm(streamId)
  })

pin
  .command('ls [<streamId>]')
  .description('List pinned streams')
  .action(async (streamId) => {
    await CeramicCliUtils.pinLs(streamId)
  })

const config = program.command('config')
config.description('CLI Ceramic configuration. Configurable parameters: seed, ceramicHost ')

config
  .command('show')
  .description('Show CLI Ceramic configuration')
  .action(async () => {
    await CeramicCliUtils.showCliConfig()
  })

config
  .command('set <variable> <value>')
  .description('Set variable value')
  .action(async (variable, value) => {
    await CeramicCliUtils.setCliConfig(variable, value)
  })

config
  .command('unset <variable>')
  .description('Unset configuration variable')
  .action(async (variable) => {
    await CeramicCliUtils.unsetCliConfig(variable)
  })

program.parse(process.argv)<|MERGE_RESOLUTION|>--- conflicted
+++ resolved
@@ -1,9 +1,5 @@
-<<<<<<< HEAD
-import program from 'commander'
-=======
 import { program } from 'commander'
 import pc from 'picocolors'
->>>>>>> 36af9fa2
 
 import { CeramicCliUtils } from '../ceramic-cli-utils.js'
 
