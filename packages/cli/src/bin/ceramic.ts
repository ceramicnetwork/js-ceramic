--- conflicted
+++ resolved
@@ -3,31 +3,6 @@
 import { CeramicCliUtils } from '../ceramic-cli-utils'
 
 program
-<<<<<<< HEAD
-    .command('daemon')
-    .option('--ipfs-api <url>', 'The ipfs http api to use')
-    .option('--ethereum-rpc <url>', 'The Ethereum RPC URL used for communicating with Ethereum blockchain')
-    .option('--anchor-service-api <url>', 'The anchor service URL to use')
-    .option('--validate-streams', 'Validate streams according to their schemas. It is enabled by default')
-    .option('--ipfs-pinning-endpoint <url...>', 'Ipfs pinning endpoints')
-    .option('--state-store-directory <string>', `The directory path used for storing pinned stream state. Defaults to HOME_DIR/.ceramic/statestore`)
-    .option('--state-store-s3-bucket <string>', `The S3 bucket name to use for storing pinned stream state. If not provided pinned stream state will only be saved locally but not to S3.`)
-    .option('--gateway', 'Makes read only endpoints available. It is disabled by default')
-    .option('--port <int>', 'Port daemon is available on. Default is 7007')
-    .option('--hostname <string>', 'Host daemon is available on. Default is 0.0.0.0')
-    .option('--debug', 'Enable debug logging level. Default is false')
-    .option('--verbose', 'Enable verbose logging level. Default is false')
-    .option('--log-to-files', 'If debug is true, write logs to files. Default is false')
-    .option('--log-directory <dir>', 'Store logs in this directory. Defaults to HOME_DIR/.ceramic/logs')
-    .option('--network <name>', 'Name of the ceramic network to connect to. One of: "mainnet", "testnet-clay", "dev-unstable", "local", or "inmemory". Defaults to "testnet-clay"')
-    .option('--pubsubTopic <string>', 'Pub/sub topic to use for protocol messages')
-    .option('--max-healthy-cpu <decimal>', 'Fraction of total CPU usage considered healthy. Defaults to 0.7')
-    .option('--max-healthy-memory <decimal>', 'Fraction of total memory usage considered healthy. Defaults to 0.7')
-    .option('--cors-allowed-origins <list>', 'Space-separated list of strings and/or regex expressions to set for Access-Control-Allow-Origin . Defaults to all: "*"')
-    .option('--sync-override <string>', 'Global forced mode for syncing all streams. One of: "prefer-cache", "sync-always", or "never-sync". Defaults to "prefer-cache"')
-    .description('Start the daemon')
-    .action(async ({
-=======
   .command('daemon')
   .option('--ipfs-api <url>', 'The ipfs http api to use')
   .option(
@@ -74,6 +49,10 @@
   .option(
     '--cors-allowed-origins <list>',
     'Space-separated list of strings and/or regex expressions to set for Access-Control-Allow-Origin . Defaults to all: "*"'
+  )
+  .option(
+    '--sync-override <string>', 
+    'Global forced mode for syncing all streams. One of: "prefer-cache", "sync-always", or "never-sync". Defaults to "prefer-cache"'
   )
   .description('Start the daemon')
   .action(
@@ -95,6 +74,7 @@
       network,
       pubsubTopic,
       corsAllowedOrigins,
+      syncOverride
     }) => {
       if (stateStoreDirectory && stateStoreS3Bucket) {
         throw new Error(
@@ -102,7 +82,6 @@
         )
       }
       await CeramicCliUtils.createDaemon(
->>>>>>> bca939cd
         ipfsApi,
         ethereumRpc,
         anchorServiceApi,
@@ -119,48 +98,14 @@
         logDirectory,
         network,
         pubsubTopic,
-<<<<<<< HEAD
         corsAllowedOrigins,
         syncOverride
-    }) => {
-        if (stateStoreDirectory && stateStoreS3Bucket) {
-          throw new Error("Cannot specify both --state-store-directory and --state-store-s3-bucket. Only one state store - either on local storage or on S3 - can be used at a time")
-        }
-        await CeramicCliUtils.createDaemon(
-            ipfsApi,
-            ethereumRpc,
-            anchorServiceApi,
-            validateStreams,
-            ipfsPinningEndpoint,
-            stateStoreDirectory,
-            stateStoreS3Bucket,
-            gateway,
-            port,
-            hostname,
-            debug,
-            verbose,
-            logToFiles,
-            logDirectory,
-            network,
-            pubsubTopic,
-            corsAllowedOrigins,
-            syncOverride
-        ).catch((err) => {
-          console.error('Ceramic daemon failed to start up:')
-          console.error(err)
-          process.exit(1)
-        })
-    })
-=======
-        corsAllowedOrigins
       ).catch((err) => {
         console.error('Ceramic daemon failed to start up:')
         console.error(err)
         process.exit(1)
       })
-    }
-  )
->>>>>>> bca939cd
+    })
 
 program
   .command('create <streamtype>')
