import { program } from 'commander'
import pc from 'picocolors'

import { CeramicCliUtils } from '../ceramic-cli-utils.js'

program
  .command('daemon')
  .option('--config <path>', 'Path to the Ceramic Daemon config file')
  .option('--ipfs-api <url>', 'The ipfs http api to use')
  .option(
    '--ethereum-rpc <url>',
    'The Ethereum RPC URL used for communicating with Ethereum blockchain. Deprecated.'
  )
  .option('--anchor-service-api <url>', 'The anchor service URL to use. Deprecated.')
  .option('--ipfs-pinning-endpoint <url...>', 'Ipfs pinning endpoints. Deprecated')
  .option(
    '--state-store-directory <string>',
    `The directory path used for storing pinned stream state. Defaults to HOME_DIR/.ceramic/statestore. Deprecated.`
  )
  .option(
    '--state-store-s3-bucket <string>',
    `The S3 bucket name to use for storing pinned stream state. If not provided pinned stream state will only be saved locally but not to S3. Deprecated.`
  )
  .option('--gateway', 'Makes read only endpoints available. It is disabled by default')
  .option('--port <int>', 'Port daemon is available on. Default is 7007')
  .option('--hostname <string>', 'Host daemon is available on. Default is 0.0.0.0')
  .option('--debug', 'Enable debug logging level. Default is false')
  .option('--verbose', 'Enable verbose logging level. Default is false')
  .option('--log-to-files', 'If debug is true, write logs to files. Default is false. Deprecated')
  .option(
    '--log-directory <dir>',
    'Store logs in this directory. Defaults to HOME_DIR/.ceramic/logs. Deprecated'
  )
  .option(
    '--network <name>',
    'Name of the ceramic network to connect to. One of: "mainnet", "testnet-clay", "dev-unstable", "local", or "inmemory". Defaults to "testnet-clay"'
  )
  .option('--pubsubTopic <string>', 'Pub/sub topic to use for protocol messages')
  .option(
    '--cors-allowed-origins <list>',
    'Space-separated list of strings and/or regex expressions to set for Access-Control-Allow-Origin . Defaults to all: ".*". Deprecated.'
  )
  .option(
    '--sync-override <string>',
    'Global forced mode for syncing all streams. One of: "prefer-cache", "sync-always", or "never-sync". Defaults to "prefer-cache". Deprecated.'
  )
  .description('Start the daemon')
  .action(
    async ({
      config,
      ipfsApi,
      ethereumRpc,
      anchorServiceApi,
      ipfsPinningEndpoint,
      stateStoreDirectory,
      stateStoreS3Bucket,
      gateway,
      port,
      hostname,
      debug,
      verbose,
      logToFiles,
      logDirectory,
      network,
      pubsubTopic,
      corsAllowedOrigins,
      syncOverride,
    }) => {
      await CeramicCliUtils.createDaemon(
        config,
        ipfsApi,
        ethereumRpc,
        anchorServiceApi,
        ipfsPinningEndpoint,
        stateStoreDirectory,
        stateStoreS3Bucket,
        gateway,
        port,
        hostname,
        debug,
        verbose,
        logToFiles,
        logDirectory,
        network,
        pubsubTopic,
        corsAllowedOrigins,
        syncOverride
      ).catch((err) => {
        console.error('Ceramic daemon failed to start up:')
        console.error(err)
        process.exit(1)
      })
    }
  )

program
  .command('create <streamtype>')
  .option('--content <content>', 'New document content')
  .option('--only-genesis', 'Only create the genesis object. No anchor will be created')
  .option(
    '--controllers <controllers>',
    'Specify a comma-separated list of the controllers of the document. Controllers are the users that are allowed to publish updates to this document. Defaults to current user'
  )
  .option(
    '--deterministic',
    'Document content is created deterministically from the inputs.  This means ' +
      'that creating a document with identical content to an existing document will be a no-op.'
  )
  .option('--schema <schema>', 'Schema document ID')
<<<<<<< HEAD
  .description(`Create a new document [Deprecated]`)
=======
  .description(`Create a new document ${pc.red(pc.bold('[Deprecated]'))}`)
>>>>>>> d9bf7f38
  .action(async (streamtype, { content, onlyGenesis, controllers, deterministic, schema }) => {
    if (streamtype != 'tile') {
      throw new Error("CLI does not currently support creating stream types other than 'tile'")
    }
    await CeramicCliUtils.nonSchemaCreateDoc(
      content,
      controllers,
      onlyGenesis,
      deterministic,
      schema
    )
  })

program
  .command('update <streamId>')
  .option('--content <content>', 'Update document content')
  .option('--controllers <controllers>', 'Change controllers of this document (only 3ID)')
  .option('--schema <schema>', 'Change the schema CommitID')
<<<<<<< HEAD
  .description(`Update the content of a document [Deprecated]`)
=======
  .description(`Update the content of a document ${pc.red(pc.bold('[Deprecated]'))}`)
>>>>>>> d9bf7f38
  .action(async (streamId, { content, controllers, schema }) => {
    await CeramicCliUtils.update(streamId, content, controllers, schema)
  })

program
  .command('show <streamId> [<anchor>]')
<<<<<<< HEAD
  .description(`Show the content of a stream [Deprecated]`)
=======
  .description(`Show the content of a stream ${pc.red(pc.bold('[Deprecated]'))}`)
>>>>>>> d9bf7f38
  .action(async (streamId) => {
    await CeramicCliUtils.show(streamId)
  })

program
  .command('state <streamId> [<anchor>]')
<<<<<<< HEAD
  .description(`Show the state of a stream [Deprecated]`)
=======
  .description(`Show the state of a stream ${pc.red(pc.bold('[Deprecated]'))}`)
>>>>>>> d9bf7f38
  .action(async (streamId) => {
    await CeramicCliUtils.state(streamId)
  })

program
  .command('watch <streamId>')
<<<<<<< HEAD
  .description(`Watch for updates in a stream [Deprecated]`)
=======
  .description(`Watch for updates in a stream ${pc.red(pc.bold('[Deprecated]'))}`)
>>>>>>> d9bf7f38
  .action(async (streamId) => {
    await CeramicCliUtils.watch(streamId)
  })

program
  .command('commits <streamId>')
<<<<<<< HEAD
  .description(`List stream commits [Deprecated]`)
=======
  .description(`List stream commits ${pc.red(pc.bold('[Deprecated]'))}`)
>>>>>>> d9bf7f38
  .action(async (streamId) => {
    await CeramicCliUtils.commits(streamId)
  })

const schemas = program.command('schema')
<<<<<<< HEAD
schemas.description(`('Ceramic schemas [Deprecated]`)
=======
schemas.description(`('Ceramic schemas ${pc.red(pc.bold('[Deprecated]'))}`)
>>>>>>> d9bf7f38

schemas
  .command('create <new-content>')
  .option('--only-genesis', 'Only create the genesis object. No anchor will be created')
  .option(
    '--controllers <controllers>',
    'Specify a comma-separated list of the controllers of the schema document. Defaults to' +
      ' current user'
  )
  .option(
    '--deterministic',
    'Document content is created deterministically from the inputs.  This means ' +
      'that creating a schema document with identical content to an existing schema document ' +
      'will be a no-op.'
  )
<<<<<<< HEAD
  .description(`Create a new schema [Deprecated]`)
=======
  .description(`Create a new schema ${pc.red(pc.bold('[Deprecated]'))}`)
>>>>>>> d9bf7f38
  .action(async (content, { onlyGenesis, controllers, deterministic }) => {
    await CeramicCliUtils.schemaCreateDoc(content, controllers, onlyGenesis, deterministic)
  })

schemas
  .command('update <streamId> <new-content>')
  .option('--controllers <controllers>', 'Change controllers of this document (only 3ID)')
<<<<<<< HEAD
  .description(`Update the content of a schema [Deprecated]`)
=======
  .description(`Update the content of a schema ${pc.red(pc.bold('[Deprecated]'))}`)
>>>>>>> d9bf7f38
  .action(async (streamId, content, { controllers }) => {
    await CeramicCliUtils.schemaUpdateDoc(streamId, content, controllers)
  })

const pin = program.command('pin')
<<<<<<< HEAD
pin.description(`('Ceramic local pinning API [Deprecated]`)

pin
  .command('add <streamId>')
  .description(`Pin stream [Deprecated]`)
=======
pin.description(`('Ceramic local pinning API ${pc.red(pc.bold('[Deprecated]'))}`)

pin
  .command('add <streamId>')
  .description(`Pin stream ${pc.red(pc.bold('[Deprecated]'))}`)
>>>>>>> d9bf7f38
  .action(async (streamId) => {
    await CeramicCliUtils.pinAdd(streamId)
  })

pin
  .command('rm <streamId>')
<<<<<<< HEAD
  .description(`Unpin stream [Deprecated]`)
=======
  .description(`Unpin stream ${pc.red(pc.bold('[Deprecated]'))}`)
>>>>>>> d9bf7f38
  .action(async (streamId) => {
    await CeramicCliUtils.pinRm(streamId)
  })

pin
  .command('ls [<streamId>]')
<<<<<<< HEAD
  .description(`List pinned streams [Deprecated]`)
=======
  .description(`List pinned streams ${pc.red(pc.bold('[Deprecated]'))}`)
>>>>>>> d9bf7f38
  .action(async (streamId) => {
    await CeramicCliUtils.pinLs(streamId)
  })

const config = program.command('config')
config.description('CLI Ceramic configuration. Configurable parameters: seed, ceramicHost ')

config
  .command('show')
  .description('Show CLI Ceramic configuration')
  .action(async () => {
    await CeramicCliUtils.showCliConfig()
  })

config
  .command('set <variable> <value>')
  .description('Set variable value')
  .action(async (variable, value) => {
    await CeramicCliUtils.setCliConfig(variable, value)
  })

config
  .command('unset <variable>')
  .description('Unset configuration variable')
  .action(async (variable) => {
    await CeramicCliUtils.unsetCliConfig(variable)
  })

program.parse(process.argv)<|MERGE_RESOLUTION|>--- conflicted
+++ resolved
@@ -107,11 +107,8 @@
       'that creating a document with identical content to an existing document will be a no-op.'
   )
   .option('--schema <schema>', 'Schema document ID')
-<<<<<<< HEAD
   .description(`Create a new document [Deprecated]`)
-=======
-  .description(`Create a new document ${pc.red(pc.bold('[Deprecated]'))}`)
->>>>>>> d9bf7f38
+
   .action(async (streamtype, { content, onlyGenesis, controllers, deterministic, schema }) => {
     if (streamtype != 'tile') {
       throw new Error("CLI does not currently support creating stream types other than 'tile'")
@@ -130,65 +127,41 @@
   .option('--content <content>', 'Update document content')
   .option('--controllers <controllers>', 'Change controllers of this document (only 3ID)')
   .option('--schema <schema>', 'Change the schema CommitID')
-<<<<<<< HEAD
   .description(`Update the content of a document [Deprecated]`)
-=======
-  .description(`Update the content of a document ${pc.red(pc.bold('[Deprecated]'))}`)
->>>>>>> d9bf7f38
   .action(async (streamId, { content, controllers, schema }) => {
     await CeramicCliUtils.update(streamId, content, controllers, schema)
   })
 
 program
   .command('show <streamId> [<anchor>]')
-<<<<<<< HEAD
   .description(`Show the content of a stream [Deprecated]`)
-=======
-  .description(`Show the content of a stream ${pc.red(pc.bold('[Deprecated]'))}`)
->>>>>>> d9bf7f38
   .action(async (streamId) => {
     await CeramicCliUtils.show(streamId)
   })
 
 program
   .command('state <streamId> [<anchor>]')
-<<<<<<< HEAD
   .description(`Show the state of a stream [Deprecated]`)
-=======
-  .description(`Show the state of a stream ${pc.red(pc.bold('[Deprecated]'))}`)
->>>>>>> d9bf7f38
   .action(async (streamId) => {
     await CeramicCliUtils.state(streamId)
   })
 
 program
   .command('watch <streamId>')
-<<<<<<< HEAD
   .description(`Watch for updates in a stream [Deprecated]`)
-=======
-  .description(`Watch for updates in a stream ${pc.red(pc.bold('[Deprecated]'))}`)
->>>>>>> d9bf7f38
   .action(async (streamId) => {
     await CeramicCliUtils.watch(streamId)
   })
 
 program
   .command('commits <streamId>')
-<<<<<<< HEAD
   .description(`List stream commits [Deprecated]`)
-=======
-  .description(`List stream commits ${pc.red(pc.bold('[Deprecated]'))}`)
->>>>>>> d9bf7f38
   .action(async (streamId) => {
     await CeramicCliUtils.commits(streamId)
   })
 
 const schemas = program.command('schema')
-<<<<<<< HEAD
 schemas.description(`('Ceramic schemas [Deprecated]`)
-=======
-schemas.description(`('Ceramic schemas ${pc.red(pc.bold('[Deprecated]'))}`)
->>>>>>> d9bf7f38
 
 schemas
   .command('create <new-content>')
@@ -204,11 +177,8 @@
       'that creating a schema document with identical content to an existing schema document ' +
       'will be a no-op.'
   )
-<<<<<<< HEAD
+
   .description(`Create a new schema [Deprecated]`)
-=======
-  .description(`Create a new schema ${pc.red(pc.bold('[Deprecated]'))}`)
->>>>>>> d9bf7f38
   .action(async (content, { onlyGenesis, controllers, deterministic }) => {
     await CeramicCliUtils.schemaCreateDoc(content, controllers, onlyGenesis, deterministic)
   })
@@ -216,51 +186,31 @@
 schemas
   .command('update <streamId> <new-content>')
   .option('--controllers <controllers>', 'Change controllers of this document (only 3ID)')
-<<<<<<< HEAD
   .description(`Update the content of a schema [Deprecated]`)
-=======
-  .description(`Update the content of a schema ${pc.red(pc.bold('[Deprecated]'))}`)
->>>>>>> d9bf7f38
   .action(async (streamId, content, { controllers }) => {
     await CeramicCliUtils.schemaUpdateDoc(streamId, content, controllers)
   })
 
 const pin = program.command('pin')
-<<<<<<< HEAD
 pin.description(`('Ceramic local pinning API [Deprecated]`)
 
 pin
   .command('add <streamId>')
   .description(`Pin stream [Deprecated]`)
-=======
-pin.description(`('Ceramic local pinning API ${pc.red(pc.bold('[Deprecated]'))}`)
-
-pin
-  .command('add <streamId>')
-  .description(`Pin stream ${pc.red(pc.bold('[Deprecated]'))}`)
->>>>>>> d9bf7f38
   .action(async (streamId) => {
     await CeramicCliUtils.pinAdd(streamId)
   })
 
 pin
   .command('rm <streamId>')
-<<<<<<< HEAD
   .description(`Unpin stream [Deprecated]`)
-=======
-  .description(`Unpin stream ${pc.red(pc.bold('[Deprecated]'))}`)
->>>>>>> d9bf7f38
   .action(async (streamId) => {
     await CeramicCliUtils.pinRm(streamId)
   })
 
 pin
   .command('ls [<streamId>]')
-<<<<<<< HEAD
   .description(`List pinned streams [Deprecated]`)
-=======
-  .description(`List pinned streams ${pc.red(pc.bold('[Deprecated]'))}`)
->>>>>>> d9bf7f38
   .action(async (streamId) => {
     await CeramicCliUtils.pinLs(streamId)
   })
