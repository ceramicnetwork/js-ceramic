import * as fs from 'fs'
import express, { Request, Response } from 'express'
import type { CeramicConfig } from '@ceramicnetwork/core'
import { Ceramic } from '@ceramicnetwork/core'
import { RotatingFileStream } from '@ceramicnetwork/logger'
import { Metrics } from '@ceramicnetwork/metrics'
import { buildIpfsConnection } from './build-ipfs-connection.util.js'
import { S3StateStore } from './s3-state-store.js'
import {
  DiagnosticsLogger,
  LoggerProvider,
  LogStyle,
  MultiQuery,
  StreamUtils,
  SyncOptions
} from '@ceramicnetwork/common'
import { StreamID, StreamType } from '@ceramicnetwork/streamid'
import * as ThreeIdResolver from '@ceramicnetwork/3id-did-resolver'
import * as KeyDidResolver from 'key-did-resolver'
import * as PkhDidResolver from 'pkh-did-resolver'
import EthrDidResolver from 'ethr-did-resolver'
import * as NftDidResolver from 'nft-did-resolver'
import * as SafeDidResolver from 'safe-did-resolver'

import { DID } from 'dids'
import cors from 'cors'
import { errorHandler } from './daemon/error-handler.js'
import { addAsync, ExpressWithAsync } from '@awaitjs/express'
import { instrumentRequests } from './daemon/instrument-requests.js'
import { logRequests } from './daemon/log-requests.js'
import type { Server } from 'http'
import { DaemonConfig, StateStoreMode } from './daemon-config.js'
import type { ResolverRegistry } from 'did-resolver'
import { ErrorHandlingRouter } from './error-handling-router.js'
import { collectionQuery } from './daemon/collection-query.js'
// eslint-disable-next-line @typescript-eslint/no-var-requires
const packageJson = JSON.parse(fs.readFileSync(new URL('../package.json', import.meta.url), 'utf8'))

const DEFAULT_HOSTNAME = '0.0.0.0'
const DEFAULT_PORT = 7007
const HEALTHCHECK_RETRIES = 3
const CALLER_NAME = 'js-ceramic'

interface MultiQueryWithDocId extends MultiQuery {
  docId?: string
}

interface MultiQueries {
  queries: Array<MultiQueryWithDocId>
  timeout?: number
}

const SYNC_OPTIONS_MAP = {
  'prefer-cache': SyncOptions.PREFER_CACHE,
  'sync-always': SyncOptions.SYNC_ALWAYS,
  'never-sync': SyncOptions.NEVER_SYNC,
}

export function makeCeramicConfig(opts: DaemonConfig): CeramicConfig {
  const loggerProvider = new LoggerProvider(opts.logger, (logPath: string) => {
    return new RotatingFileStream(logPath, true)
  })

  // If desired, enable metrics
  if (opts.metrics?.metricsExporterEnabled) {
    Metrics.start(opts.metrics, CALLER_NAME)
  }

  const ceramicConfig: CeramicConfig = {
    loggerProvider,
    gateway: opts.node.gateway || false,
    anchorServiceUrl: opts.anchor.anchorServiceUrl,
    ethereumRpcUrl: opts.anchor.ethereumRpcUrl,
    ipfsPinningEndpoints: opts.ipfs.pinningEndpoints,
    networkName: opts.network.name,
    pubsubTopic: opts.network.pubsubTopic,
    syncOverride: SYNC_OPTIONS_MAP[opts.node.syncOverride],
    streamCacheLimit: opts.node.streamCacheLimit,
    indexing: opts.indexing,
  }
  if (opts.stateStore?.mode == StateStoreMode.FS) {
    ceramicConfig.stateStoreDirectory = opts.stateStore.localDirectory
  }

  return ceramicConfig
}

/**
 * Takes a query object and parses the values to give them proper types instead of having everything
 * as strings
 * @param opts
 */
function parseQueryObject(opts: Record<string, any>): Record<string, string | boolean | number> {
  const typedOpts = {}
  for (const [key, value] of Object.entries(opts)) {
    if (typeof value == 'string') {
      if (value === 'true') {
        typedOpts[key] = true
      } else if (value === 'false') {
        typedOpts[key] = false
      } else if (!isNaN(parseInt(value))) {
        typedOpts[key] = parseInt(value)
      } else {
        typedOpts[key] = value
      }
    } else {
      typedOpts[key] = value
    }
  }
  return typedOpts
}

/**
 * Converts 'sync' option sent as a bool by outdated http-clients to the current format of an enum.
 * The old behaviors don't map directly to the new behaviors, so we take the best approximation.
 * TODO remove this once we no longer need to support clients older than v1.0.0
 * @param opts
 */
function upconvertLegacySyncOption(opts: Record<string, any> | undefined) {
  if (typeof opts?.sync == 'boolean') {
    if (opts.sync) {
      opts.sync = SyncOptions.SYNC_ALWAYS
    } else {
      opts.sync = SyncOptions.PREFER_CACHE
    }
  }
}

/**
 * Prepare DID resolvers to use in the daemon.
 */
function makeResolvers(
  ceramic: Ceramic,
  ceramicConfig: CeramicConfig,
  opts: DaemonConfig
): ResolverRegistry {
  let result = {
    ...KeyDidResolver.getResolver(),
    ...PkhDidResolver.getResolver(),
    ...ThreeIdResolver.getResolver(ceramic),
    ...NftDidResolver.getResolver({
      ceramic: ceramic,
      ...opts.didResolvers?.nftDidResolver,
    }),
    ...SafeDidResolver.getResolver({
      ceramic: ceramic,
      ...opts.didResolvers?.safeDidResolver,
    }),
  }
  if (
    opts.didResolvers?.ethrDidResolver?.networks &&
    opts.didResolvers?.ethrDidResolver?.networks.length > 0
  ) {
    // Custom ethr-did-resolver configuration passed
    result = { ...result, ...EthrDidResolver.getResolver(opts.didResolvers.ethrDidResolver) }
  } else if (ceramicConfig.ethereumRpcUrl) {
    // Use default network from ceramic config's ethereumRpcUrl
    result = {
      ...result,
      ...EthrDidResolver.getResolver({
        networks: [
          {
            rpcUrl: ceramicConfig.ethereumRpcUrl,
          },
        ],
      }),
    }
  }
  return result
}

/**
 * Helper function: Parse provided port and verify validity or exit process
 * @param inPort
 */
function validatePort(inPort) {
  const validPort = Number(inPort)
  if (inPort == null) {
    return inPort
  } else if (isNaN(validPort) || validPort > 65535) {
    console.error('Invalid port number passed.')
    process.exit(1)
  }
  return validPort
}

/**
 * Ceramic daemon implementation
 */
export class CeramicDaemon {
  private server?: Server
  private readonly app: ExpressWithAsync
  readonly diagnosticsLogger: DiagnosticsLogger
  public hostname: string
  public port: number

  constructor(public ceramic: Ceramic, private readonly opts: DaemonConfig) {
    this.diagnosticsLogger = ceramic.loggerProvider.getDiagnosticsLogger()
    this.port = validatePort(this.opts.httpApi?.port) || DEFAULT_PORT
    this.hostname = this.opts.httpApi?.hostname || DEFAULT_HOSTNAME

    this.app = addAsync(express())
    this.app.set('trust proxy', true)
    this.app.use(express.json({ limit: '1mb' }))
    this.app.use(
      cors({
        origin: opts.httpApi?.corsAllowedOrigins,
        maxAge: 7200, // 2 hours
      })
    )

    this.app.use(instrumentRequests)

    this.app.use(logRequests(ceramic.loggerProvider))

    this.registerAPIPaths(this.app, opts.node?.gateway)

    this.app.use(errorHandler(this.diagnosticsLogger))
  }

  async listen(): Promise<void> {
    return new Promise<void>((resolve) => {
      this.server = this.app.listen(this.port, this.hostname, () => {
        this.diagnosticsLogger.imp(`Ceramic API running on ${this.hostname}:${this.port}'`)
        resolve()
      })
      this.server.keepAliveTimeout = 60 * 1000
    })
  }

  /**
   * Create Ceramic daemon
   * @param opts - Ceramic daemon options
   */
  static async create(opts: DaemonConfig): Promise<CeramicDaemon> {
    const ceramicConfig = makeCeramicConfig(opts)

    const ipfs = await buildIpfsConnection(
      opts.ipfs.mode,
      opts.network?.name,
      ceramicConfig.loggerProvider.getDiagnosticsLogger(),
      opts.ipfs?.host
    )

    const [modules, params] = Ceramic._processConfig(ipfs, ceramicConfig)
    modules.loggerProvider
      .getDiagnosticsLogger()
      .imp(
        `Starting Ceramic Daemon at version ${packageJson.version} with config: \n${JSON.stringify(
          opts,
          null,
          2
        )}`
      )

    if (opts.stateStore?.mode == StateStoreMode.S3) {
      const s3StateStore = new S3StateStore(opts.stateStore?.s3Bucket)
      modules.pinStoreFactory.setStateStore(s3StateStore)
    }

    const ceramic = new Ceramic(modules, params)
    await ceramic._init(true)
    const did = new DID({ resolver: makeResolvers(ceramic, ceramicConfig, opts) })
    await ceramic.setDID(did)

    const daemon = new CeramicDaemon(ceramic, opts)
    await daemon.listen()
    return daemon
  }

  registerAPIPaths(app: ExpressWithAsync, gateway: boolean): void {
    const baseRouter = ErrorHandlingRouter(this.diagnosticsLogger)
    const commitsRouter = ErrorHandlingRouter(this.diagnosticsLogger)
    const documentsRouter = ErrorHandlingRouter(this.diagnosticsLogger)
    const multiqueriesRouter = ErrorHandlingRouter(this.diagnosticsLogger)
    const nodeRouter = ErrorHandlingRouter(this.diagnosticsLogger)
    const pinsRouter = ErrorHandlingRouter(this.diagnosticsLogger)
    const recordsRouter = ErrorHandlingRouter(this.diagnosticsLogger)
    const streamsRouter = ErrorHandlingRouter(this.diagnosticsLogger)
    const collectionRouter = ErrorHandlingRouter(this.diagnosticsLogger)
    const adminModelRouter = ErrorHandlingRouter(this.diagnosticsLogger)

    app.use('/api/v0', baseRouter)
    baseRouter.use('/commits', commitsRouter)
    baseRouter.use('/documents', documentsRouter)
    baseRouter.use('/multiqueries', multiqueriesRouter)
    baseRouter.use('/node', nodeRouter)
    baseRouter.use('/pins', pinsRouter)
    baseRouter.use('/records', recordsRouter)
    baseRouter.use('/streams', streamsRouter)
    baseRouter.use('/collection', collectionRouter)
    baseRouter.use('/admin/models', adminModelRouter)

    commitsRouter.getAsync('/:streamid', this.commits.bind(this))
    multiqueriesRouter.postAsync('/', this.multiQuery.bind(this))
    streamsRouter.getAsync('/:streamid', this.state.bind(this))
    streamsRouter.getAsync('/:streamid/content', this.content.bind(this))
    pinsRouter.getAsync('/:streamid', this.listPinned.bind(this))
    pinsRouter.getAsync('/', this.listPinned.bind(this))
    nodeRouter.getAsync('/chains', this.getSupportedChains.bind(this))
    nodeRouter.getAsync('/healthcheck', this.healthcheck.bind(this))
    documentsRouter.getAsync('/:docid', this.stateOld.bind(this)) // Deprecated
    recordsRouter.getAsync('/:streamid', this.commits.bind(this)) // Deprecated
    collectionRouter.getAsync('/', this.getCollection.bind(this))
    adminModelRouter.getAsync('/', this.getIndexedModels.bind(this))
    adminModelRouter.postAsync('/', this.addModelsToIndex.bind(this))
    adminModelRouter.deleteAsync('/', this.removeModelsFromIndex.bind(this))
    adminModelRouter.putAsync('/', this.replaceModelsInIndex.bind(this))

    if (!gateway) {
      streamsRouter.postAsync('/', this.createStreamFromGenesis.bind(this))
      streamsRouter.postAsync('/:streamid/anchor', this.requestAnchor.bind(this))
      commitsRouter.postAsync('/', this.applyCommit.bind(this))
      pinsRouter.postAsync('/:streamid', this.pinStream.bind(this))
      pinsRouter.deleteAsync('/:streamid', this.unpinStream.bind(this))

      documentsRouter.postAsync('/', this.createDocFromGenesis.bind(this)) // Deprecated
      recordsRouter.postAsync('/', this.applyCommit.bind(this)) // Deprecated
    } else {
      streamsRouter.postAsync('/', this.createReadOnlyStreamFromGenesis.bind(this))
      commitsRouter.postAsync('/', this._notSupported.bind(this))
      pinsRouter.postAsync('/:streamid', this._notSupported.bind(this))
      pinsRouter.deleteAsync('/:streamid', this._notSupported.bind(this))

      documentsRouter.postAsync('/', this.createReadOnlyDocFromGenesis.bind(this)) // Deprecated
      recordsRouter.postAsync('/', this._notSupported.bind(this)) // Deprecated
    }
  }

  /**
   * Checks for availability of subsystems that Ceramic depends on (e.g. IPFS)
   * @dev Only checking for IPFS right now but checks for other subsystems can go here in the future
   */
  async healthcheck(req: Request, res: Response): Promise<void> {
    const { checkIpfs } = parseQueryObject(req.query)
    if (checkIpfs === false) {
      res.status(200).send('Alive!')
      return
    }

    // By default, check for health of the IPFS node
    for (let i = 0; i < HEALTHCHECK_RETRIES; i++) {
      try {
        if (await this.ceramic.ipfs.isOnline()) {
          res.status(200).send('Alive!')
          return
        }
      } catch (e) {
        this.diagnosticsLogger.err(`Error checking IPFS status: ${e}`)
      }
    }
    res.status(503).send('IPFS unreachable')
  }

  /**
   * Create document from genesis commit
   * @dev Useful when the streamId is unknown, but you have the genesis contents
   * @deprecated
   */
  async createDocFromGenesis(req: Request, res: Response): Promise<void> {
    const { doctype, genesis, docOpts } = req.body
    upconvertLegacySyncOption(docOpts)
    const type = StreamType.codeByName(doctype)
    const doc = await this.ceramic.createStreamFromGenesis(
      type,
      StreamUtils.deserializeCommit(genesis),
      docOpts
    )
    res.json({
      streamId: doc.id.toString(),
      docId: doc.id.toString(),
      state: StreamUtils.serializeState(doc.state),
    })
  }

  /**
   * Create document from genesis commit
   * @dev Useful when the streamId is unknown, but you have the genesis contents
   */
  async createStreamFromGenesis(req: Request, res: Response): Promise<void> {
    const { type, genesis, opts } = req.body
    const stream = await this.ceramic.createStreamFromGenesis(
      type,
      StreamUtils.deserializeCommit(genesis),
      opts
    )
    res.json({ streamId: stream.id.toString(), state: StreamUtils.serializeState(stream.state) })
  }

  /**
   * Create document from genesis commit
   * @dev Useful when the streamId is unknown, but you have the genesis contents
   */
  async requestAnchor(req: Request, res: Response): Promise<void> {
    const streamId = StreamID.fromString(req.params.streamid)
    const opts = req.body.opts
    const anchorStatus = await this.ceramic.requestAnchor(streamId, opts)
    res.json({ streamId: streamId.toString(), anchorStatus })
  }

  /**
   * Create read-only document from genesis commit
   * @dev Useful when the streamId is unknown, but you have the genesis contents
   * @TODO Should return null if document does not already exist instead of
   * current behavior, publishing to IPFS. With that change it will make sense
   * to rename this, e.g. `loadStreamFromGenesis`
   * @deprecated
   */
  async createReadOnlyDocFromGenesis(req: Request, res: Response): Promise<void> {
    const { doctype, genesis, docOpts } = req.body
    upconvertLegacySyncOption(docOpts)
    const type = StreamType.codeByName(doctype)
    const readOnlyDocOpts = { ...docOpts, anchor: false, publish: false }
    const doc = await this.ceramic.createStreamFromGenesis(
      type,
      StreamUtils.deserializeCommit(genesis),
      readOnlyDocOpts
    )
    res.json({
      streamId: doc.id.toString(),
      docId: doc.id.toString(),
      state: StreamUtils.serializeState(doc.state),
    })
  }

  /**
   * Create read-only document from genesis commit
   * @dev Useful when the docId is unknown, but you have the genesis contents
   * @TODO Should return null if document does not already exist instead of
   * current behavior, publishing to IPFS. With that change it will make sense
   * to rename this, e.g. `loadStreamFromGenesis`
   */
  async createReadOnlyStreamFromGenesis(req: Request, res: Response): Promise<void> {
    const { type, genesis, opts } = req.body
    const readOnlyOpts = { ...opts, anchor: false, publish: false }
    const stream = await this.ceramic.createStreamFromGenesis(
      type,
      StreamUtils.deserializeCommit(genesis),
      readOnlyOpts
    )
    res.json({ streamId: stream.id.toString(), state: StreamUtils.serializeState(stream.state) })
  }

  /**
   * Get stream state
   */
  async state(req: Request, res: Response): Promise<void> {
    const opts = parseQueryObject(req.query)
    const stream = await this.ceramic.loadStream(req.params.streamid, opts)
    res.json({ streamId: stream.id.toString(), state: StreamUtils.serializeState(stream.state) })
  }

  /**
   * Get document state
   * @deprecated
   * // todo remove when 'documents' endpoint is removed
   */
  async stateOld(req: Request, res: Response): Promise<void> {
    const opts = parseQueryObject(req.query)
    upconvertLegacySyncOption(opts)
    const doc = await this.ceramic.loadStream(req.params.docid, opts)
    res.json({ docId: doc.id.toString(), state: StreamUtils.serializeState(doc.state) })
  }

  /**
   * Get all document commits
   */
  async commits(req: Request, res: Response): Promise<void> {
    const streamId = StreamID.fromString(req.params.streamid || req.params.docid)
    const commits = await this.ceramic.loadStreamCommits(streamId)
    const serializedCommits = commits.map((r: any) => {
      return {
        cid: r.cid,
        value: StreamUtils.serializeCommit(r.value),
      }
    })

    // TODO remove docId from output when we are no longer supporting clients older than v1.0.0
    res.json({
      streamId: streamId.toString(),
      docId: streamId.toString(),
      commits: serializedCommits,
    })
  }

  async getCollection(req: Request, res: Response): Promise<void> {
    const httpQuery = parseQueryObject(req.query)
    const query = collectionQuery(httpQuery)
    const indexResponse = await this.ceramic.index.query(query)

    res.json({
      edges: indexResponse.edges.map((e) => {
        return {
          cursor: e.cursor,
          node: e.node ? StreamUtils.serializeState(e.node) : null,
        }
      }),
      pageInfo: indexResponse.pageInfo,
    })
  }

<<<<<<< HEAD
=======
  async getIndexedModels(req: Request, res: Response): Promise<void> {
    const indexedModelStreamIDs = await this.ceramic.admin.getIndexedModels()
    res.json({
      models: indexedModelStreamIDs.map(String)
    })
  }

>>>>>>> 9ec9b676
  private  _validateModelIDStrings(
    modelIDStrings: any
  ): {
    modelIDStrings?: Array<string>,
    error?: string
  } {
    const cast = modelIDStrings as Array<string>
    let error = undefined
    if (!cast || cast.length === 0) {
      error = 'The `models` parameter is required and it has to be an array containing at least one model stream id'
    }

    return {
      modelIDStrings: error ?? cast,
      error: error,
    }
  }

  private async _parseDidJWSAuthHeader(
    authHeader: string | undefined
  ): Promise<{ kid: string, requestPath: string, timestamp: number, forModels: Array<string> }> {
    const jwsString = authHeader.split("Authorization: Basic ")[1]
    const result = await this.ceramic.did.verifyJWS(jwsString)
    return {
      kid: result.kid,
      requestPath: result.payload.requestPath,
      timestamp: result.payload.timestamp,
      forModels: result.payload.requestBody ? result.payload.requestBody.models : undefined,
    }
  }

  private _compareStringArrays(left: Array<string>, right: Array<string>): boolean {
    return left.length === right.length && left.every((value, index) => value === right[index])
  }

  private async _validateDIDJWSAuthHeader(
    basePath: string,
    authHeader: string | undefined,
    forModels?: Array<string>
  ): Promise<{ kid?: string, error?: string }> {
    const errorResult = { status: 'error', error: 'Missing or invalid authorization signature' }
    let parsedJWS
    try {
      parsedJWS = await this._parseDidJWSAuthHeader(authHeader)
    } catch (e) {
      console.error(e)
      return errorResult
    }
    const fiveMin = 1000 * 60 * 5 // 5 min

    if (
      parsedJWS.requestPath === basePath &&
      parsedJWS.timestamp > (new Date().getTime() - fiveMin)
    ) {
      if (forModels) {
        if (!parsedJWS.forModels || !this._compareStringArrays(forModels.sort(), parsedJWS.forModels.sort())) {
          return errorResult
        }
      } else if (parsedJWS.forModels) {
        return errorResult
      }
      return { kid: parsedJWS.kid }
    } else {
<<<<<<< HEAD
      return errorResult
=======
      await this.ceramic.admin.startIndexingModels(modelIDStrings.map( modelIDString => StreamID.fromString(modelIDString) ))
      res.status(200).json({ result: 'success' })
>>>>>>> 9ec9b676
    }
  }

  private async _processAdminModelsMutationRequest(
    req: Request,
    res: Response,
    successCallback: (actingDid: string, modelIDs: Array<StreamID>) => Promise<void>
  ): Promise<void> {
    const modelsValidation = this._validateModelIDStrings(req.body.models)
    if (modelsValidation.error) {
      res.status(422).json({ error: modelsValidation.error })
    } else {
<<<<<<< HEAD
      const authHeaderValidation = await this._validateDIDJWSAuthHeader(
        req.baseUrl,
        req.headers.authorization,
        modelsValidation.modelIDStrings
      )
      if (authHeaderValidation.error) {
        res.status(422).json({ error: authHeaderValidation.error })
      } else {
        try {
          const modelIDs = modelsValidation.modelIDStrings.map( modelIDString => StreamID.fromString(modelIDString) )
          await successCallback(authHeaderValidation.kid, modelIDs)
          res.status(200).json({ result: 'success' })
        } catch (e) {
          res.status(401).json({ error: e.message })
        }
      }
=======
      await this.ceramic.admin.stopIndexingModels(modelIDStrings.map( modelIDString => StreamID.fromString(modelIDString) ))
      res.status(200).json({ result: 'success' })
>>>>>>> 9ec9b676
    }
  }

  async getIndexedModels(req: Request, res: Response): Promise<void> {
    const authHeaderValidation = await this._validateDIDJWSAuthHeader(req.baseUrl, req.headers.authorization)
    if (authHeaderValidation.error) {
      res.status(401).json({ error: authHeaderValidation.error })
    } else {
<<<<<<< HEAD
      try {
        const indexedModelStreamIDs = await this.ceramic.admin.getIndexedModels(authHeaderValidation.kid)
        res.json({
          models: indexedModelStreamIDs.map(modelStreamID => modelStreamID.toString())
        })
      } catch (e) {
        res.status(401).json({ error: e.message })
      }
=======
      await this.ceramic.admin.replaceIndexedModels(modelIDStrings.map( modelIDString => StreamID.fromString(modelIDString) ))
      res.status(200).json({ result: 'success' })
>>>>>>> 9ec9b676
    }
  }

  async addModelsToIndex(req: Request, res: Response): Promise<void> {
    await this._processAdminModelsMutationRequest(req, res, this.ceramic.admin.addModelsToIndex.bind(this.ceramic.admin))
  }

  async removeModelsFromIndex(req: Request, res: Response): Promise<void> {
    await this._processAdminModelsMutationRequest(req, res, this.ceramic.admin.removeModelsFromIndex.bind(this.ceramic.admin))
  }

  async replaceModelsInIndex(req: Request, res: Response): Promise<void> {
    await this._processAdminModelsMutationRequest(req, res, this.ceramic.admin.replaceModelsInIndex.bind(this.ceramic.admin))
  }

  /**
   * Apply one commit to the existing document
   */
  async applyCommit(req: Request, res: Response): Promise<void> {
    const { docId, commit, docOpts } = req.body
    const opts = req.body.opts || docOpts
    upconvertLegacySyncOption(opts)
    // The HTTP client generally only calls applyCommit as part of an app-requested update to a
    // stream, so we want to throw an error if applying that commit fails for any reason.
    opts.throwOnInvalidCommit = opts.throwOnInvalidCommit ?? true

    const streamId = req.body.streamId || docId
    if (!(streamId && commit)) {
      throw new Error('streamId and commit are required in order to apply commit')
    }

    const stream = await this.ceramic.applyCommit(
      streamId,
      StreamUtils.deserializeCommit(commit),
      opts
    )
    res.json({
      streamId: stream.id.toString(),
      docId: stream.id.toString(),
      state: StreamUtils.serializeState(stream.state),
    })
  }

  /**
   * Load multiple documents and paths using an array of multiqueries
   */
  async multiQuery(req: Request, res: Response): Promise<void> {
    let { queries } = <MultiQueries>req.body
    const { timeout } = <MultiQueries>req.body

    // Handle queries from old clients by replacing the `docId` arguments with `streamId`.
    // TODO: Remove this once we no longer need to support http clients older than version 1.0.0
    queries = queries.map((q: MultiQueryWithDocId): MultiQuery => {
      if (q.docId) {
        q.streamId = q.docId
        delete q.docId
      }
      return q
    })

    const results = await this.ceramic.multiQuery(queries, timeout)
    const response = Object.entries(results).reduce((acc, e) => {
      const [k, v] = e
      acc[k] = StreamUtils.serializeState(v.state)
      return acc
    }, {})
    res.json(response)
  }

  /**
   * Render the most recent version of a stream's contents
   */
  async content(req: Request, res: Response): Promise<void> {
    const opts = parseQueryObject(req.query)
    const stream = await this.ceramic.loadStream(req.params.streamid, opts)
    res.json(stream.content)
  }

  /**
   * Pin stream
   */
  async pinStream(req: Request, res: Response): Promise<void> {
    const streamId = StreamID.fromString(req.params.streamid || req.params.docid)
    const { force } = req.body
    await this.ceramic.pin.add(streamId, force)
    res.json({
      streamId: streamId.toString(),
      docId: streamId.toString(),
      isPinned: true,
    })
  }

  /**
   * Unpin stream
   */
  async unpinStream(req: Request, res: Response): Promise<void> {
    const streamId = StreamID.fromString(req.params.streamid || req.params.docid)
    const { opts } = req.body
    await this.ceramic.pin.rm(streamId, opts)
    res.json({
      streamId: streamId.toString(),
      docId: streamId.toString(),
      isPinned: false,
    })
  }

  /**
   * List pinned streams
   */
  async listPinned(req: Request, res: Response): Promise<void> {
    let streamId: StreamID
    if (req.params.streamid || req.params.docid) {
      streamId = StreamID.fromString(req.params.streamid || req.params.docid)
    }
    const pinnedStreamIds = []
    const iterator = await this.ceramic.pin.ls(streamId)
    for await (const id of iterator) {
      pinnedStreamIds.push(id)
    }

    // Return the same data in two formats: 'pinnedStreamids' and 'pinnedDocIds', to support old clients
    // TODO: Remove 'pinnedDocIds' once we are okay with no longer supporting applications using a
    // version of '@ceramicnetwork/http-client' older than v1.0.0
    res.json({ pinnedStreamIds, pinnedDocIds: pinnedStreamIds })
  }

  async _notSupported(req: Request, res: Response): Promise<void> {
    res.status(400).json({ error: 'Method not supported by read only Ceramic Gateway' })
  }

  async getSupportedChains(req: Request, res: Response): Promise<void> {
    const supportedChains = await this.ceramic.getSupportedChains()
    res.json({ supportedChains })
  }

  /**
   * Close Ceramic daemon
   */
  async close(): Promise<void> {
    await new Promise<void>((resolve, reject) => {
      if (!this.server) resolve()
      this.server.close((err) => {
        if (err) {
          reject(err)
        } else {
          resolve()
        }
      })
    })
    await this.ceramic.close()
  }
}<|MERGE_RESOLUTION|>--- conflicted
+++ resolved
@@ -499,16 +499,6 @@
     })
   }
 
-<<<<<<< HEAD
-=======
-  async getIndexedModels(req: Request, res: Response): Promise<void> {
-    const indexedModelStreamIDs = await this.ceramic.admin.getIndexedModels()
-    res.json({
-      models: indexedModelStreamIDs.map(String)
-    })
-  }
-
->>>>>>> 9ec9b676
   private  _validateModelIDStrings(
     modelIDStrings: any
   ): {
@@ -572,12 +562,7 @@
       }
       return { kid: parsedJWS.kid }
     } else {
-<<<<<<< HEAD
       return errorResult
-=======
-      await this.ceramic.admin.startIndexingModels(modelIDStrings.map( modelIDString => StreamID.fromString(modelIDString) ))
-      res.status(200).json({ result: 'success' })
->>>>>>> 9ec9b676
     }
   }
 
@@ -590,7 +575,6 @@
     if (modelsValidation.error) {
       res.status(422).json({ error: modelsValidation.error })
     } else {
-<<<<<<< HEAD
       const authHeaderValidation = await this._validateDIDJWSAuthHeader(
         req.baseUrl,
         req.headers.authorization,
@@ -607,10 +591,6 @@
           res.status(401).json({ error: e.message })
         }
       }
-=======
-      await this.ceramic.admin.stopIndexingModels(modelIDStrings.map( modelIDString => StreamID.fromString(modelIDString) ))
-      res.status(200).json({ result: 'success' })
->>>>>>> 9ec9b676
     }
   }
 
@@ -619,7 +599,6 @@
     if (authHeaderValidation.error) {
       res.status(401).json({ error: authHeaderValidation.error })
     } else {
-<<<<<<< HEAD
       try {
         const indexedModelStreamIDs = await this.ceramic.admin.getIndexedModels(authHeaderValidation.kid)
         res.json({
@@ -628,23 +607,19 @@
       } catch (e) {
         res.status(401).json({ error: e.message })
       }
-=======
-      await this.ceramic.admin.replaceIndexedModels(modelIDStrings.map( modelIDString => StreamID.fromString(modelIDString) ))
-      res.status(200).json({ result: 'success' })
->>>>>>> 9ec9b676
     }
   }
 
   async addModelsToIndex(req: Request, res: Response): Promise<void> {
-    await this._processAdminModelsMutationRequest(req, res, this.ceramic.admin.addModelsToIndex.bind(this.ceramic.admin))
+    await this._processAdminModelsMutationRequest(req, res, this.ceramic.admin.startIndexingModels.bind(this.ceramic.admin))
   }
 
   async removeModelsFromIndex(req: Request, res: Response): Promise<void> {
-    await this._processAdminModelsMutationRequest(req, res, this.ceramic.admin.removeModelsFromIndex.bind(this.ceramic.admin))
+    await this._processAdminModelsMutationRequest(req, res, this.ceramic.admin.stopIndexingModels.bind(this.ceramic.admin))
   }
 
   async replaceModelsInIndex(req: Request, res: Response): Promise<void> {
-    await this._processAdminModelsMutationRequest(req, res, this.ceramic.admin.replaceModelsInIndex.bind(this.ceramic.admin))
+    await this._processAdminModelsMutationRequest(req, res, this.ceramic.admin.replaceIndexedModels.bind(this.ceramic.admin))
   }
 
   /**
