--- conflicted
+++ resolved
@@ -295,15 +295,12 @@
 
     const ceramic = new Ceramic(modules, params)
     if (opts.stateStore?.mode == StateStoreMode.S3) {
-<<<<<<< HEAD
-      const s3Store = new S3Store(opts.stateStore?.s3Bucket, params.networkOptions.name)
-=======
       const s3Store = new S3Store(
         opts.stateStore?.s3Bucket,
         opts.stateStore?.s3Endpoint,
         params.networkOptions.name
       )
->>>>>>> f64cd4e6
+      
       await ceramic.repository.injectKeyValueStore(s3Store)
     }
     const did = new DID({ resolver: makeResolvers(ceramic, ceramicConfig, opts) })
