--- conflicted
+++ resolved
@@ -121,28 +121,18 @@
  * Ceramic daemon implementation
  */
 export class CeramicDaemon {
-<<<<<<< HEAD
-  private server?: Server;
-  private readonly app: ExpressWithAsync;
-  private readonly diagnosticsLogger: DiagnosticsLogger;
-  public hostname: string;
-  public port: number;
-=======
   private server?: Server
   private readonly app: ExpressWithAsync
   private readonly diagnosticsLogger: DiagnosticsLogger
->>>>>>> 6cb88ba8
+  public hostname: string
+  public port: number
 
   constructor(public ceramic: Ceramic, private readonly opts: CreateOpts) {
     this.diagnosticsLogger = ceramic.loggerProvider.getDiagnosticsLogger()
-<<<<<<< HEAD
     this.port = this.opts.port || DEFAULT_PORT
     this.hostname = this.opts.hostname || DEFAULT_HOSTNAME
 
-    this.app = addAsync(express());
-=======
     this.app = addAsync(express())
->>>>>>> 6cb88ba8
     this.app.set('trust proxy', true)
     this.app.use(express.json({ limit: '1mb' }))
     this.app.use(cors({ origin: opts.corsAllowedOrigins }))
