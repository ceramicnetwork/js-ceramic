import * as fs from 'fs'
import express, { Request, Response } from 'express'
import type { CeramicConfig } from '@ceramicnetwork/core'
import { Ceramic } from '@ceramicnetwork/core'
import { RotatingFileStream } from '@ceramicnetwork/logger'
import { Metrics } from '@ceramicnetwork/metrics'
import { buildIpfsConnection } from './build-ipfs-connection.util.js'
import { S3StateStore } from './s3-state-store.js'
import {
  DiagnosticsLogger,
  LoggerProvider,
  MultiQuery,
  StreamUtils,
  SyncOptions
} from '@ceramicnetwork/common'
import { StreamID, StreamType } from '@ceramicnetwork/streamid'
import * as ThreeIdResolver from '@ceramicnetwork/3id-did-resolver'
import * as KeyDidResolver from 'key-did-resolver'
import * as PkhDidResolver from 'pkh-did-resolver'
import EthrDidResolver from 'ethr-did-resolver'
import * as NftDidResolver from 'nft-did-resolver'
import * as SafeDidResolver from 'safe-did-resolver'

import { DID } from 'dids'
import cors from 'cors'
import { errorHandler } from './daemon/error-handler.js'
import { addAsync, ExpressWithAsync } from '@awaitjs/express'
import { instrumentRequests } from './daemon/instrument-requests.js'
import { logRequests } from './daemon/log-requests.js'
import type { Server } from 'http'
import { DaemonConfig, StateStoreMode } from './daemon-config.js'
import type { ResolverRegistry } from 'did-resolver'
import { ErrorHandlingRouter } from './error-handling-router.js'
import { collectionQuery } from './daemon/collection-query.js'
import { StatusCodes } from 'http-status-codes';
// eslint-disable-next-line @typescript-eslint/no-var-requires
const packageJson = JSON.parse(fs.readFileSync(new URL('../package.json', import.meta.url), 'utf8'))

const DEFAULT_HOSTNAME = '0.0.0.0'
const DEFAULT_PORT = 7007
const HEALTHCHECK_RETRIES = 3
const CALLER_NAME = 'js-ceramic'
const ADMIN_API_AUTHORIZATION_TIMEOUT = 1000 * 60 * 5 // 5 min

interface MultiQueryWithDocId extends MultiQuery {
  docId?: string
}

interface MultiQueries {
  queries: Array<MultiQueryWithDocId>
  timeout?: number
}

const SYNC_OPTIONS_MAP = {
  'prefer-cache': SyncOptions.PREFER_CACHE,
  'sync-always': SyncOptions.SYNC_ALWAYS,
  'never-sync': SyncOptions.NEVER_SYNC,
}

export function makeCeramicConfig(opts: DaemonConfig): CeramicConfig {
  const loggerProvider = new LoggerProvider(opts.logger, (logPath: string) => {
    return new RotatingFileStream(logPath, true)
  })

  // If desired, enable metrics
  if (opts.metrics?.metricsExporterEnabled) {
    Metrics.start(opts.metrics, CALLER_NAME)
  }

  const ceramicConfig: CeramicConfig = {
    adminDids: opts.node.adminDids,
    loggerProvider,
    gateway: opts.node.gateway || false,
    anchorServiceUrl: opts.anchor.anchorServiceUrl,
    ethereumRpcUrl: opts.anchor.ethereumRpcUrl,
    ipfsPinningEndpoints: opts.ipfs.pinningEndpoints,
    networkName: opts.network.name,
    pubsubTopic: opts.network.pubsubTopic,
    syncOverride: SYNC_OPTIONS_MAP[opts.node.syncOverride],
    streamCacheLimit: opts.node.streamCacheLimit,
    indexing: opts.indexing,
  }
  if (opts.stateStore?.mode == StateStoreMode.FS) {
    ceramicConfig.stateStoreDirectory = opts.stateStore.localDirectory
  }

  return ceramicConfig
}

/**
 * Takes a query object and parses the values to give them proper types instead of having everything
 * as strings
 * @param opts
 */
function parseQueryObject(opts: Record<string, any>): Record<string, string | boolean | number> {
  const typedOpts = {}
  for (const [key, value] of Object.entries(opts)) {
    if (typeof value == 'string') {
      if (value === 'true') {
        typedOpts[key] = true
      } else if (value === 'false') {
        typedOpts[key] = false
      } else if (!isNaN(parseInt(value))) {
        typedOpts[key] = parseInt(value)
      } else {
        typedOpts[key] = value
      }
    } else {
      typedOpts[key] = value
    }
  }
  return typedOpts
}

/**
 * Converts 'sync' option sent as a bool by outdated http-clients to the current format of an enum.
 * The old behaviors don't map directly to the new behaviors, so we take the best approximation.
 * TODO remove this once we no longer need to support clients older than v1.0.0
 * @param opts
 */
function upconvertLegacySyncOption(opts: Record<string, any> | undefined) {
  if (typeof opts?.sync == 'boolean') {
    if (opts.sync) {
      opts.sync = SyncOptions.SYNC_ALWAYS
    } else {
      opts.sync = SyncOptions.PREFER_CACHE
    }
  }
}

/**
 * Prepare DID resolvers to use in the daemon.
 */
function makeResolvers(
  ceramic: Ceramic,
  ceramicConfig: CeramicConfig,
  opts: DaemonConfig
): ResolverRegistry {
  let result = {
    ...KeyDidResolver.getResolver(),
    ...PkhDidResolver.getResolver(),
    ...ThreeIdResolver.getResolver(ceramic),
    ...NftDidResolver.getResolver({
      ceramic: ceramic,
      ...opts.didResolvers?.nftDidResolver,
    }),
    ...SafeDidResolver.getResolver({
      ceramic: ceramic,
      ...opts.didResolvers?.safeDidResolver,
    }),
  }
  if (
    opts.didResolvers?.ethrDidResolver?.networks &&
    opts.didResolvers?.ethrDidResolver?.networks.length > 0
  ) {
    // Custom ethr-did-resolver configuration passed
    result = { ...result, ...EthrDidResolver.getResolver(opts.didResolvers.ethrDidResolver) }
  } else if (ceramicConfig.ethereumRpcUrl) {
    // Use default network from ceramic config's ethereumRpcUrl
    result = {
      ...result,
      ...EthrDidResolver.getResolver({
        networks: [
          {
            rpcUrl: ceramicConfig.ethereumRpcUrl,
          },
        ],
      }),
    }
  }
  return result
}

/**
 * Helper function: Parse provided port and verify validity or exit process
 * @param inPort
 */
function validatePort(inPort) {
  const validPort = Number(inPort)
  if (inPort == null) {
    return inPort
  } else if (isNaN(validPort) || validPort > 65535) {
    console.error('Invalid port number passed.')
    process.exit(1)
  }
  return validPort
}

/**
 * Contents an authorization header signed by an admin DID
 */
type AdminAPIAuthHeaderContents = {
  kid: string
  requestPath: string
  timestamp: number
  forModels: Array<string>
}

type AdminApiModelsParamValidationResult = {
  modelIDStrings?: Array<string>
  error?: string
}

type AdminApiAuthHeaderValidationResult = {
  kid?: string
  error?: string
}

/**
 * Ceramic daemon implementation
 */
export class CeramicDaemon {
  private server?: Server
  private readonly app: ExpressWithAsync
  readonly diagnosticsLogger: DiagnosticsLogger
  public hostname: string
  public port: number

  constructor(public ceramic: Ceramic, private readonly opts: DaemonConfig) {
    this.diagnosticsLogger = ceramic.loggerProvider.getDiagnosticsLogger()
    this.port = validatePort(this.opts.httpApi?.port) || DEFAULT_PORT
    this.hostname = this.opts.httpApi?.hostname || DEFAULT_HOSTNAME

    this.app = addAsync(express())
    this.app.set('trust proxy', true)
    this.app.use(express.json({ limit: '1mb' }))
    this.app.use(
      cors({
        origin: opts.httpApi?.corsAllowedOrigins,
        maxAge: 7200, // 2 hours
      })
    )

    this.app.use(instrumentRequests)

    this.app.use(logRequests(ceramic.loggerProvider))

    this.registerAPIPaths(this.app, opts.node?.gateway)

    this.app.use(errorHandler(this.diagnosticsLogger))
  }

  async listen(): Promise<void> {
    return new Promise<void>((resolve) => {
      this.server = this.app.listen(this.port, this.hostname, () => {
        this.diagnosticsLogger.imp(`Ceramic API running on ${this.hostname}:${this.port}'`)
        resolve()
      })
      this.server.keepAliveTimeout = 60 * 1000
    })
  }

  /**
   * Create Ceramic daemon
   * @param opts - Ceramic daemon options
   */
  static async create(opts: DaemonConfig): Promise<CeramicDaemon> {
    const ceramicConfig = makeCeramicConfig(opts)

    const ipfs = await buildIpfsConnection(
      opts.ipfs.mode,
      opts.network?.name,
      ceramicConfig.loggerProvider.getDiagnosticsLogger(),
      opts.ipfs?.host
    )

    const [modules, params] = Ceramic._processConfig(ipfs, ceramicConfig)
    modules.loggerProvider
      .getDiagnosticsLogger()
      .imp(
        `Starting Ceramic Daemon at version ${packageJson.version} with config: \n${JSON.stringify(
          opts,
          null,
          2
        )}`
      )

    if (opts.stateStore?.mode == StateStoreMode.S3) {
      const s3StateStore = new S3StateStore(opts.stateStore?.s3Bucket)
      modules.pinStoreFactory.setStateStore(s3StateStore)
    }

    const ceramic = new Ceramic(modules, params)
    await ceramic._init(true)
    const did = new DID({ resolver: makeResolvers(ceramic, ceramicConfig, opts) })
    await ceramic.setDID(did)

    const daemon = new CeramicDaemon(ceramic, opts)
    await daemon.listen()
    return daemon
  }

  registerAPIPaths(app: ExpressWithAsync, gateway: boolean): void {
    const baseRouter = ErrorHandlingRouter(this.diagnosticsLogger)
    const commitsRouter = ErrorHandlingRouter(this.diagnosticsLogger)
    const documentsRouter = ErrorHandlingRouter(this.diagnosticsLogger)
    const multiqueriesRouter = ErrorHandlingRouter(this.diagnosticsLogger)
    const nodeRouter = ErrorHandlingRouter(this.diagnosticsLogger)
    const pinsRouter = ErrorHandlingRouter(this.diagnosticsLogger)
    const recordsRouter = ErrorHandlingRouter(this.diagnosticsLogger)
    const streamsRouter = ErrorHandlingRouter(this.diagnosticsLogger)
    const collectionRouter = ErrorHandlingRouter(this.diagnosticsLogger)
    const adminModelRouter = ErrorHandlingRouter(this.diagnosticsLogger)

    app.use('/api/v0', baseRouter)
    baseRouter.use('/commits', commitsRouter)
    baseRouter.use('/documents', documentsRouter)
    baseRouter.use('/multiqueries', multiqueriesRouter)
    baseRouter.use('/node', nodeRouter)
    baseRouter.use('/pins', pinsRouter)
    baseRouter.use('/records', recordsRouter)
    baseRouter.use('/streams', streamsRouter)
    baseRouter.use('/collection', collectionRouter)
    baseRouter.use('/admin/models', adminModelRouter)

    commitsRouter.getAsync('/:streamid', this.commits.bind(this))
    multiqueriesRouter.postAsync('/', this.multiQuery.bind(this))
    streamsRouter.getAsync('/:streamid', this.state.bind(this))
    streamsRouter.getAsync('/:streamid/content', this.content.bind(this))
    pinsRouter.getAsync('/:streamid', this.listPinned.bind(this))
    pinsRouter.getAsync('/', this.listPinned.bind(this))
    nodeRouter.getAsync('/chains', this.getSupportedChains.bind(this))
    nodeRouter.getAsync('/healthcheck', this.healthcheck.bind(this))
    documentsRouter.getAsync('/:docid', this.stateOld.bind(this)) // Deprecated
    recordsRouter.getAsync('/:streamid', this.commits.bind(this)) // Deprecated
    collectionRouter.getAsync('/', this.getCollection.bind(this))
    adminModelRouter.getAsync('/', this.getIndexedModels.bind(this))
    adminModelRouter.postAsync('/', this.startIndexingModels.bind(this))
    adminModelRouter.deleteAsync('/', this.stopIndexingModels.bind(this))

    if (!gateway) {
      streamsRouter.postAsync('/', this.createStreamFromGenesis.bind(this))
      streamsRouter.postAsync('/:streamid/anchor', this.requestAnchor.bind(this))
      commitsRouter.postAsync('/', this.applyCommit.bind(this))
      pinsRouter.postAsync('/:streamid', this.pinStream.bind(this))
      pinsRouter.deleteAsync('/:streamid', this.unpinStream.bind(this))

      documentsRouter.postAsync('/', this.createDocFromGenesis.bind(this)) // Deprecated
      recordsRouter.postAsync('/', this.applyCommit.bind(this)) // Deprecated
    } else {
      streamsRouter.postAsync('/', this.createReadOnlyStreamFromGenesis.bind(this))
      commitsRouter.postAsync('/', this._notSupported.bind(this))
      pinsRouter.postAsync('/:streamid', this._notSupported.bind(this))
      pinsRouter.deleteAsync('/:streamid', this._notSupported.bind(this))

      documentsRouter.postAsync('/', this.createReadOnlyDocFromGenesis.bind(this)) // Deprecated
      recordsRouter.postAsync('/', this._notSupported.bind(this)) // Deprecated
    }
  }

  /**
   * Checks for availability of subsystems that Ceramic depends on (e.g. IPFS)
   * @dev Only checking for IPFS right now but checks for other subsystems can go here in the future
   */
  async healthcheck(req: Request, res: Response): Promise<void> {
    const { checkIpfs } = parseQueryObject(req.query)
    if (checkIpfs === false) {
      res.status(StatusCodes.OK).send('Alive!')
      return
    }

    // By default, check for health of the IPFS node
    for (let i = 0; i < HEALTHCHECK_RETRIES; i++) {
      try {
        if (await this.ceramic.ipfs.isOnline()) {
          res.status(StatusCodes.OK).send('Alive!')
          return
        }
      } catch (e) {
        this.diagnosticsLogger.err(`Error checking IPFS status: ${e}`)
      }
    }
    res.status(StatusCodes.SERVICE_UNAVAILABLE).send('IPFS unreachable')
  }

  /**
   * Create document from genesis commit
   * @dev Useful when the streamId is unknown, but you have the genesis contents
   * @deprecated
   */
  async createDocFromGenesis(req: Request, res: Response): Promise<void> {
    const { doctype, genesis, docOpts } = req.body
    upconvertLegacySyncOption(docOpts)
    const type = StreamType.codeByName(doctype)
    const doc = await this.ceramic.createStreamFromGenesis(
      type,
      StreamUtils.deserializeCommit(genesis),
      docOpts
    )
    res.json({
      streamId: doc.id.toString(),
      docId: doc.id.toString(),
      state: StreamUtils.serializeState(doc.state),
    })
  }

  /**
   * Create document from genesis commit
   * @dev Useful when the streamId is unknown, but you have the genesis contents
   */
  async createStreamFromGenesis(req: Request, res: Response): Promise<void> {
    const { type, genesis, opts } = req.body
    const stream = await this.ceramic.createStreamFromGenesis(
      type,
      StreamUtils.deserializeCommit(genesis),
      opts
    )
    res.json({ streamId: stream.id.toString(), state: StreamUtils.serializeState(stream.state) })
  }

  /**
   * Create document from genesis commit
   * @dev Useful when the streamId is unknown, but you have the genesis contents
   */
  async requestAnchor(req: Request, res: Response): Promise<void> {
    const streamId = StreamID.fromString(req.params.streamid)
    const opts = req.body.opts
    const anchorStatus = await this.ceramic.requestAnchor(streamId, opts)
    res.json({ streamId: streamId.toString(), anchorStatus })
  }

  /**
   * Create read-only document from genesis commit
   * @dev Useful when the streamId is unknown, but you have the genesis contents
   * @TODO Should return null if document does not already exist instead of
   * current behavior, publishing to IPFS. With that change it will make sense
   * to rename this, e.g. `loadStreamFromGenesis`
   * @deprecated
   */
  async createReadOnlyDocFromGenesis(req: Request, res: Response): Promise<void> {
    const { doctype, genesis, docOpts } = req.body
    upconvertLegacySyncOption(docOpts)
    const type = StreamType.codeByName(doctype)
    const readOnlyDocOpts = { ...docOpts, anchor: false, publish: false }
    const doc = await this.ceramic.createStreamFromGenesis(
      type,
      StreamUtils.deserializeCommit(genesis),
      readOnlyDocOpts
    )
    res.json({
      streamId: doc.id.toString(),
      docId: doc.id.toString(),
      state: StreamUtils.serializeState(doc.state),
    })
  }

  /**
   * Create read-only document from genesis commit
   * @dev Useful when the docId is unknown, but you have the genesis contents
   * @TODO Should return null if document does not already exist instead of
   * current behavior, publishing to IPFS. With that change it will make sense
   * to rename this, e.g. `loadStreamFromGenesis`
   */
  async createReadOnlyStreamFromGenesis(req: Request, res: Response): Promise<void> {
    const { type, genesis, opts } = req.body
    const readOnlyOpts = { ...opts, anchor: false, publish: false }
    const stream = await this.ceramic.createStreamFromGenesis(
      type,
      StreamUtils.deserializeCommit(genesis),
      readOnlyOpts
    )
    res.json({ streamId: stream.id.toString(), state: StreamUtils.serializeState(stream.state) })
  }

  /**
   * Get stream state
   */
  async state(req: Request, res: Response): Promise<void> {
    const opts = parseQueryObject(req.query)
    const stream = await this.ceramic.loadStream(req.params.streamid, opts)
    res.json({ streamId: stream.id.toString(), state: StreamUtils.serializeState(stream.state) })
  }

  /**
   * Get document state
   * @deprecated
   * // todo remove when 'documents' endpoint is removed
   */
  async stateOld(req: Request, res: Response): Promise<void> {
    const opts = parseQueryObject(req.query)
    upconvertLegacySyncOption(opts)
    const doc = await this.ceramic.loadStream(req.params.docid, opts)
    res.json({ docId: doc.id.toString(), state: StreamUtils.serializeState(doc.state) })
  }

  /**
   * Get all document commits
   */
  async commits(req: Request, res: Response): Promise<void> {
    const streamId = StreamID.fromString(req.params.streamid || req.params.docid)
    const commits = await this.ceramic.loadStreamCommits(streamId)
    const serializedCommits = commits.map((r: any) => {
      return {
        cid: r.cid,
        value: StreamUtils.serializeCommit(r.value),
      }
    })

    // TODO remove docId from output when we are no longer supporting clients older than v1.0.0
    res.json({
      streamId: streamId.toString(),
      docId: streamId.toString(),
      commits: serializedCommits,
    })
  }

  async getCollection(req: Request, res: Response): Promise<void> {
    const httpQuery = parseQueryObject(req.query)
    const query = collectionQuery(httpQuery)
    const indexResponse = await this.ceramic.index.query(query)

    res.json({
      edges: indexResponse.edges.map((e) => {
        return {
          cursor: e.cursor,
          node: e.node ? StreamUtils.serializeState(e.node) : null,
        }
      }),
      pageInfo: indexResponse.pageInfo,
    })
  }

  private  _validateModelIDStrings(
    modelIDStrings: any
  ): AdminApiModelsParamValidationResult {
    const cast = modelIDStrings as Array<string>
    let error = undefined
    if (!cast || cast.length === 0) {
      error = 'The `models` parameter is required and it has to be an array containing at least one model stream id'
    }

    return {
      modelIDStrings: error ?? cast,
      error: error,
    }
  }

  private async _parseDidJWSAuthHeader(
    authHeader: string | undefined
  ): Promise<AdminAPIAuthHeaderContents> {
    const jwsString = authHeader.split("Authorization: Basic ")[1]
    const result = await this.ceramic.did.verifyJWS(jwsString)
    return {
      kid: result.kid,
      requestPath: result.payload.requestPath,
      timestamp: result.payload.timestamp,
      forModels: result.payload.requestBody ? result.payload.requestBody.models : undefined,
    }
  }

  private _compareStringArrays(left: Array<string>, right: Array<string>): boolean {
    return left.length === right.length && left.every((value, index) => value === right[index])
  }

  private async _validateDIDJWSAuthHeader(
    basePath: string,
    authHeader: string | undefined,
    forModels?: Array<string>
  ): Promise<AdminApiAuthHeaderValidationResult> {
    if (!authHeader) return { error: `Missing authorization header` }

    let parsedJWS
    try {
      parsedJWS = await this._parseDidJWSAuthHeader(authHeader)
    } catch (e) {
      return { error: `Error while processing the authorization header ${e.message}` }
    }
    const now = new Date().getTime()
    if (
      parsedJWS.requestPath === basePath &&
      parsedJWS.timestamp > (now - ADMIN_API_AUTHORIZATION_TIMEOUT)
    ) {
      if (forModels) {
        if (!parsedJWS.forModels) {
          return { error: `The authorization header is missing models matching the request parameters`}
        } else if (!this._compareStringArrays(forModels.sort(), parsedJWS.forModels.sort())) {
          return { error: `The authorization header contains a different list of models than the request parameter`}
        }
      } else if (parsedJWS.forModels) {
        return { error: 'The authorization header contains unnecessary models' }
      }
      return { kid: parsedJWS.kid }
    } else if (parsedJWS.timestamp <= (now - ADMIN_API_AUTHORIZATION_TIMEOUT)) {
      return { error: 'The authorization header contains a timestamp that is too old' }
    } else {
      return { error: `The authorization header contains a request path that doesn't match the request`}
    }
  }

  private async _processAdminModelsMutationRequest(
    req: Request,
    res: Response,
    successCallback: (actingDid: string, modelIDs: Array<StreamID>) => Promise<void>
  ): Promise<void> {
    const modelsValidation = this._validateModelIDStrings(req.body.models)
    if (modelsValidation.error) {
      res.status(StatusCodes.UNPROCESSABLE_ENTITY).json({ error: modelsValidation.error })
    } else {
      const authHeaderValidation = await this._validateDIDJWSAuthHeader(
        req.baseUrl,
        req.headers.authorization,
        modelsValidation.modelIDStrings
      )
      if (authHeaderValidation.error) {
        res.status(StatusCodes.UNPROCESSABLE_ENTITY).json({ error: authHeaderValidation.error })
      } else {
        try {
          const modelIDs = modelsValidation.modelIDStrings.map( modelIDString => StreamID.fromString(modelIDString) )
          await successCallback(authHeaderValidation.kid, modelIDs)
          res.status(StatusCodes.OK).json({ result: 'success' })
        } catch (e) {
          res.status(StatusCodes.UNAUTHORIZED).json({ error: e.message })
        }
      }
    }
  }

<<<<<<< HEAD
  async getIndexedModels(req: Request, res: Response): Promise<void> {
    const authHeaderValidation = await this._validateDIDJWSAuthHeader(req.baseUrl, req.headers.authorization)
    if (authHeaderValidation.error) {
      res.status(StatusCodes.UNAUTHORIZED).json({ error: authHeaderValidation.error })
    } else {
      try {
        const indexedModelStreamIDs = await this.ceramic.admin.getIndexedModels(authHeaderValidation.kid)
        res.json({
          models: indexedModelStreamIDs.map(modelStreamID => modelStreamID.toString())
        })
      } catch (e) {
        res.status(StatusCodes.UNAUTHORIZED).json({ error: e.message })
      }
    }
  }

  async startIndexingModels(req: Request, res: Response): Promise<void> {
    await this._processAdminModelsMutationRequest(req, res, this.ceramic.admin.startIndexingModels.bind(this.ceramic.admin))
  }

  async stopIndexingModels(req: Request, res: Response): Promise<void> {
    await this._processAdminModelsMutationRequest(req, res, this.ceramic.admin.stopIndexingModels.bind(this.ceramic.admin))
  }

  async replaceIndexedModels(req: Request, res: Response): Promise<void> {
    await this._processAdminModelsMutationRequest(req, res, this.ceramic.admin.replaceIndexedModels.bind(this.ceramic.admin))
  }

=======
>>>>>>> 2faa3c57
  /**
   * Apply one commit to the existing document
   */
  async applyCommit(req: Request, res: Response): Promise<void> {
    const { docId, commit, docOpts } = req.body
    const opts = req.body.opts || docOpts
    upconvertLegacySyncOption(opts)
    // The HTTP client generally only calls applyCommit as part of an app-requested update to a
    // stream, so we want to throw an error if applying that commit fails for any reason.
    opts.throwOnInvalidCommit = opts.throwOnInvalidCommit ?? true

    const streamId = req.body.streamId || docId
    if (!(streamId && commit)) {
      throw new Error('streamId and commit are required in order to apply commit')
    }

    const stream = await this.ceramic.applyCommit(
      streamId,
      StreamUtils.deserializeCommit(commit),
      opts
    )
    res.json({
      streamId: stream.id.toString(),
      docId: stream.id.toString(),
      state: StreamUtils.serializeState(stream.state),
    })
  }

  /**
   * Load multiple documents and paths using an array of multiqueries
   */
  async multiQuery(req: Request, res: Response): Promise<void> {
    let { queries } = <MultiQueries>req.body
    const { timeout } = <MultiQueries>req.body

    // Handle queries from old clients by replacing the `docId` arguments with `streamId`.
    // TODO: Remove this once we no longer need to support http clients older than version 1.0.0
    queries = queries.map((q: MultiQueryWithDocId): MultiQuery => {
      if (q.docId) {
        q.streamId = q.docId
        delete q.docId
      }
      return q
    })

    const results = await this.ceramic.multiQuery(queries, timeout)
    const response = Object.entries(results).reduce((acc, e) => {
      const [k, v] = e
      acc[k] = StreamUtils.serializeState(v.state)
      return acc
    }, {})
    res.json(response)
  }

  /**
   * Render the most recent version of a stream's contents
   */
  async content(req: Request, res: Response): Promise<void> {
    const opts = parseQueryObject(req.query)
    const stream = await this.ceramic.loadStream(req.params.streamid, opts)
    res.json(stream.content)
  }

  /**
   * Pin stream
   */
  async pinStream(req: Request, res: Response): Promise<void> {
    const streamId = StreamID.fromString(req.params.streamid || req.params.docid)
    const { force } = req.body
    await this.ceramic.pin.add(streamId, force)
    res.json({
      streamId: streamId.toString(),
      docId: streamId.toString(),
      isPinned: true,
    })
  }

  /**
   * Unpin stream
   */
  async unpinStream(req: Request, res: Response): Promise<void> {
    const streamId = StreamID.fromString(req.params.streamid || req.params.docid)
    const { opts } = req.body
    await this.ceramic.pin.rm(streamId, opts)
    res.json({
      streamId: streamId.toString(),
      docId: streamId.toString(),
      isPinned: false,
    })
  }

  /**
   * List pinned streams
   */
  async listPinned(req: Request, res: Response): Promise<void> {
    let streamId: StreamID
    if (req.params.streamid || req.params.docid) {
      streamId = StreamID.fromString(req.params.streamid || req.params.docid)
    }
    const pinnedStreamIds = []
    const iterator = await this.ceramic.pin.ls(streamId)
    for await (const id of iterator) {
      pinnedStreamIds.push(id)
    }

    // Return the same data in two formats: 'pinnedStreamids' and 'pinnedDocIds', to support old clients
    // TODO: Remove 'pinnedDocIds' once we are okay with no longer supporting applications using a
    // version of '@ceramicnetwork/http-client' older than v1.0.0
    res.json({ pinnedStreamIds, pinnedDocIds: pinnedStreamIds })
  }

  async _notSupported(req: Request, res: Response): Promise<void> {
    res.status(StatusCodes.BAD_REQUEST).json({ error: 'Method not supported by read only Ceramic Gateway' })
  }

  async getSupportedChains(req: Request, res: Response): Promise<void> {
    const supportedChains = await this.ceramic.getSupportedChains()
    res.json({ supportedChains })
  }

  /**
   * Close Ceramic daemon
   */
  async close(): Promise<void> {
    await new Promise<void>((resolve, reject) => {
      if (!this.server) resolve()
      this.server.close((err) => {
        if (err) {
          reject(err)
        } else {
          resolve()
        }
      })
    })
    await this.ceramic.close()
  }
}<|MERGE_RESOLUTION|>--- conflicted
+++ resolved
@@ -615,7 +615,6 @@
     }
   }
 
-<<<<<<< HEAD
   async getIndexedModels(req: Request, res: Response): Promise<void> {
     const authHeaderValidation = await this._validateDIDJWSAuthHeader(req.baseUrl, req.headers.authorization)
     if (authHeaderValidation.error) {
@@ -640,12 +639,6 @@
     await this._processAdminModelsMutationRequest(req, res, this.ceramic.admin.stopIndexingModels.bind(this.ceramic.admin))
   }
 
-  async replaceIndexedModels(req: Request, res: Response): Promise<void> {
-    await this._processAdminModelsMutationRequest(req, res, this.ceramic.admin.replaceIndexedModels.bind(this.ceramic.admin))
-  }
-
-=======
->>>>>>> 2faa3c57
   /**
    * Apply one commit to the existing document
    */
