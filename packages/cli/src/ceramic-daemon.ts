import * as fs from 'fs'
import express, { Request, Response } from 'express'
import {
  Ceramic,
  CeramicConfig
} from '@ceramicnetwork/core'
import { RotatingFileStream } from '@ceramicnetwork/logger'
import { Metrics } from '@ceramicnetwork/metrics'
import { buildIpfsConnection } from './build-ipfs-connection.util.js'
import { S3StateStore } from './s3-state-store.js'
import {
  DiagnosticsLogger,
<<<<<<< HEAD
  LoggerProvider, LogStyle,
=======
  LoggerProvider,
  LogStyle,
>>>>>>> 6c130c1d
  MultiQuery,
  StreamUtils,
  SyncOptions
} from '@ceramicnetwork/common'
import { StreamID, StreamType } from '@ceramicnetwork/streamid'
import * as ThreeIdResolver from '@ceramicnetwork/3id-did-resolver'
import * as KeyDidResolver from 'key-did-resolver'
import * as PkhDidResolver from 'pkh-did-resolver'
import EthrDidResolver from 'ethr-did-resolver'
import * as NftDidResolver from 'nft-did-resolver'
import * as SafeDidResolver from 'safe-did-resolver'

import { DID } from 'dids'
import cors from 'cors'
import { errorHandler } from './daemon/error-handler.js'
import { addAsync, ExpressWithAsync } from '@awaitjs/express'
import { instrumentRequests } from './daemon/instrument-requests.js'
import { logRequests } from './daemon/log-requests.js'
import type { Server } from 'http'
import { DaemonConfig, StateStoreMode } from './daemon-config.js'
import type { ResolverRegistry } from 'did-resolver'
import { ErrorHandlingRouter } from './error-handling-router.js'
import { collectionQuery, countQuery } from './daemon/collection-queries.js'
import { StatusCodes } from 'http-status-codes';
import crypto from 'crypto'
// eslint-disable-next-line @typescript-eslint/no-var-requires
const packageJson = JSON.parse(fs.readFileSync(new URL('../package.json', import.meta.url), 'utf8'))

const DEFAULT_HOSTNAME = '0.0.0.0'
const DEFAULT_PORT = 7007
const HEALTHCHECK_RETRIES = 3
const CALLER_NAME = 'js-ceramic'

const ADMIN_CODE_EXPIRATION_TIMEOUT = 1000 * 60 * 1 // 1 min

type AdminCode = string
type Timestamp = number

type AdminCodeCache = {
  [key: AdminCode]: Timestamp
}

interface MultiQueryWithDocId extends MultiQuery {
  docId?: string
}

interface MultiQueries {
  queries: Array<MultiQueryWithDocId>
  timeout?: number
}

const SYNC_OPTIONS_MAP = {
  'prefer-cache': SyncOptions.PREFER_CACHE,
  'sync-always': SyncOptions.SYNC_ALWAYS,
  'never-sync': SyncOptions.NEVER_SYNC,
}

export function makeCeramicConfig(opts: DaemonConfig): CeramicConfig {
  const loggerProvider = new LoggerProvider(opts.logger, (logPath: string) => {
    return new RotatingFileStream(logPath, true)
  })

  // If desired, enable metrics
  if (opts.metrics?.metricsExporterEnabled) {
    Metrics.start(opts.metrics, CALLER_NAME)
  }

  const ceramicConfig: CeramicConfig = {
    adminDids: opts.node.adminDids,
    loggerProvider,
    gateway: opts.node.gateway || false,
    anchorServiceUrl: opts.anchor.anchorServiceUrl,
    ethereumRpcUrl: opts.anchor.ethereumRpcUrl,
    ipfsPinningEndpoints: opts.ipfs.pinningEndpoints,
    networkName: opts.network.name,
    pubsubTopic: opts.network.pubsubTopic,
    syncOverride: SYNC_OPTIONS_MAP[opts.node.syncOverride],
    streamCacheLimit: opts.node.streamCacheLimit,
    indexing: opts.indexing,
  }
  if (opts.stateStore?.mode == StateStoreMode.FS) {
    ceramicConfig.stateStoreDirectory = opts.stateStore.localDirectory
  }

  return ceramicConfig
}

/**
 * Takes a query object and parses the values to give them proper types instead of having everything
 * as strings
 * @param opts
 */
function parseQueryObject(opts: Record<string, any>): Record<string, string | boolean | number> {
  const typedOpts = {}
  for (const [key, value] of Object.entries(opts)) {
    if (typeof value == 'string') {
      if (value[0] == '{') {
        // value is a sub-object
        typedOpts[key] = parseQueryObject(JSON.parse(value))
      } else if (value === 'true') {
        typedOpts[key] = true
      } else if (value === 'false') {
        typedOpts[key] = false
      } else if (!isNaN(parseInt(value))) {
        typedOpts[key] = parseInt(value)
      } else {
        typedOpts[key] = value
      }
    } else {
      typedOpts[key] = value
    }
  }
  return typedOpts
}

/**
 * Converts 'sync' option sent as a bool by outdated http-clients to the current format of an enum.
 * The old behaviors don't map directly to the new behaviors, so we take the best approximation.
 * TODO remove this once we no longer need to support clients older than v1.0.0
 * @param opts
 */
function upconvertLegacySyncOption(opts: Record<string, any> | undefined) {
  if (typeof opts?.sync == 'boolean') {
    if (opts.sync) {
      opts.sync = SyncOptions.SYNC_ALWAYS
    } else {
      opts.sync = SyncOptions.PREFER_CACHE
    }
  }
}

/**
 * Prepare DID resolvers to use in the daemon.
 */
function makeResolvers(
  ceramic: Ceramic,
  ceramicConfig: CeramicConfig,
  opts: DaemonConfig
): ResolverRegistry {
  let result = {
    ...KeyDidResolver.getResolver(),
    ...PkhDidResolver.getResolver(),
    ...ThreeIdResolver.getResolver(ceramic),
    ...NftDidResolver.getResolver({
      ceramic: ceramic,
      ...opts.didResolvers?.nftDidResolver,
    }),
    ...SafeDidResolver.getResolver({
      ceramic: ceramic,
      ...opts.didResolvers?.safeDidResolver,
    }),
  }
  if (
    opts.didResolvers?.ethrDidResolver?.networks &&
    opts.didResolvers?.ethrDidResolver?.networks.length > 0
  ) {
    // Custom ethr-did-resolver configuration passed
    result = { ...result, ...EthrDidResolver.getResolver(opts.didResolvers.ethrDidResolver) }
  } else if (ceramicConfig.ethereumRpcUrl) {
    // Use default network from ceramic config's ethereumRpcUrl
    result = {
      ...result,
      ...EthrDidResolver.getResolver({
        networks: [
          {
            rpcUrl: ceramicConfig.ethereumRpcUrl,
          },
        ],
      }),
    }
  }
  return result
}

/**
 * Helper function: Parse provided port and verify validity or exit process
 * @param inPort
 */
function validatePort(inPort) {
  const validPort = Number(inPort)
  if (inPort == null) {
    return inPort
  } else if (isNaN(validPort) || validPort > 65535) {
    console.error('Invalid port number passed.')
    process.exit(1)
  }
  return validPort
}

/**
 * Contents an authorization header signed by an admin DID
 */
type AdminAPIJWSContents = {
  kid: string
  code: string
  requestPath: string
  models: Array<string>
}

type AdminApiJWSValidationResult = {
  kid?: string
  code?: string
  models?: Array<StreamID>
  error?: string
}

type AdminApiModelMutationMethod = (actingDid: string, modelIDs: Array<StreamID>) => Promise<void>

/**
 * Ceramic daemon implementation
 */
export class CeramicDaemon {
  private server?: Server
  private readonly app: ExpressWithAsync
  readonly diagnosticsLogger: DiagnosticsLogger
  public hostname: string
  public port: number

  private readonly adminCodeCache: AdminCodeCache = {} as AdminCodeCache

  constructor(public ceramic: Ceramic, private readonly opts: DaemonConfig) {
    this.diagnosticsLogger = ceramic.loggerProvider.getDiagnosticsLogger()
    this.port = validatePort(this.opts.httpApi?.port) || DEFAULT_PORT
    this.hostname = this.opts.httpApi?.hostname || DEFAULT_HOSTNAME

    this.app = addAsync(express())
    this.app.set('trust proxy', true)
    this.app.use(express.json({ limit: '1mb' }))
    this.app.use(
      cors({
        origin: opts.httpApi?.corsAllowedOrigins,
        maxAge: 7200, // 2 hours
      })
    )

    this.app.use(instrumentRequests)

    this.app.use(logRequests(ceramic.loggerProvider))

    this.registerAPIPaths(this.app, opts.node?.gateway)

    this.app.use(errorHandler(this.diagnosticsLogger))
  }

  async listen(): Promise<void> {
    return new Promise<void>((resolve) => {
      this.server = this.app.listen(this.port, this.hostname, () => {
        this.diagnosticsLogger.imp(`Ceramic API running on ${this.hostname}:${this.port}'`)
        resolve()
      })
      this.server.keepAliveTimeout = 60 * 1000
    })
  }

  /**
   * Create Ceramic daemon
   * @param opts - Ceramic daemon options
   */
  static async create(opts: DaemonConfig): Promise<CeramicDaemon> {
    const ceramicConfig = makeCeramicConfig(opts)

    const ipfs = await buildIpfsConnection(
      opts.ipfs.mode,
      opts.network?.name,
      ceramicConfig.loggerProvider.getDiagnosticsLogger(),
      opts.ipfs?.host
    )

    const [modules, params] = Ceramic._processConfig(ipfs, ceramicConfig)
    modules.loggerProvider
      .getDiagnosticsLogger()
      .imp(
        `Starting Ceramic Daemon at version ${packageJson.version} with config: \n${JSON.stringify(
          opts,
          null,
          2
        )}`
      )

    if (opts.stateStore?.mode == StateStoreMode.S3) {
      const s3StateStore = new S3StateStore(opts.stateStore?.s3Bucket)
      modules.pinStoreFactory.setStateStore(s3StateStore)
    }

    const ceramic = new Ceramic(modules, params)
    const did = new DID({ resolver: makeResolvers(ceramic, ceramicConfig, opts) })
    ceramic.did = did
    await ceramic._init(true)

    const daemon = new CeramicDaemon(ceramic, opts)
    await daemon.listen()
    return daemon
  }

  registerAPIPaths(app: ExpressWithAsync, gateway: boolean): void {
    const baseRouter = ErrorHandlingRouter(this.diagnosticsLogger)
    const commitsRouter = ErrorHandlingRouter(this.diagnosticsLogger)
    const documentsRouter = ErrorHandlingRouter(this.diagnosticsLogger)
    const multiqueriesRouter = ErrorHandlingRouter(this.diagnosticsLogger)
    const nodeRouter = ErrorHandlingRouter(this.diagnosticsLogger)
    const pinsRouter = ErrorHandlingRouter(this.diagnosticsLogger)
    const recordsRouter = ErrorHandlingRouter(this.diagnosticsLogger)
    const streamsRouter = ErrorHandlingRouter(this.diagnosticsLogger)
    const collectionRouter = ErrorHandlingRouter(this.diagnosticsLogger)
<<<<<<< HEAD
    const adminCodesRouter = ErrorHandlingRouter(this.diagnosticsLogger)
=======
>>>>>>> 6c130c1d
    const adminModelRouter = ErrorHandlingRouter(this.diagnosticsLogger)

    app.use('/api/v0', baseRouter)
    baseRouter.use('/commits', commitsRouter)
    baseRouter.use('/documents', documentsRouter)
    baseRouter.use('/multiqueries', multiqueriesRouter)
    baseRouter.use('/node', nodeRouter)
    baseRouter.use('/pins', pinsRouter)
    baseRouter.use('/records', recordsRouter)
    baseRouter.use('/streams', streamsRouter)
    baseRouter.use('/collection', collectionRouter)
<<<<<<< HEAD
    baseRouter.use('/admin/getCode', adminCodesRouter)
=======
>>>>>>> 6c130c1d
    baseRouter.use('/admin/models', adminModelRouter)

    commitsRouter.getAsync('/:streamid', this.commits.bind(this))
    multiqueriesRouter.postAsync('/', this.multiQuery.bind(this))
    streamsRouter.getAsync('/:streamid', this.state.bind(this))
    streamsRouter.getAsync('/:streamid/content', this.content.bind(this))
    pinsRouter.getAsync('/:streamid', this.listPinned.bind(this))
    pinsRouter.getAsync('/', this.listPinned.bind(this))
    nodeRouter.getAsync('/chains', this.getSupportedChains.bind(this))
    nodeRouter.getAsync('/healthcheck', this.healthcheck.bind(this))
    documentsRouter.getAsync('/:docid', this.stateOld.bind(this)) // Deprecated
    recordsRouter.getAsync('/:streamid', this.commits.bind(this)) // Deprecated
    collectionRouter.getAsync('/', this.getCollection.bind(this))
    collectionRouter.getAsync('/count', this.getCollectionCount.bind(this))
<<<<<<< HEAD
    adminCodesRouter.getAsync('/', this.getAdminCode.bind(this))
=======
>>>>>>> 6c130c1d
    adminModelRouter.getAsync('/', this.getIndexedModels.bind(this))
    adminModelRouter.postAsync('/', this.startIndexingModels.bind(this))
    adminModelRouter.deleteAsync('/', this.stopIndexingModels.bind(this))


    if (!gateway) {
      streamsRouter.postAsync('/', this.createStreamFromGenesis.bind(this))
      streamsRouter.postAsync('/:streamid/anchor', this.requestAnchor.bind(this))
      commitsRouter.postAsync('/', this.applyCommit.bind(this))
      pinsRouter.postAsync('/:streamid', this.pinStream.bind(this))
      pinsRouter.deleteAsync('/:streamid', this.unpinStream.bind(this))

      documentsRouter.postAsync('/', this.createDocFromGenesis.bind(this)) // Deprecated
      recordsRouter.postAsync('/', this.applyCommit.bind(this)) // Deprecated
    } else {
      streamsRouter.postAsync('/', this.createReadOnlyStreamFromGenesis.bind(this))
      commitsRouter.postAsync('/', this._notSupported.bind(this))
      pinsRouter.postAsync('/:streamid', this._notSupported.bind(this))
      pinsRouter.deleteAsync('/:streamid', this._notSupported.bind(this))

      documentsRouter.postAsync('/', this.createReadOnlyDocFromGenesis.bind(this)) // Deprecated
      recordsRouter.postAsync('/', this._notSupported.bind(this)) // Deprecated
    }
  }

  async generateAdminCode(): Promise<string> {
    const newCode = crypto.randomUUID()
    const now = (new Date).getTime()
    this.adminCodeCache[newCode] = now
    return newCode
  }

  verifyAndDiscardAdminCode(code: string) {
    const now = (new Date).getTime()
    if (!this.adminCodeCache[code]) {
      this.diagnosticsLogger.log(LogStyle.warn, `Unauthorized access attempt to Admin Api with admin code missing from registry`)
      throw Error(`Unauthorized access: invalid/already used admin code`)
    } else if (now - this.adminCodeCache[code] > ADMIN_CODE_EXPIRATION_TIMEOUT) {
      this.diagnosticsLogger.log(LogStyle.warn, `Unauthorized access attempt to Admin Api with expired admin code`)
      throw Error(`Unauthorized access: expired admin code - admin codes are only valid for ${ADMIN_CODE_EXPIRATION_TIMEOUT / 1000} seconds`)
    } else {
      delete this.adminCodeCache[code]
    }
  }

  /**
   * Checks for availability of subsystems that Ceramic depends on (e.g. IPFS)
   * @dev Only checking for IPFS right now but checks for other subsystems can go here in the future
   */
  async healthcheck(req: Request, res: Response): Promise<void> {
    const { checkIpfs } = parseQueryObject(req.query)
    if (checkIpfs === false) {
      res.status(StatusCodes.OK).send('Alive!')
      return
    }

    // By default, check for health of the IPFS node
    for (let i = 0; i < HEALTHCHECK_RETRIES; i++) {
      try {
        if (await this.ceramic.ipfs.isOnline()) {
          res.status(StatusCodes.OK).send('Alive!')
          return
        }
      } catch (e) {
        this.diagnosticsLogger.err(`Error checking IPFS status: ${e}`)
      }
    }
    res.status(StatusCodes.SERVICE_UNAVAILABLE).send('IPFS unreachable')
  }

  /**
   * Create document from genesis commit
   * @dev Useful when the streamId is unknown, but you have the genesis contents
   * @deprecated
   */
  async createDocFromGenesis(req: Request, res: Response): Promise<void> {
    const { doctype, genesis, docOpts } = req.body
    upconvertLegacySyncOption(docOpts)
    const type = StreamType.codeByName(doctype)
    const doc = await this.ceramic.createStreamFromGenesis(
      type,
      StreamUtils.deserializeCommit(genesis),
      docOpts
    )
    res.json({
      streamId: doc.id.toString(),
      docId: doc.id.toString(),
      state: StreamUtils.serializeState(doc.state),
    })
  }

  /**
   * Create document from genesis commit
   * @dev Useful when the streamId is unknown, but you have the genesis contents
   */
  async createStreamFromGenesis(req: Request, res: Response): Promise<void> {
    const { type, genesis, opts } = req.body
    const stream = await this.ceramic.createStreamFromGenesis(
      type,
      StreamUtils.deserializeCommit(genesis),
      opts
    )
    res.json({ streamId: stream.id.toString(), state: StreamUtils.serializeState(stream.state) })
  }

  /**
   * Request stream to be anchored
   */
  async requestAnchor(req: Request, res: Response): Promise<void> {
    const streamId = StreamID.fromString(req.params.streamid)
    const opts = req.body.opts
    const anchorStatus = await this.ceramic.requestAnchor(streamId, opts)
    res.json({ streamId: streamId.toString(), anchorStatus })
  }

  /**
   * Create read-only document from genesis commit
   * @dev Useful when the streamId is unknown, but you have the genesis contents
   * @TODO Should return null if document does not already exist instead of
   * current behavior, publishing to IPFS. With that change it will make sense
   * to rename this, e.g. `loadStreamFromGenesis`
   * @deprecated
   */
  async createReadOnlyDocFromGenesis(req: Request, res: Response): Promise<void> {
    const { doctype, genesis, docOpts } = req.body
    upconvertLegacySyncOption(docOpts)
    const type = StreamType.codeByName(doctype)
    const readOnlyDocOpts = { ...docOpts, anchor: false, publish: false }
    const doc = await this.ceramic.createStreamFromGenesis(
      type,
      StreamUtils.deserializeCommit(genesis),
      readOnlyDocOpts
    )
    res.json({
      streamId: doc.id.toString(),
      docId: doc.id.toString(),
      state: StreamUtils.serializeState(doc.state),
    })
  }

  /**
   * Create read-only document from genesis commit
   * @dev Useful when the docId is unknown, but you have the genesis contents
   * @TODO Should return null if document does not already exist instead of
   * current behavior, publishing to IPFS. With that change it will make sense
   * to rename this, e.g. `loadStreamFromGenesis`
   */
  async createReadOnlyStreamFromGenesis(req: Request, res: Response): Promise<void> {
    const { type, genesis, opts } = req.body
    const readOnlyOpts = { ...opts, anchor: false, publish: false }
    const stream = await this.ceramic.createStreamFromGenesis(
      type,
      StreamUtils.deserializeCommit(genesis),
      readOnlyOpts
    )
    res.json({ streamId: stream.id.toString(), state: StreamUtils.serializeState(stream.state) })
  }

  /**
   * Get stream state
   */
  async state(req: Request, res: Response): Promise<void> {
    const opts = parseQueryObject(req.query)
    const stream = await this.ceramic.loadStream(req.params.streamid, opts)
    res.json({ streamId: stream.id.toString(), state: StreamUtils.serializeState(stream.state) })
  }

  /**
   * Get document state
   * @deprecated
   * // todo remove when 'documents' endpoint is removed
   */
  async stateOld(req: Request, res: Response): Promise<void> {
    const opts = parseQueryObject(req.query)
    upconvertLegacySyncOption(opts)
    const doc = await this.ceramic.loadStream(req.params.docid, opts)
    res.json({ docId: doc.id.toString(), state: StreamUtils.serializeState(doc.state) })
  }

  /**
   * Get all document commits
   */
  async commits(req: Request, res: Response): Promise<void> {
    const streamId = StreamID.fromString(req.params.streamid || req.params.docid)
    const commits = await this.ceramic.loadStreamCommits(streamId)
    const serializedCommits = commits.map((r: any) => {
      return {
        cid: r.cid,
        value: StreamUtils.serializeCommit(r.value),
      }
    })

    // TODO remove docId from output when we are no longer supporting clients older than v1.0.0
    res.json({
      streamId: streamId.toString(),
      docId: streamId.toString(),
      commits: serializedCommits,
    })
  }

  async getCollectionCount(req: Request, res: Response): Promise<void> {
    const httpQuery = parseQueryObject(req.query)
    const query = countQuery(httpQuery)
    const count = await this.ceramic.index.count(query)
    res.json({
      count: count,
    })
  }

  async getCollection(req: Request, res: Response): Promise<void> {
    const httpQuery = parseQueryObject(req.query)
    const query = collectionQuery(httpQuery)
    const indexResponse = await this.ceramic.index.query(query)

    res.json({
      edges: indexResponse.edges.map((e) => {
        return {
          cursor: e.cursor,
          node: e.node ? StreamUtils.serializeState(e.node) : null,
        }
      }),
      pageInfo: indexResponse.pageInfo,
    })
  }

<<<<<<< HEAD
  private async _parseAdminApiJWS(
    jws: string | undefined
  ): Promise<AdminAPIJWSContents> {
    const result = await this.ceramic.did.verifyJWS(jws)
    return {
      kid: result.kid,
      code: result.payload.code,
      requestPath: result.payload.requestPath,
      models: result.payload.requestBody ? result.payload.requestBody.models : undefined,
    }
  }

  private async _validateAdminApiJWS(
    basePath: string,
    jws: string | undefined,
    shouldContainModels: boolean
  ): Promise<AdminApiJWSValidationResult> {
    if (!jws) return { error: `Missing authorization jws` }

    let parsedJWS
    try {
      parsedJWS = await this._parseAdminApiJWS(jws)
    } catch (e) {
      return { error: `Error while processing the authorization header ${e.message}` }
    }
    if (parsedJWS.requestPath !== basePath) {
      return { error: `The jws block contains a request path that doesn't match the request`}
    } else if (!parsedJWS.code) {
      return { error: 'Admin code is missing from the the jws block' }
    } else  if (shouldContainModels && (!parsedJWS.models || parsedJWS.models.length === 0)) {
      return { error: `The 'models' parameter is required and it has to be an array containing at least one model stream id`}
    } else {
      return {
        kid: parsedJWS.kid,
        code: parsedJWS.code,
        models: parsedJWS.models?.map( modelIDString => StreamID.fromString(modelIDString) )
      }
    }
  }

  private async _processAdminModelsMutationRequest(
    req: Request,
    res: Response,
    successCallback: AdminApiModelMutationMethod
  ): Promise<void> {
    const jwsValidation = await this._validateAdminApiJWS(
      req.baseUrl,
      req.body.jws,
      true
    )
    if (jwsValidation.error) {
      res.status(StatusCodes.UNPROCESSABLE_ENTITY).json({ error: jwsValidation.error })
    } else {
      try {
        this.verifyAndDiscardAdminCode(jwsValidation.code)
        await successCallback(jwsValidation.kid, jwsValidation.models)
        res.status(StatusCodes.OK).json({ result: 'success' })
      } catch (e) {
        res.status(StatusCodes.UNAUTHORIZED).json({ error: e.message })
      }
    }
  }

  async getAdminCode(req: Request, res: Response): Promise<void> {
    res.json({'code': await this.generateAdminCode()})
  }

  async getIndexedModels(req: Request, res: Response): Promise<void> {
    if (!req.headers.authorization) {
      res.status(StatusCodes.UNAUTHORIZED).json({ error: 'Missing authorization header' })
      return
    }
    const jwsString = req.headers.authorization.split("Authorization: Basic ")[1]
    if (!jwsString) {
      res.status(StatusCodes.BAD_REQUEST).json({ error: `Invalid authorization header format. It needs to be 'Authorization: Basic <JWS BLOCK>'` })
      return
    }
    const jwsValidation = await this._validateAdminApiJWS(req.baseUrl, jwsString, false)
    if (jwsValidation.error) {
      res.status(StatusCodes.UNAUTHORIZED).json({ error: jwsValidation.error })
    } else {
      try {
        this.verifyAndDiscardAdminCode(jwsValidation.code)
        const indexedModelStreamIDs = await this.ceramic.admin.getIndexedModels(jwsValidation.kid)
        res.json({
          models: indexedModelStreamIDs.map(modelStreamID => modelStreamID.toString())
        })
      } catch (e) {
        res.status(StatusCodes.UNAUTHORIZED).json({ error: e.message })
      }
    }
  }

  async startIndexingModels(req: Request, res: Response): Promise<void> {
    await this._processAdminModelsMutationRequest(req, res, this.ceramic.admin.startIndexingModels.bind(this.ceramic.admin))
  }

  async stopIndexingModels(req: Request, res: Response): Promise<void> {
    await this._processAdminModelsMutationRequest(req, res, this.ceramic.admin.stopIndexingModels.bind(this.ceramic.admin))
=======
  async getIndexedModels(req: Request, res: Response): Promise<void> {
    const indexedModelStreamIDs = await this.ceramic.admin.getIndexedModels()
    res.json({
      models: indexedModelStreamIDs.map(String)
    })
  }

  private  _validateModelIDStrings(
    modelIDStrings: any
  ): {
    modelIDStrings?: Array<string>,
    error?: string
  } {
    const cast = modelIDStrings as Array<string>
    let error = undefined
    if (!cast || cast.length === 0) {
      error = 'The `models` parameter is required and it has to be an array containing at least one model stream id'
    }

    return {
      modelIDStrings: error ?? cast,
      error: error,
    }
  }

  async startIndexingModels(req: Request, res: Response): Promise<void> {
    const { modelIDStrings, error } = this._validateModelIDStrings(req.body.models)
    if (error) {
      res.status(422).json({ error: error })
    } else {
      await this.ceramic.admin.startIndexingModels(modelIDStrings.map( modelIDString => StreamID.fromString(modelIDString) ))
      res.status(200).json({ result: 'success' })
    }
  }

  async stopIndexingModels(req: Request, res: Response): Promise<void> {
    const { modelIDStrings, error } = this._validateModelIDStrings(req.body.models)
    if (error) {
      res.status(422).json({ error: error })
    } else {
      await this.ceramic.admin.stopIndexingModels(modelIDStrings.map( modelIDString => StreamID.fromString(modelIDString) ))
      res.status(200).json({ result: 'success' })
    }
>>>>>>> 6c130c1d
  }

  /**
   * Apply one commit to the existing document
   */
  async applyCommit(req: Request, res: Response): Promise<void> {
    const { docId, commit, docOpts } = req.body
    const opts = req.body.opts || docOpts
    upconvertLegacySyncOption(opts)
    // The HTTP client generally only calls applyCommit as part of an app-requested update to a
    // stream, so we want to throw an error if applying that commit fails for any reason.
    opts.throwOnInvalidCommit = opts.throwOnInvalidCommit ?? true

    const streamId = req.body.streamId || docId
    if (!(streamId && commit)) {
      throw new Error('streamId and commit are required in order to apply commit')
    }

    const stream = await this.ceramic.applyCommit(
      streamId,
      StreamUtils.deserializeCommit(commit),
      opts
    )
    res.json({
      streamId: stream.id.toString(),
      docId: stream.id.toString(),
      state: StreamUtils.serializeState(stream.state),
    })
  }

  /**
   * Load multiple documents and paths using an array of multiqueries
   */
  async multiQuery(req: Request, res: Response): Promise<void> {
    let { queries } = <MultiQueries>req.body
    const { timeout } = <MultiQueries>req.body

    // Handle queries from old clients by replacing the `docId` arguments with `streamId`.
    // TODO: Remove this once we no longer need to support http clients older than version 1.0.0
    queries = queries.map((q: MultiQueryWithDocId): MultiQuery => {
      if (q.docId) {
        q.streamId = q.docId
        delete q.docId
      }
      return q
    })

    const results = await this.ceramic.multiQuery(queries, timeout)
    const response = Object.entries(results).reduce((acc, e) => {
      const [k, v] = e
      acc[k] = StreamUtils.serializeState(v.state)
      return acc
    }, {})
    res.json(response)
  }

  /**
   * Render the most recent version of a stream's contents
   */
  async content(req: Request, res: Response): Promise<void> {
    const opts = parseQueryObject(req.query)
    const stream = await this.ceramic.loadStream(req.params.streamid, opts)
    res.json(stream.content)
  }

  /**
   * Pin stream
   */
  async pinStream(req: Request, res: Response): Promise<void> {
    const streamId = StreamID.fromString(req.params.streamid || req.params.docid)
    const { force } = req.body
    await this.ceramic.pin.add(streamId, force)
    res.json({
      streamId: streamId.toString(),
      docId: streamId.toString(),
      isPinned: true,
    })
  }

  /**
   * Unpin stream
   */
  async unpinStream(req: Request, res: Response): Promise<void> {
    const streamId = StreamID.fromString(req.params.streamid || req.params.docid)
    const { opts } = req.body
    await this.ceramic.pin.rm(streamId, opts)
    res.json({
      streamId: streamId.toString(),
      docId: streamId.toString(),
      isPinned: false,
    })
  }

  /**
   * List pinned streams
   */
  async listPinned(req: Request, res: Response): Promise<void> {
    let streamId: StreamID
    if (req.params.streamid || req.params.docid) {
      streamId = StreamID.fromString(req.params.streamid || req.params.docid)
    }
    const pinnedStreamIds = []
    const iterator = await this.ceramic.pin.ls(streamId)
    for await (const id of iterator) {
      pinnedStreamIds.push(id)
    }

    // Return the same data in two formats: 'pinnedStreamids' and 'pinnedDocIds', to support old clients
    // TODO: Remove 'pinnedDocIds' once we are okay with no longer supporting applications using a
    // version of '@ceramicnetwork/http-client' older than v1.0.0
    res.json({ pinnedStreamIds, pinnedDocIds: pinnedStreamIds })
  }

  async _notSupported(req: Request, res: Response): Promise<void> {
    res.status(StatusCodes.BAD_REQUEST).json({ error: 'Method not supported by read only Ceramic Gateway' })
  }

  async getSupportedChains(req: Request, res: Response): Promise<void> {
    const supportedChains = await this.ceramic.getSupportedChains()
    res.json({ supportedChains })
  }

  /**
   * Close Ceramic daemon
   */
  async close(): Promise<void> {
    await new Promise<void>((resolve, reject) => {
      if (!this.server) resolve()
      this.server.close((err) => {
        if (err) {
          reject(err)
        } else {
          resolve()
        }
      })
    })
    await this.ceramic.close()
  }
}<|MERGE_RESOLUTION|>--- conflicted
+++ resolved
@@ -10,12 +10,8 @@
 import { S3StateStore } from './s3-state-store.js'
 import {
   DiagnosticsLogger,
-<<<<<<< HEAD
-  LoggerProvider, LogStyle,
-=======
   LoggerProvider,
   LogStyle,
->>>>>>> 6c130c1d
   MultiQuery,
   StreamUtils,
   SyncOptions
@@ -320,10 +316,7 @@
     const recordsRouter = ErrorHandlingRouter(this.diagnosticsLogger)
     const streamsRouter = ErrorHandlingRouter(this.diagnosticsLogger)
     const collectionRouter = ErrorHandlingRouter(this.diagnosticsLogger)
-<<<<<<< HEAD
     const adminCodesRouter = ErrorHandlingRouter(this.diagnosticsLogger)
-=======
->>>>>>> 6c130c1d
     const adminModelRouter = ErrorHandlingRouter(this.diagnosticsLogger)
 
     app.use('/api/v0', baseRouter)
@@ -335,10 +328,7 @@
     baseRouter.use('/records', recordsRouter)
     baseRouter.use('/streams', streamsRouter)
     baseRouter.use('/collection', collectionRouter)
-<<<<<<< HEAD
     baseRouter.use('/admin/getCode', adminCodesRouter)
-=======
->>>>>>> 6c130c1d
     baseRouter.use('/admin/models', adminModelRouter)
 
     commitsRouter.getAsync('/:streamid', this.commits.bind(this))
@@ -353,10 +343,7 @@
     recordsRouter.getAsync('/:streamid', this.commits.bind(this)) // Deprecated
     collectionRouter.getAsync('/', this.getCollection.bind(this))
     collectionRouter.getAsync('/count', this.getCollectionCount.bind(this))
-<<<<<<< HEAD
     adminCodesRouter.getAsync('/', this.getAdminCode.bind(this))
-=======
->>>>>>> 6c130c1d
     adminModelRouter.getAsync('/', this.getIndexedModels.bind(this))
     adminModelRouter.postAsync('/', this.startIndexingModels.bind(this))
     adminModelRouter.deleteAsync('/', this.stopIndexingModels.bind(this))
@@ -582,7 +569,6 @@
     })
   }
 
-<<<<<<< HEAD
   private async _parseAdminApiJWS(
     jws: string | undefined
   ): Promise<AdminAPIJWSContents> {
@@ -682,51 +668,6 @@
 
   async stopIndexingModels(req: Request, res: Response): Promise<void> {
     await this._processAdminModelsMutationRequest(req, res, this.ceramic.admin.stopIndexingModels.bind(this.ceramic.admin))
-=======
-  async getIndexedModels(req: Request, res: Response): Promise<void> {
-    const indexedModelStreamIDs = await this.ceramic.admin.getIndexedModels()
-    res.json({
-      models: indexedModelStreamIDs.map(String)
-    })
-  }
-
-  private  _validateModelIDStrings(
-    modelIDStrings: any
-  ): {
-    modelIDStrings?: Array<string>,
-    error?: string
-  } {
-    const cast = modelIDStrings as Array<string>
-    let error = undefined
-    if (!cast || cast.length === 0) {
-      error = 'The `models` parameter is required and it has to be an array containing at least one model stream id'
-    }
-
-    return {
-      modelIDStrings: error ?? cast,
-      error: error,
-    }
-  }
-
-  async startIndexingModels(req: Request, res: Response): Promise<void> {
-    const { modelIDStrings, error } = this._validateModelIDStrings(req.body.models)
-    if (error) {
-      res.status(422).json({ error: error })
-    } else {
-      await this.ceramic.admin.startIndexingModels(modelIDStrings.map( modelIDString => StreamID.fromString(modelIDString) ))
-      res.status(200).json({ result: 'success' })
-    }
-  }
-
-  async stopIndexingModels(req: Request, res: Response): Promise<void> {
-    const { modelIDStrings, error } = this._validateModelIDStrings(req.body.models)
-    if (error) {
-      res.status(422).json({ error: error })
-    } else {
-      await this.ceramic.admin.stopIndexingModels(modelIDStrings.map( modelIDString => StreamID.fromString(modelIDString) ))
-      res.status(200).json({ result: 'success' })
-    }
->>>>>>> 6c130c1d
   }
 
   /**
