--- conflicted
+++ resolved
@@ -3,11 +3,6 @@
 All notable changes to this project will be documented in this file.
 See [Conventional Commits](https://conventionalcommits.org) for commit guidelines.
 
-<<<<<<< HEAD
-## [1.1.2](/compare/key-did-resolver@1.1.2-rc.1...key-did-resolver@1.1.2) (2021-04-15)
-
-**Note:** Version bump only for package key-did-resolver
-=======
 # [1.2.0-rc.0](/compare/key-did-resolver@1.1.2-rc.3...key-did-resolver@1.2.0-rc.0) (2021-04-28)
 
 
@@ -36,7 +31,6 @@
 ### Bug Fixes
 
 * Fix tests by using node environment for jest (#1212) aff01c6, closes #1212
->>>>>>> 28d0e659
 
 
 
