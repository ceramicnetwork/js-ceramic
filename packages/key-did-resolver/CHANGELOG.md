# Change Log

All notable changes to this project will be documented in this file.
See [Conventional Commits](https://conventionalcommits.org) for commit guidelines.

<<<<<<< HEAD
## 1.4.2 (2022-01-09)
=======
## [1.4.3](https://github.com/ceramicnetwork/js-ceramic/compare/key-did-resolver@1.4.0...key-did-resolver@1.4.3) (2022-01-09)
>>>>>>> 929f5822

**Note:** Version bump only for package key-did-resolver





<<<<<<< HEAD
## 1.4.1 (2022-01-09)
=======
## [1.4.2](https://github.com/ceramicnetwork/js-ceramic/compare/key-did-resolver@1.4.0...key-did-resolver@1.4.2) (2022-01-09)
>>>>>>> 929f5822

**Note:** Version bump only for package key-did-resolver





<<<<<<< HEAD
=======
## [1.4.1](https://github.com/ceramicnetwork/js-ceramic/compare/key-did-resolver@1.4.0...key-did-resolver@1.4.1) (2022-01-09)

**Note:** Version bump only for package key-did-resolver






>>>>>>> 929f5822
# [1.4.0](https://github.com/ceramicnetwork/js-ceramic/compare/key-did-resolver@1.4.0-rc.0...key-did-resolver@1.4.0) (2021-08-25)

**Note:** Version bump only for package key-did-resolver





# [1.4.0-rc.0](https://github.com/ceramicnetwork/js-ceramic/compare/key-did-resolver@1.3.2-rc.5...key-did-resolver@1.4.0-rc.0) (2021-08-24)


### Features

* named exports ([884a6d8](https://github.com/ceramicnetwork/js-ceramic/commit/884a6d8e490f1c2c99ed99a17e9fd8c3dfb132d2))





## [1.3.2-rc.5](https://github.com/ceramicnetwork/js-ceramic/compare/key-did-resolver@1.3.2-rc.4...key-did-resolver@1.3.2-rc.5) (2021-08-23)

**Note:** Version bump only for package key-did-resolver





## 1.3.2-rc.4 (2021-08-23)


### Bug Fixes

* **ci:** remove private flag ([9974009](https://github.com/ceramicnetwork/js-ceramic/commit/9974009be69382f2a2caf59f4ff72bf6aa12491b))





## [1.3.2-rc.3](https://github.com/ceramicnetwork/js-ceramic/compare/key-did-resolver@1.3.2-rc.2...key-did-resolver@1.3.2-rc.3) (2021-08-22)

**Note:** Version bump only for package key-did-resolver





## [1.3.2-rc.2](https://github.com/ceramicnetwork/js-ceramic/compare/key-did-resolver@1.3.2-rc.1...key-did-resolver@1.3.2-rc.2) (2021-08-22)

**Note:** Version bump only for package key-did-resolver





## 1.3.2-rc.1 (2021-08-22)


### Bug Fixes

* **ci:** remove flag from npm ci cmd ([b8ca310](https://github.com/ceramicnetwork/js-ceramic/commit/b8ca3102963096626a46a3c78c705da26e977021))





## [1.3.2-rc.0](/compare/key-did-resolver@1.3.1...key-did-resolver@1.3.2-rc.0) (2021-08-13)

**Note:** Version bump only for package key-did-resolver





## [1.3.1](/compare/key-did-resolver@1.3.0-rc.0...key-did-resolver@1.3.1) (2021-08-11)

**Note:** Version bump only for package key-did-resolver





# [1.3.0](/compare/key-did-resolver@1.3.0-rc.0...key-did-resolver@1.3.0) (2021-08-11)

**Note:** Version bump only for package key-did-resolver





# [1.3.0-rc.0](/compare/key-did-resolver@1.2.1...key-did-resolver@1.3.0-rc.0) (2021-07-16)


### Features

* Pass issuer to verifyJWS (#1542) 3c60b0c, closes #1542


### Reverts

* Revert "Merge secp256r1 key-did-method with npm run docs working (#1418)" (#1440) 8f45f82, closes #1418 #1440





## [1.2.1](/compare/key-did-resolver@1.2.0...key-did-resolver@1.2.1) (2021-05-25)

**Note:** Version bump only for package key-did-resolver





# [1.2.0](/compare/key-did-resolver@1.2.0-rc.0...key-did-resolver@1.2.0) (2021-05-06)

**Note:** Version bump only for package key-did-resolver





# [1.2.0-rc.0](/compare/key-did-resolver@1.1.2-rc.3...key-did-resolver@1.2.0-rc.0) (2021-04-28)


### Features

* **key-did-resolver:** Bump key-did-resolver RC version 3ac9f0e





## [1.1.2-rc.3](/compare/key-did-resolver@1.1.2-rc.2...key-did-resolver@1.1.2-rc.3) (2021-04-20)


### Bug Fixes

* Fix tests by using node environment for jest (#1212) 0f04006, closes #1212





## [1.1.2-rc.2](/compare/key-did-resolver@1.1.1...key-did-resolver@1.1.2-rc.2) (2021-04-19)


### Bug Fixes

* Fix tests by using node environment for jest (#1212) aff01c6, closes #1212





## [1.1.2-rc.1](/compare/key-did-resolver@1.1.1...key-did-resolver@1.1.2-rc.1) (2021-04-15)


### Bug Fixes

* Fix tests by using node environment for jest (#1212) 14309e5, closes #1212





## [1.1.2-rc.0](/compare/key-did-resolver@1.1.1...key-did-resolver@1.1.2-rc.0) (2021-04-15)


### Bug Fixes

* Fix tests by using node environment for jest (#1212) aff01c6, closes #1212





## [1.1.1](/compare/key-did-resolver@1.1.0...key-did-resolver@1.1.1) (2021-04-02)


### Bug Fixes

* **common, logger:** Clean up dependencies (#1164) 191ad31, closes #1164





## [1.1.1-rc.3](/compare/key-did-resolver@1.1.0...key-did-resolver@1.1.1-rc.3) (2021-03-26)

**Note:** Version bump only for package key-did-resolver





## [1.1.1-rc.2](/compare/key-did-resolver@1.1.0...key-did-resolver@1.1.1-rc.2) (2021-03-26)

**Note:** Version bump only for package key-did-resolver





## [1.1.1-rc.1](/compare/key-did-resolver@1.1.0...key-did-resolver@1.1.1-rc.1) (2021-03-26)

**Note:** Version bump only for package key-did-resolver





## [1.1.1-rc.0](/compare/key-did-resolver@1.1.0...key-did-resolver@1.1.1-rc.0) (2021-03-25)

**Note:** Version bump only for package key-did-resolver





# [1.1.0](/compare/key-did-resolver@1.1.0-rc.0...key-did-resolver@1.1.0) (2021-03-22)

**Note:** Version bump only for package key-did-resolver





# [1.1.0-rc.0](/compare/key-did-resolver@0.2.5...key-did-resolver@1.1.0-rc.0) (2021-03-12)


### Features

* upgrade 3id did resolver (#1108) 24ef6d4, closes #1108





## [0.2.5](/compare/key-did-resolver@0.2.5-rc.0...key-did-resolver@0.2.5) (2021-02-04)

**Note:** Version bump only for package key-did-resolver





## [0.2.5-rc.0](/compare/key-did-resolver@0.2.4...key-did-resolver@0.2.5-rc.0) (2021-01-29)

**Note:** Version bump only for package key-did-resolver





## [0.2.4](https://github.com/ceramicnetwork/js-ceramic/compare/key-did-resolver@0.2.3...key-did-resolver@0.2.4) (2020-12-29)


### Bug Fixes

* **http-client:** reload cached documents ([#719](https://github.com/ceramicnetwork/js-ceramic/issues/719)) ([6bc7dbf](https://github.com/ceramicnetwork/js-ceramic/commit/6bc7dbff31eaccfdbcb960effd850f069eb0d538))





## [0.2.3](/compare/key-did-resolver@0.3.0...key-did-resolver@0.2.3) (2020-12-23)


### Reverts

* Revert "chore(release):" 26ed474





## [0.2.2](https://github.com/ceramicnetwork/js-ceramic/compare/@ceramicnetwork/key-did-resolver@0.2.2-alpha.0...@ceramicnetwork/key-did-resolver@0.2.2) (2020-12-17)

**Note:** Version bump only for package @ceramicnetwork/key-did-resolver





## [0.2.2-alpha.0](https://github.com/ceramicnetwork/js-ceramic/compare/@ceramicnetwork/key-did-resolver@0.2.1...@ceramicnetwork/key-did-resolver@0.2.2-alpha.0) (2020-12-14)

**Note:** Version bump only for package @ceramicnetwork/key-did-resolver





## [0.2.1](https://github.com/ceramicnetwork/js-ceramic/compare/@ceramicnetwork/key-did-resolver@0.2.0...@ceramicnetwork/key-did-resolver@0.2.1) (2020-12-08)

**Note:** Version bump only for package @ceramicnetwork/key-did-resolver





# [0.2.0](https://github.com/ceramicnetwork/js-ceramic/compare/@ceramicnetwork/key-did-resolver@0.1.3...@ceramicnetwork/key-did-resolver@0.2.0) (2020-11-24)


### Features

* **key-did-resolver:** add support for ed25519 ([#479](https://github.com/ceramicnetwork/js-ceramic/issues/479)) ([23392f5](https://github.com/ceramicnetwork/js-ceramic/commit/23392f5d4a3d3f8ac665f1ed626b8ac1f62cba41))





## [0.1.3](https://github.com/ceramicnetwork/js-ceramic/compare/@ceramicnetwork/key-did-resolver@0.1.3-alpha.0...@ceramicnetwork/key-did-resolver@0.1.3) (2020-11-20)

**Note:** Version bump only for package @ceramicnetwork/key-did-resolver





## [0.1.3-alpha.0](https://github.com/ceramicnetwork/js-ceramic/compare/@ceramicnetwork/key-did-resolver@0.1.2...@ceramicnetwork/key-did-resolver@0.1.3-alpha.0) (2020-11-20)

**Note:** Version bump only for package @ceramicnetwork/key-did-resolver





## [0.1.2](https://github.com/ceramicnetwork/js-ceramic/compare/@ceramicnetwork/key-did-resolver@0.1.2-alpha.0...@ceramicnetwork/key-did-resolver@0.1.2) (2020-10-13)

**Note:** Version bump only for package @ceramicnetwork/key-did-resolver





## [0.1.2-alpha.0](https://github.com/ceramicnetwork/js-ceramic/compare/@ceramicnetwork/key-did-resolver@0.1.1...@ceramicnetwork/key-did-resolver@0.1.2-alpha.0) (2020-10-13)

**Note:** Version bump only for package @ceramicnetwork/key-did-resolver





## [0.1.1](https://github.com/ceramicnetwork/js-ceramic/compare/@ceramicnetwork/key-did-resolver@0.1.1-alpha.0...@ceramicnetwork/key-did-resolver@0.1.1) (2020-10-05)

**Note:** Version bump only for package @ceramicnetwork/key-did-resolver





## [0.1.1-alpha.0](https://github.com/ceramicnetwork/js-ceramic/compare/@ceramicnetwork/key-did-resolver@0.1.0...@ceramicnetwork/key-did-resolver@0.1.1-alpha.0) (2020-10-05)

**Note:** Version bump only for package @ceramicnetwork/key-did-resolver





# 0.1.0 (2020-09-25)


### Features

* implement initial key-did-resolver module ([#321](https://github.com/ceramicnetwork/js-ceramic/issues/321)) ([472283f](https://github.com/ceramicnetwork/js-ceramic/commit/472283f8419dd51c4725b77083df43abeb9ee387))





# 0.1.0-alpha.0 (2020-09-25)


### Features

* implement initial key-did-resolver module ([#321](https://github.com/ceramicnetwork/js-ceramic/issues/321)) ([472283f](https://github.com/ceramicnetwork/js-ceramic/commit/472283f8419dd51c4725b77083df43abeb9ee387))<|MERGE_RESOLUTION|>--- conflicted
+++ resolved
@@ -3,32 +3,22 @@
 All notable changes to this project will be documented in this file.
 See [Conventional Commits](https://conventionalcommits.org) for commit guidelines.
 
-<<<<<<< HEAD
-## 1.4.2 (2022-01-09)
-=======
 ## [1.4.3](https://github.com/ceramicnetwork/js-ceramic/compare/key-did-resolver@1.4.0...key-did-resolver@1.4.3) (2022-01-09)
->>>>>>> 929f5822
-
-**Note:** Version bump only for package key-did-resolver
-
-
-
-
-
-<<<<<<< HEAD
-## 1.4.1 (2022-01-09)
-=======
+
+**Note:** Version bump only for package key-did-resolver
+
+
+
+
+
 ## [1.4.2](https://github.com/ceramicnetwork/js-ceramic/compare/key-did-resolver@1.4.0...key-did-resolver@1.4.2) (2022-01-09)
->>>>>>> 929f5822
-
-**Note:** Version bump only for package key-did-resolver
-
-
-
-
-
-<<<<<<< HEAD
-=======
+
+**Note:** Version bump only for package key-did-resolver
+
+
+
+
+
 ## [1.4.1](https://github.com/ceramicnetwork/js-ceramic/compare/key-did-resolver@1.4.0...key-did-resolver@1.4.1) (2022-01-09)
 
 **Note:** Version bump only for package key-did-resolver
@@ -38,7 +28,6 @@
 
 
 
->>>>>>> 929f5822
 # [1.4.0](https://github.com/ceramicnetwork/js-ceramic/compare/key-did-resolver@1.4.0-rc.0...key-did-resolver@1.4.0) (2021-08-25)
 
 **Note:** Version bump only for package key-did-resolver
