--- conflicted
+++ resolved
@@ -1,10 +1,6 @@
 {
   "name": "key-did-resolver",
-<<<<<<< HEAD
-  "version": "1.1.2",
-=======
   "version": "1.2.0-rc.0",
->>>>>>> 28d0e659
   "description": "Ceramic did:key method resolver",
   "keywords": [
     "ceramic",
@@ -23,11 +19,7 @@
     "lib"
   ],
   "scripts": {
-<<<<<<< HEAD
-    "test": "./node_modules/.bin/jest --coverage --env=node",
-=======
     "test": "../../node_modules/.bin/jest --coverage --env=node",
->>>>>>> 28d0e659
     "build": "../../node_modules/.bin/tsc -p tsconfig.json",
     "prepublishOnly": "npm run build",
     "prebuild": "npm run clean",
