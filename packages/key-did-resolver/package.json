--- conflicted
+++ resolved
@@ -8,8 +8,6 @@
     "did",
     "key"
   ],
-  "author": "Janko Simonovic <simonovic86@gmail.com>",
-<<<<<<< HEAD
   "repository": {
     "type": "git",
     "url": "git+https://github.com/ceramicnetwork/js-ceramic.git"
@@ -18,13 +16,11 @@
     "url": "https://github.com/ceramicnetwork/js-ceramic/issues"
   },
   "homepage": "https://github.com/ceramicnetwork/js-ceramic#readme",
-=======
-  "homepage": "",
+  "author": "Janko Simonovic <simonovic86@gmail.com>",
   "contributors": [
     "Janko Simonovic <simonovic86@gmail.com>",
     "Brent Shambaugh <brent.shambaugh@gmail.com>"
   ],
->>>>>>> 75db81a6
   "license": "(Apache-2.0 OR MIT)",
   "directories": {
     "lib": "./lib"
