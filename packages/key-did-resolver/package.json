--- conflicted
+++ resolved
@@ -33,16 +33,10 @@
     "clean": "rm -rf ./lib"
   },
   "dependencies": {
-<<<<<<< HEAD
-    "@stablelib/ed25519": "^1.0.1",
+    "@stablelib/ed25519": "^1.0.2",
     "bigint-mod-arith": "^3.0.0",
-    "multibase": "~4.0.2",
     "multiformats": "^9.5.2",
-    "uint8arrays": "^2.0.5",
-=======
-    "@stablelib/ed25519": "^1.0.2",
     "uint8arrays": "^3.0.0",
->>>>>>> 812ae54f
     "varint": "^6.0.0"
   },
   "devDependencies": {
