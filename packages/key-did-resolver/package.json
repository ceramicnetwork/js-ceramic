{
  "name": "key-did-resolver",
  "version": "2.0.4",
  "description": "Ceramic did:key method resolver",
  "keywords": [
    "ceramic",
    "did:key",
    "did",
    "key"
  ],
  "author": "Janko Simonovic <simonovic86@gmail.com>",
  "homepage": "",
  "license": "(Apache-2.0 OR MIT)",
  "directories": {
    "lib": "./lib"
  },
  "main": "./lib/index.js",
  "types": "./lib/index.d.ts",
  "type": "module",
  "exports": {
    ".": "./lib/index.js"
  },
  "files": [
    "lib"
  ],
  "sideEffects": false,
  "scripts": {
    "test": "NODE_OPTIONS=--experimental-vm-modules npx jest --silent --coverage --forceExit",
    "build": "npx tsc --project tsconfig.json",
    "prepublishOnly": "npm run build",
    "prebuild": "npm run clean",
    "lint": "npx eslint ./src --ext .js,.jsx,.ts,.tsx",
    "clean": "npx rimraf ./lib"
  },
  "dependencies": {
<<<<<<< HEAD
    "@stablelib/ed25519": "^1.0.1",
    "multibase": "~4.0.2",
    "uint8arrays": "^2.0.5",
    "varint": "^6.0.0",
    "bigint-mod-arith": "^3.0.0"
=======
    "@stablelib/ed25519": "^1.0.2",
    "multiformats": "^9.5.2",
    "uint8arrays": "^3.0.0",
    "varint": "^6.0.0"
>>>>>>> 65b110d9
  },
  "devDependencies": {
    "@types/varint": "^6.0.0",
    "did-resolver": "^3.1.5"
  },
  "gitHead": "c58eb9659f5fdd976aca2db6465619c20ba30ff9"
}<|MERGE_RESOLUTION|>--- conflicted
+++ resolved
@@ -33,18 +33,10 @@
     "clean": "npx rimraf ./lib"
   },
   "dependencies": {
-<<<<<<< HEAD
-    "@stablelib/ed25519": "^1.0.1",
-    "multibase": "~4.0.2",
-    "uint8arrays": "^2.0.5",
-    "varint": "^6.0.0",
-    "bigint-mod-arith": "^3.0.0"
-=======
     "@stablelib/ed25519": "^1.0.2",
     "multiformats": "^9.5.2",
     "uint8arrays": "^3.0.0",
     "varint": "^6.0.0"
->>>>>>> 65b110d9
   },
   "devDependencies": {
     "@types/varint": "^6.0.0",
