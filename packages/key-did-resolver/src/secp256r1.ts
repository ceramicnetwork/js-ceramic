--- conflicted
+++ resolved
@@ -1,35 +1,9 @@
 // Brent Shambaugh <brent.shambaugh@gmail.com>. 2021.
 
 import * as u8a from 'uint8arrays'
-<<<<<<< HEAD
 
 import * as nist_weierstrauss from 'nist-weierstrauss'
 import {base64urlPoint} from 'nist-weierstrauss'
-=======
-import * as bigintModArith from 'bigint-mod-arith'
-
-
-import * as nist_weierstrass_common from './nist_weierstrass_common.js'
-
-/**
- * x,y point as a BigInt (requires at least ES2020)
- * For BigInt see: https://developer.mozilla.org/en-US/docs/Web/JavaScript/Reference/Global_Objects/BigInt
- */
-interface BigIntPoint {
-  x: bigint
-  y: bigint
-}
-
-/**
- * xm,ym point with components expresse with base64url utilizing multiformats
- *
- * base64url is expressed in the Multibase Table: https://github.com/multiformats/multibase/blob/master/multibase.csv
- */
-interface base64urlPoint {
-  xm: string
-  ym: string
-}
->>>>>>> d777d47e
 
 /**
  * Constructs the document based on the method key
@@ -61,47 +35,6 @@
 }
 
 /**
-<<<<<<< HEAD
-=======
- * Decompress a compressed public key in SEC format.
- * See section 2.3.3 in SEC 1 v2 : https://www.secg.org/sec1-v2.pdf.
- *
- * Code based on: https://stackoverflow.com/questions/17171542/algorithm-for-elliptic-curve-point-compression/30431547#30431547
- *
- * @param - 33 byte compressed public key. 1st byte: 0x02 for even or 0x03 for odd. Following 32 bytes: x coordinate expressed as big-endian.
- * @throws TypeError: input cannot be null or undefined.
- */
-export function ECPointDecompress(comp: Uint8Array): BigIntPoint {
-  if (!nist_weierstrass_common.testUint8Array(comp)) {
-    throw new TypeError('input must be a Uint8Array')
-  }
-  // two, prime, b, and pIdent are constants for the P-256 curve
-  const two = BigInt(2)
-  const prime = two ** 256n - two ** 224n + two ** 192n + two ** 96n - 1n
-  const b = 41058363725152142129326129780047268409114441015993725554835256314039467401291n
-  const pIdent = (prime + 1n) / 4n
-
-  const signY = BigInt(comp[0] - 2)
-  const x = comp.subarray(1)
-  const xBig = BigInt(u8a.toString(x, 'base10'))
-
-  const a = xBig ** 3n - xBig * 3n + b
-  let yBig = bigintModArith.modPow(a, pIdent, prime)
-
-  // "// If the parity doesn't match it's the *other* root"
-  if (yBig % 2n !== signY) {
-    // y = prime - y
-    yBig = prime - yBig
-  }
-
-  return {
-    x: xBig,
-    y: yBig,
-  }
-}
-
-/**
->>>>>>> d777d47e
  *
  * @param pubKeyBytes - public key as uncompressed byte array with no prefix (raw key),
  *  uncompressed with 0x04 prefix, or compressed with 0x02 prefix if even and 0x03 prefix if odd.
@@ -113,7 +46,6 @@
  * @throws Error: Unexpected pubKeyBytes
  * @internal
  */
-<<<<<<< HEAD
 export function pubKeyBytesToXY(pubKeyBytes: Uint8Array) : base64urlPoint  {
   if(!nist_weierstrauss.nist_weierstrauss_common.testUint8Array(pubKeyBytes)) {
     throw new TypeError('input must be a Uint8Array');
@@ -140,34 +72,6 @@
      const publicKey = u8a.fromString(publicKeyHex,'base16')
      const point = nist_weierstrauss.secp256r1.ECPointDecompress(publicKey);
       return nist_weierstrauss.nist_weierstrauss_common.publicKeyIntToXY(point);
-=======
-export function pubKeyBytesToXY(pubKeyBytes: Uint8Array): base64urlPoint {
-  if (!nist_weierstrass_common.testUint8Array(pubKeyBytes)) {
-    throw new TypeError('input must be a Uint8Array')
-  }
-  const publicKeyHex = nist_weierstrass_common.pubKeyBytesToHex(pubKeyBytes)
-  const bytesCount = publicKeyHex.length / 2
-
-  // raw p-256 key
-  if (bytesCount == 64) {
-    return nist_weierstrass_common.publicKeyToXY(publicKeyHex)
-  }
-
-  // uncompressed p-256 key, SEC format
-  if (bytesCount == 65) {
-    if (publicKeyHex.slice(0, 2) == '04') {
-      const publicKey = publicKeyHex.slice(2)
-      return nist_weierstrass_common.publicKeyToXY(publicKey)
-    }
-  }
-
-  // compressed p-256 key, SEC format
-  if (bytesCount == 33) {
-    if (publicKeyHex.slice(0, 2) == '03' || publicKeyHex.slice(0, 2) == '02') {
-      const publicKey = u8a.fromString(publicKeyHex, 'base16')
-      const point = ECPointDecompress(publicKey)
-      return nist_weierstrass_common.publicKeyIntToXY(point)
->>>>>>> d777d47e
     }
   }
 
