--- conflicted
+++ resolved
@@ -369,8 +369,6 @@
     "contentType": "application/did+json",
   },
 }
-<<<<<<< HEAD
-=======
 `;
 
 exports[`Index mapper successfully resolves the document from did 11`] = `
@@ -521,5 +519,4 @@
     "contentType": "application/did+json",
   },
 }
->>>>>>> 65b110d9
 `;