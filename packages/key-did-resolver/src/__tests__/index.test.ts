import * as index from '../index.js'

describe('Index mapper', () => {
  it('successfully resolves the document from did', async () => {
    const resolverRegistry = index.getResolver()
    expect(resolverRegistry).not.toBeUndefined()

    const resolve = resolverRegistry.key
    expect(resolve).not.toBeUndefined()

    let parsedDid = {
      id: 'zQ3shbgnTGcgBpXPdBjDur3ATMDWhS7aPs6FRFkWR19Lb9Zwz',
      did: 'did:key:zQ3shbgnTGcgBpXPdBjDur3ATMDWhS7aPs6FRFkWR19Lb9Zwz',
      method: 'key',
      didUrl: 'did:key:zQ3shbgnTGcgBpXPdBjDur3ATMDWhS7aPs6FRFkWR19Lb9Zwz/some/path',
      path: '/some/path',
    }

    let doc = await resolve(
      'did:key:zQ3shbgnTGcgBpXPdBjDur3ATMDWhS7aPs6FRFkWR19Lb9Zwz',
      parsedDid,
      {},
      { accept: 'application/did+ld+json' }
    )
    expect(doc).toMatchSnapshot()

    doc = await resolve(
      'did:key:zQ3shbgnTGcgBpXPdBjDur3ATMDWhS7aPs6FRFkWR19Lb9Zwz',
      parsedDid,
      {},
      { accept: 'application/did+json' }
    )
    expect(doc).toMatchSnapshot()

    parsedDid = {
      id: 'z6MktvqCyLxTsXUH1tUZncNdVeEZ7hNh7npPRbUU27GTrYb8',
      did: 'did:key:z6MktvqCyLxTsXUH1tUZncNdVeEZ7hNh7npPRbUU27GTrYb8',
      method: 'key',
      didUrl: 'did:key:z6MktvqCyLxTsXUH1tUZncNdVeEZ7hNh7npPRbUU27GTrYb8/some/path',
      path: '/some/path',
    }

    doc = await resolve(
      'did:key:z6MktvqCyLxTsXUH1tUZncNdVeEZ7hNh7npPRbUU27GTrYb8',
      parsedDid,
      {},
      { accept: 'application/did+ld+json' }
    )
    expect(doc).toMatchSnapshot()

    doc = await resolve(
      'did:key:z6MktvqCyLxTsXUH1tUZncNdVeEZ7hNh7npPRbUU27GTrYb8',
      parsedDid,
      {},
      { accept: 'application/did+json' }
    )
    expect(doc).toMatchSnapshot()

    parsedDid = {
      id: "zruuPojWkzGPb8sVc42f2YxcTXKUTpAUbdrzVovaTBmGGNyK6cGFaA4Kp7SSLKecrxYz8Sc9d77Rss7rayYt1oFCaNJ",
      did: 'did:key:zruuPojWkzGPb8sVc42f2YxcTXKUTpAUbdrzVovaTBmGGNyK6cGFaA4Kp7SSLKecrxYz8Sc9d77Rss7rayYt1oFCaNJ',
      method: "key",
      didUrl: 'did:key:zruuPojWkzGPb8sVc42f2YxcTXKUTpAUbdrzVovaTBmGGNyK6cGFaA4Kp7SSLKecrxYz8Sc9d77Rss7rayYt1oFCaNJ/some/path',
      path: '/some/path'
    }
  
    doc = await resolve('did:key:zruuPojWkzGPb8sVc42f2YxcTXKUTpAUbdrzVovaTBmGGNyK6cGFaA4Kp7SSLKecrxYz8Sc9d77Rss7rayYt1oFCaNJ', parsedDid, {}, { accept: 'application/did+ld+json' })
    expect(doc).toMatchSnapshot()
  
    doc = await resolve('did:key:zruuPojWkzGPb8sVc42f2YxcTXKUTpAUbdrzVovaTBmGGNyK6cGFaA4Kp7SSLKecrxYz8Sc9d77Rss7rayYt1oFCaNJ', parsedDid, {}, { accept: 'application/did+json' })
    expect(doc).toMatchSnapshot()

    parsedDid = {
      id: "zDnaeUKTWUXc1HDpGfKbEK31nKLN19yX5aunFd7VK1CUMeyJu",
      did: 'did:key:zDnaeUKTWUXc1HDpGfKbEK31nKLN19yX5aunFd7VK1CUMeyJu',
      method: "key",
      didUrl: 'did:key:zDnaeUKTWUXc1HDpGfKbEK31nKLN19yX5aunFd7VK1CUMeyJu/some/path',
      path: '/some/path'
    }
  
    doc = await resolve('did:key:zDnaeUKTWUXc1HDpGfKbEK31nKLN19yX5aunFd7VK1CUMeyJu', parsedDid, {}, { accept: 'application/did+ld+json' })
    expect(doc).toMatchSnapshot()
  
    doc = await resolve('did:key:zDnaeUKTWUXc1HDpGfKbEK31nKLN19yX5aunFd7VK1CUMeyJu', parsedDid, {}, { accept: 'application/did+json' })
    expect(doc).toMatchSnapshot()

    parsedDid = {
      id: "z4oJ8emo5e6mGPCUS5wncFZXAyuVzGRyJZvoduwq7FrdZYPd1LZQbDKsp1YAMX8x14zBwy3yHMSpfecJCMDeRFUgFqYsY",
      did: 'did:key:z4oJ8emo5e6mGPCUS5wncFZXAyuVzGRyJZvoduwq7FrdZYPd1LZQbDKsp1YAMX8x14zBwy3yHMSpfecJCMDeRFUgFqYsY',
      method: "key",
      didUrl: 'did:key:z4oJ8emo5e6mGPCUS5wncFZXAyuVzGRyJZvoduwq7FrdZYPd1LZQbDKsp1YAMX8x14zBwy3yHMSpfecJCMDeRFUgFqYsY/some/path',
      path: '/some/path'
    }
  
    doc = await resolve('did:key:z4oJ8emo5e6mGPCUS5wncFZXAyuVzGRyJZvoduwq7FrdZYPd1LZQbDKsp1YAMX8x14zBwy3yHMSpfecJCMDeRFUgFqYsY', parsedDid, {}, { accept: 'application/did+ld+json' })
    expect(doc).toMatchSnapshot()
  
    doc = await resolve('did:key:z4oJ8emo5e6mGPCUS5wncFZXAyuVzGRyJZvoduwq7FrdZYPd1LZQbDKsp1YAMX8x14zBwy3yHMSpfecJCMDeRFUgFqYsY', parsedDid, {}, { accept: 'application/did+json' })
    expect(doc).toMatchSnapshot()

    parsedDid = {
      id: "z4oJ8emo5e6mGPCUS5wncFZXAyuVzGRyJZvoduwq7FrdZYPd1LZQbDKsp1YAMX8x14zBwy3yHMSpfecJCMDeRFUgFqYsY",
      did: 'did:key:z4oJ8emo5e6mGPCUS5wncFZXAyuVzGRyJZvoduwq7FrdZYPd1LZQbDKsp1YAMX8x14zBwy3yHMSpfecJCMDeRFUgFqYsY',
      method: "key",
      didUrl: 'did:key:z4oJ8emo5e6mGPCUS5wncFZXAyuVzGRyJZvoduwq7FrdZYPd1LZQbDKsp1YAMX8x14zBwy3yHMSpfecJCMDeRFUgFqYsY/some/path',
      path: '/some/path'
    }

    doc = await resolve('did:key:z4oJ8emo5e6mGPCUS5wncFZXAyuVzGRyJZvoduwq7FrdZYPd1LZQbDKsp1YAMX8x14zBwy3yHMSpfecJCMDeRFUgFqYsY', parsedDid, {}, { accept: 'application/did+ld+json' })
    expect(doc).toMatchSnapshot()

    doc = await resolve('did:key:z4oJ8emo5e6mGPCUS5wncFZXAyuVzGRyJZvoduwq7FrdZYPd1LZQbDKsp1YAMX8x14zBwy3yHMSpfecJCMDeRFUgFqYsY', parsedDid, {}, { accept: 'application/did+json' })
    expect(doc).toMatchSnapshot()

    parsedDid = {
      id: "z82LkvCwHNreneWpsgPEbV3gu1C6NFJEBg4srfJ5gdxEsMGRJUz2sG9FE42shbn2xkZJh54",
      did: 'did:key:z82LkvCwHNreneWpsgPEbV3gu1C6NFJEBg4srfJ5gdxEsMGRJUz2sG9FE42shbn2xkZJh54',
      method: "key",
      didUrl: 'did:key:z82LkvCwHNreneWpsgPEbV3gu1C6NFJEBg4srfJ5gdxEsMGRJUz2sG9FE42shbn2xkZJh54/some/path',
      path: '/some/path'
    }
 
    doc = await resolve('did:key:z82LkvCwHNreneWpsgPEbV3gu1C6NFJEBg4srfJ5gdxEsMGRJUz2sG9FE42shbn2xkZJh54', parsedDid, {}, { accept: 'application/did+ld+json' })
    expect(doc).toMatchSnapshot()

    doc = await resolve('did:key:z82LkvCwHNreneWpsgPEbV3gu1C6NFJEBg4srfJ5gdxEsMGRJUz2sG9FE42shbn2xkZJh54', parsedDid, {}, { accept: 'application/did+json' })
    expect(doc).toMatchSnapshot()

  })
<<<<<<< HEAD


})

describe('Exception mapper + default fpr options.accept', () => {
  it('expect index.js to throw an error for an unsupported decentralized identifier', async () => {
       const resolverRegistry = index.getResolver()
       expect(resolverRegistry).not.toBeUndefined()

       const resolve = resolverRegistry.key
       expect(resolve).not.toBeUndefined()

       const parsedDided25519 = {
          id: "z6LSeu9HkTHSfLLeUs2nnzUSNedgDUevfNQgQjQC23ZCit6F",
          did: 'did:key:z6LSeu9HkTHSfLLeUs2nnzUSNedgDUevfNQgQjQC23ZCit6F',
          method: "key",
          didUrl: 'did:key:z6LSeu9HkTHSfLLeUs2nnzUSNedgDUevfNQgQjQC23ZCit6F/some/path',
          path: '/some/path'
       }
       await expect(resolve('did:key:z6LSeu9HkTHSfLLeUs2nnzUSNedgDUevfNQgQjQC23ZCit6F', parsedDided25519, {}, { accept: 'application/did+ld+json' })).resolves.toEqual({"didDocument": null, "didDocumentMetadata": {}, "didResolutionMetadata": {"contentType": "application/did+ld+json", "error": "invalidDid", "message": "TypeError: Cannot read property 'keyToDidDoc' of undefined"}})
  })
   
  it('expect index.js to throw an error for an unsupported media type', async () => {
       const resolverRegistry = index.getResolver()
       expect(resolverRegistry).not.toBeUndefined()

       const resolve = resolverRegistry.key
       expect(resolve).not.toBeUndefined()

       const parsedDided25519 = {
           id: "z6MktvqCyLxTsXUH1tUZncNdVeEZ7hNh7npPRbUU27GTrYb8",
           did: 'did:key:z6MktvqCyLxTsXUH1tUZncNdVeEZ7hNh7npPRbUU27GTrYb8',
           method: "key",
           didUrl: 'did:key:z6MktvqCyLxTsXUH1tUZncNdVeEZ7hNh7npPRbUU27GTrYb8/some/path',
           path: '/some/path'
        }

	await expect(resolve('did:key:z6MktvqCyLxTsXUH1tUZncNdVeEZ7hNh7npPRbUU27GTrYb8', parsedDided25519, {}, { accept: 'application/rdf+xml' })).resolves.toEqual({"didDocument": null, "didDocumentMetadata": {}, "didResolutionMetadata": {"error": "representationNotSupported"}})
   })

    it('expect index.js to default to DID_JSON for options.accept when there is an unspecified return media type', async () => {
       const resolverRegistry = index.getResolver()
       expect(resolverRegistry).not.toBeUndefined()

       const resolve = resolverRegistry.key
       expect(resolve).not.toBeUndefined()

       const parsedDided25519 = {
           id: "z6MktvqCyLxTsXUH1tUZncNdVeEZ7hNh7npPRbUU27GTrYb8",
           did: 'did:key:z6MktvqCyLxTsXUH1tUZncNdVeEZ7hNh7npPRbUU27GTrYb8',
           method: "key",
           didUrl: 'did:key:z6MktvqCyLxTsXUH1tUZncNdVeEZ7hNh7npPRbUU27GTrYb8/some/path',
           path: '/some/path'
        }

	await expect(resolve('did:key:z6MktvqCyLxTsXUH1tUZncNdVeEZ7hNh7npPRbUU27GTrYb8', parsedDided25519, {}, { accept: null })).resolves.toEqual(expect.objectContaining({"didResolutionMetadata": {"contentType": "application/did+json"}}))


   })

=======
>>>>>>> 812ae54f
})<|MERGE_RESOLUTION|>--- conflicted
+++ resolved
@@ -1,6 +1,7 @@
-import * as index from '../index.js'
+import index from '../index.js'
 
 describe('Index mapper', () => {
+
   it('successfully resolves the document from did', async () => {
     const resolverRegistry = index.getResolver()
     expect(resolverRegistry).not.toBeUndefined()
@@ -9,51 +10,31 @@
     expect(resolve).not.toBeUndefined()
 
     let parsedDid = {
-      id: 'zQ3shbgnTGcgBpXPdBjDur3ATMDWhS7aPs6FRFkWR19Lb9Zwz',
+      id: "zQ3shbgnTGcgBpXPdBjDur3ATMDWhS7aPs6FRFkWR19Lb9Zwz",
       did: 'did:key:zQ3shbgnTGcgBpXPdBjDur3ATMDWhS7aPs6FRFkWR19Lb9Zwz',
-      method: 'key',
+      method: "key",
       didUrl: 'did:key:zQ3shbgnTGcgBpXPdBjDur3ATMDWhS7aPs6FRFkWR19Lb9Zwz/some/path',
-      path: '/some/path',
+      path: '/some/path'
     }
 
-    let doc = await resolve(
-      'did:key:zQ3shbgnTGcgBpXPdBjDur3ATMDWhS7aPs6FRFkWR19Lb9Zwz',
-      parsedDid,
-      {},
-      { accept: 'application/did+ld+json' }
-    )
+    let doc = await resolve('did:key:zQ3shbgnTGcgBpXPdBjDur3ATMDWhS7aPs6FRFkWR19Lb9Zwz', parsedDid, {}, { accept: 'application/did+ld+json' })
     expect(doc).toMatchSnapshot()
 
-    doc = await resolve(
-      'did:key:zQ3shbgnTGcgBpXPdBjDur3ATMDWhS7aPs6FRFkWR19Lb9Zwz',
-      parsedDid,
-      {},
-      { accept: 'application/did+json' }
-    )
+    doc = await resolve('did:key:zQ3shbgnTGcgBpXPdBjDur3ATMDWhS7aPs6FRFkWR19Lb9Zwz', parsedDid, {}, { accept: 'application/did+json' })
     expect(doc).toMatchSnapshot()
 
     parsedDid = {
-      id: 'z6MktvqCyLxTsXUH1tUZncNdVeEZ7hNh7npPRbUU27GTrYb8',
+      id: "z6MktvqCyLxTsXUH1tUZncNdVeEZ7hNh7npPRbUU27GTrYb8",
       did: 'did:key:z6MktvqCyLxTsXUH1tUZncNdVeEZ7hNh7npPRbUU27GTrYb8',
-      method: 'key',
+      method: "key",
       didUrl: 'did:key:z6MktvqCyLxTsXUH1tUZncNdVeEZ7hNh7npPRbUU27GTrYb8/some/path',
-      path: '/some/path',
+      path: '/some/path'
     }
 
-    doc = await resolve(
-      'did:key:z6MktvqCyLxTsXUH1tUZncNdVeEZ7hNh7npPRbUU27GTrYb8',
-      parsedDid,
-      {},
-      { accept: 'application/did+ld+json' }
-    )
+    doc = await resolve('did:key:z6MktvqCyLxTsXUH1tUZncNdVeEZ7hNh7npPRbUU27GTrYb8', parsedDid, {}, { accept: 'application/did+ld+json' })
     expect(doc).toMatchSnapshot()
 
-    doc = await resolve(
-      'did:key:z6MktvqCyLxTsXUH1tUZncNdVeEZ7hNh7npPRbUU27GTrYb8',
-      parsedDid,
-      {},
-      { accept: 'application/did+json' }
-    )
+    doc = await resolve('did:key:z6MktvqCyLxTsXUH1tUZncNdVeEZ7hNh7npPRbUU27GTrYb8', parsedDid, {}, { accept: 'application/did+json' })
     expect(doc).toMatchSnapshot()
 
     parsedDid = {
@@ -127,7 +108,6 @@
     expect(doc).toMatchSnapshot()
 
   })
-<<<<<<< HEAD
 
 
 })
@@ -188,6 +168,4 @@
 
    })
 
-=======
->>>>>>> 812ae54f
 })