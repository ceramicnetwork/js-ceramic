import varint from 'varint'
import { base58btc } from 'multiformats/bases/base58'
import type {
  DIDResolutionResult,
  DIDResolutionOptions,
  ResolverRegistry,
  ParsedDID,
  Resolver,
} from 'did-resolver'

<<<<<<< HEAD
import * as secp256k1 from './secp256k1'
import * as ed25519 from './ed25519'
import * as secp256r1 from './secp256r1'
import * as secp384r1 from './secp384r1'
import * as secp521r1 from './secp521r1'
=======
import * as secp256k1 from './secp256k1.js'
import * as ed25519 from './ed25519.js'
import * as secp256r1 from './secp256r1.js'
import * as secp384r1 from './secp384r1.js'
import * as secp521r1 from './secp521r1.js'
>>>>>>> 65b110d9

const DID_LD_JSON = 'application/did+ld+json'
const DID_JSON = 'application/did+json'
// supported drivers
const prefixToDriverMap: any = {
  0xe7: secp256k1,
  0xed: ed25519,
  0x1200: secp256r1,
  0x1201: secp384r1,
  0x1202: secp521r1
}

export function getResolver(): ResolverRegistry {
  return {
    key: async (
      did: string,
      parsed: ParsedDID,
      r: Resolver,
      options: DIDResolutionOptions
    ): Promise<DIDResolutionResult> => {
      const contentType = options.accept || DID_JSON
      const response: DIDResolutionResult = {
        didResolutionMetadata: { contentType },
        didDocument: null,
        didDocumentMetadata: {},
      }
      try {
        const multicodecPubKey: any = base58btc.decode(parsed.id)
        const keyType = varint.decode(multicodecPubKey)
        const pubKeyBytes = multicodecPubKey.slice(varint.decode.bytes)
        const doc = await prefixToDriverMap[keyType].keyToDidDoc(pubKeyBytes, parsed.id)
        if (contentType === DID_LD_JSON) {
          doc['@context'] = 'https://w3id.org/did/v1'
          response.didDocument = doc
        } else if (contentType === DID_JSON) {
          response.didDocument = doc
        } else {
          delete response.didResolutionMetadata.contentType
          response.didResolutionMetadata.error = 'representationNotSupported'
        }
      } catch (e) {
        response.didResolutionMetadata.error = 'invalidDid'
        response.didResolutionMetadata.message = e.toString()
      }
      return response
    },
  }
}

export default { getResolver }
<|MERGE_RESOLUTION|>--- conflicted
+++ resolved
@@ -8,19 +8,11 @@
   Resolver,
 } from 'did-resolver'
 
-<<<<<<< HEAD
-import * as secp256k1 from './secp256k1'
-import * as ed25519 from './ed25519'
-import * as secp256r1 from './secp256r1'
-import * as secp384r1 from './secp384r1'
-import * as secp521r1 from './secp521r1'
-=======
 import * as secp256k1 from './secp256k1.js'
 import * as ed25519 from './ed25519.js'
 import * as secp256r1 from './secp256r1.js'
 import * as secp384r1 from './secp384r1.js'
 import * as secp521r1 from './secp521r1.js'
->>>>>>> 65b110d9
 
 const DID_LD_JSON = 'application/did+ld+json'
 const DID_JSON = 'application/did+json'
@@ -70,4 +62,4 @@
   }
 }
 
-export default { getResolver }
+export default { getResolver }