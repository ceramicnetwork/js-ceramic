--- conflicted
+++ resolved
@@ -11,212 +11,6 @@
 $ npm install key-did-resolver
 ```
 ### Usage
-<<<<<<< HEAD
-
-This code supports compressed did:keys in concordance with https://github.com/w3c-ccg/did-method-key test-vectors. 
-
-The did:key id is the multicodec name + the compressed public key expressed as a Uint8Array (byte array) then encoded with base58btc and expressed as a string.
-
-Example code for creating a did:key for Ed25519 is here:
-https://github.com/ceramicnetwork/key-did-provider-ed25519
-
-Example code for creating a did:key for Secp256k1 is here:
-https://github.com/ceramicnetwork/key-did-provider-secp256k1
-
-Example code for creating a did:key for P-256, P-384, and P-521 is here:
-https://github.com/bshambaugh/did-key-creator 
-
-Compressed keys are the X coordinate of the public key with a prefix that depends on the sign of the Y curve coordinate. The prefix is '02' if even and '03' if odd.  
-More information is here: https://tools.ietf.org/id/draft-jivsov-ecc-compact-05.html .
-
-## Code
-```
-// Usage from cloned GitHub Repository:
-// import * as keyDIDResolver from '../js-ceramic/packages/key-did-resolver/lib/index.js';
-
-import keyDIDResolver from 'key-did-resolver'
-
-const resolverRegistry = keyDIDResolver.getResolver();
-
-const resolve = resolverRegistry.key;
-
-let parsedDided25519 = {
-      id: "z6MktvqCyLxTsXUH1tUZncNdVeEZ7hNh7npPRbUU27GTrYb8",
-      did: 'did:key:z6MktvqCyLxTsXUH1tUZncNdVeEZ7hNh7npPRbUU27GTrYb8',
-      method: "key",
-      didUrl: 'did:key:z6MktvqCyLxTsXUH1tUZncNdVeEZ7hNh7npPRbUU27GTrYb8/some/path',
-      path: '/some/path'
-}
-
-let doced25519 = await resolve('did:key:z6MktvqCyLxTsXUH1tUZncNdVeEZ7hNh7npPRbUU27GTrYb8', parsedDided25519, {}, { accept: 'application/did+ld+json' })
-
-console.log();
-console.log('did document for ed25519:');
-console.log(doced25519);
-console.log();
-
-console.log('did document metatdata:');
-console.log(doced25519.didDocument.verificationMethod);
-
-let parsedDid256k1 = {
-      id: "zQ3shbgnTGcgBpXPdBjDur3ATMDWhS7aPs6FRFkWR19Lb9Zwz",
-      did: 'did:key:zQ3shbgnTGcgBpXPdBjDur3ATMDWhS7aPs6FRFkWR19Lb9Zwz',
-      method: "key",
-      didUrl: 'did:key:zQ3shbgnTGcgBpXPdBjDur3ATMDWhS7aPs6FRFkWR19Lb9Zwz/some/path',
-      path: '/some/path'
-}
-
-let doc256k1 = await resolve('did:key:zQ3shbgnTGcgBpXPdBjDur3ATMDWhS7aPs6FRFkWR19Lb9Zwz', parsedDid256k1, {}, { accept: 'application/did+ld+json' })
-
-console.log();
-console.log('did document for secp256k1:');
-console.log(doc256k1);
-console.log();
-
-console.log('did document metatdata:');
-console.log(doc256k1.didDocument.verificationMethod);
-
-let parsedDid256 = {
-      id: "zDnaeUKTWUXc1HDpGfKbEK31nKLN19yX5aunFd7VK1CUMeyJu",
-      did: 'did:key:zDnaeUKTWUXc1HDpGfKbEK31nKLN19yX5aunFd7VK1CUMeyJu',
-      method: "key",
-      didUrl: 'did:key:zDnaeUKTWUXc1HDpGfKbEK31nKLN19yX5aunFd7VK1CUMeyJu/some/path',
-      path: '/some/path'
-}
-
-let doc256 = await resolve('did:key:zDnaeUKTWUXc1HDpGfKbEK31nKLN19yX5aunFd7VK1CUMeyJu', parsedDid256, {}, { accept: 'application/did+ld+json' })
-
-console.log();
-console.log('did document for P-256:');
-console.log(doc256);
-console.log();
-
-console.log('did document metatdata:');
-console.log(doc256.didDocument.verificationMethod);
-
-let parsedDid384 = {
-      id: "z82LkvCwHNreneWpsgPEbV3gu1C6NFJEBg4srfJ5gdxEsMGRJUz2sG9FE42shbn2xkZJh54",
-      did: 'did:key:z82LkvCwHNreneWpsgPEbV3gu1C6NFJEBg4srfJ5gdxEsMGRJUz2sG9FE42shbn2xkZJh54',
-      method: "key",
-      didUrl: 'did:key:z82LkvCwHNreneWpsgPEbV3gu1C6NFJEBg4srfJ5gdxEsMGRJUz2sG9FE42shbn2xkZJh54/some/path',
-      path: '/some/path'
-}
-
-let doc384 = await resolve('did:key:z82LkvCwHNreneWpsgPEbV3gu1C6NFJEBg4srfJ5gdxEsMGRJUz2sG9FE42shbn2xkZJh54', parsedDid384, {}, { accept: 'application/did+ld+json' })
-
-console.log();
-console.log('did document for P-384:');
-console.log(doc384);
-console.log();
-
-console.log('did document metatdata:');
-console.log(doc384.didDocument.verificationMethod);
-
-let parsedDid521 = {
-      id: "z2J9gcGhudjgwsDLv4qJVM6DysnsjWRS6ggtCsSYpV9TGxd9WGoE1EkPxdvPcqEs7eLsQA985AGXPuqttPP7WJ5Qdiz27U3t",
-      did: 'did:key:z2J9gcGhudjgwsDLv4qJVM6DysnsjWRS6ggtCsSYpV9TGxd9WGoE1EkPxdvPcqEs7eLsQA985AGXPuqttPP7WJ5Qdiz27U3t',
-      method: "key",
-      didUrl: 'did:key:z2J9gcGhudjgwsDLv4qJVM6DysnsjWRS6ggtCsSYpV9TGxd9WGoE1EkPxdvPcqEs7eLsQA985AGXPuqttPP7WJ5Qdiz27U3t/some/path',
-      path: '/some/path'
-}
-
-let doc521 = await resolve('did:key:z2J9gcGhudjgwsDLv4qJVM6DysnsjWRS6ggtCsSYpV9TGxd9WGoE1EkPxdvPcqEs7eLsQA985AGXPuqttPP7WJ5Qdiz27U3t', parsedDid521, {}, { accept: 'application/did+ld+json' })
-
-console.log();
-console.log('did document for P-521:');
-console.log(doc521)
-console.log();
-
-console.log('did document metadata:');
-console.log(doc521.didDocument.verificationMethod);
-
-```
-
-## Output
-```
-
-did document for ed25519:
-{
-  didResolutionMetadata: { contentType: 'application/did+ld+json' },
-  didDocument: {
-    id: 'did:key:z6MktvqCyLxTsXUH1tUZncNdVeEZ7hNh7npPRbUU27GTrYb8',
-    verificationMethod: [ [Object] ],
-    authentication: [
-      'did:key:z6MktvqCyLxTsXUH1tUZncNdVeEZ7hNh7npPRbUU27GTrYb8#z6MktvqCyLxTsXUH1tUZncNdVeEZ7hNh7npPRbUU27GTrYb8'
-    ],
-    assertionMethod: [
-      'did:key:z6MktvqCyLxTsXUH1tUZncNdVeEZ7hNh7npPRbUU27GTrYb8#z6MktvqCyLxTsXUH1tUZncNdVeEZ7hNh7npPRbUU27GTrYb8'
-    ],
-    capabilityDelegation: [
-      'did:key:z6MktvqCyLxTsXUH1tUZncNdVeEZ7hNh7npPRbUU27GTrYb8#z6MktvqCyLxTsXUH1tUZncNdVeEZ7hNh7npPRbUU27GTrYb8'
-    ],
-    capabilityInvocation: [
-      'did:key:z6MktvqCyLxTsXUH1tUZncNdVeEZ7hNh7npPRbUU27GTrYb8#z6MktvqCyLxTsXUH1tUZncNdVeEZ7hNh7npPRbUU27GTrYb8'
-    ],
-    keyAgreement: [ [Object] ],
-    '@context': 'https://w3id.org/did/v1'
-  },
-  didDocumentMetadata: {}
-}
-
-did document for secp256k1:
-{
-  didResolutionMetadata: { contentType: 'application/did+ld+json' },
-  didDocument: {
-    id: 'did:key:zQ3shbgnTGcgBpXPdBjDur3ATMDWhS7aPs6FRFkWR19Lb9Zwz',
-    verificationMethod: [ [Object] ],
-    authentication: [
-      'did:key:zQ3shbgnTGcgBpXPdBjDur3ATMDWhS7aPs6FRFkWR19Lb9Zwz#zQ3shbgnTGcgBpXPdBjDur3ATMDWhS7aPs6FRFkWR19Lb9Zwz'
-    ],
-    assertionMethod: [
-      'did:key:zQ3shbgnTGcgBpXPdBjDur3ATMDWhS7aPs6FRFkWR19Lb9Zwz#zQ3shbgnTGcgBpXPdBjDur3ATMDWhS7aPs6FRFkWR19Lb9Zwz'
-    ],
-    capabilityDelegation: [
-      'did:key:zQ3shbgnTGcgBpXPdBjDur3ATMDWhS7aPs6FRFkWR19Lb9Zwz#zQ3shbgnTGcgBpXPdBjDur3ATMDWhS7aPs6FRFkWR19Lb9Zwz'
-    ],
-    capabilityInvocation: [
-      'did:key:zQ3shbgnTGcgBpXPdBjDur3ATMDWhS7aPs6FRFkWR19Lb9Zwz#zQ3shbgnTGcgBpXPdBjDur3ATMDWhS7aPs6FRFkWR19Lb9Zwz'
-    ],
-    '@context': 'https://w3id.org/did/v1'
-  },
-  didDocumentMetadata: {}
-}
-
-did document metatdata:
-[
-  {
-    id: 'did:key:zQ3shbgnTGcgBpXPdBjDur3ATMDWhS7aPs6FRFkWR19Lb9Zwz#zQ3shbgnTGcgBpXPdBjDur3ATMDWhS7aPs6FRFkWR19Lb9Zwz',
-    type: 'Secp256k1VerificationKey2018',
-    controller: 'did:key:zQ3shbgnTGcgBpXPdBjDur3ATMDWhS7aPs6FRFkWR19Lb9Zwz',
-    publicKeyBase58: 'qjdSRUCiVtAjwdYVTxHQXd9FnMPRaYCtKpkchofTw66G'
-  }
-]
-
-did document for P-256:
-{
-  didResolutionMetadata: { contentType: 'application/did+ld+json' },
-  didDocument: {
-    id: 'did:key:zDnaeUKTWUXc1HDpGfKbEK31nKLN19yX5aunFd7VK1CUMeyJu',
-    verificationMethod: [ [Object] ],
-    authentication: [
-      'did:key:zDnaeUKTWUXc1HDpGfKbEK31nKLN19yX5aunFd7VK1CUMeyJu#zDnaeUKTWUXc1HDpGfKbEK31nKLN19yX5aunFd7VK1CUMeyJu'
-    ],
-    assertionMethod: [
-      'did:key:zDnaeUKTWUXc1HDpGfKbEK31nKLN19yX5aunFd7VK1CUMeyJu#zDnaeUKTWUXc1HDpGfKbEK31nKLN19yX5aunFd7VK1CUMeyJu'
-    ],
-    capabilityDelegation: [
-      'did:key:zDnaeUKTWUXc1HDpGfKbEK31nKLN19yX5aunFd7VK1CUMeyJu#zDnaeUKTWUXc1HDpGfKbEK31nKLN19yX5aunFd7VK1CUMeyJu'
-    ],
-    capabilityInvocation: [
-      'did:key:zDnaeUKTWUXc1HDpGfKbEK31nKLN19yX5aunFd7VK1CUMeyJu#zDnaeUKTWUXc1HDpGfKbEK31nKLN19yX5aunFd7VK1CUMeyJu'
-    ],
-    '@context': 'https://w3id.org/did/v1'
-  },
-  didDocumentMetadata: {}
-}
-
-did document metadata: 
-=======
 This code includes support for the curves Ed25519, Secp256k1, Secp256r1 (P-256), Secp384r1 (P-384), and Secp521r1 (P-521) which follow the test vectors at:
 [https://github.com/w3c-ccg/did-method-key/tree/main/test-vectors](https://github.com/w3c-ccg/did-method-key/tree/main/test-vectors)
 
@@ -394,7 +188,6 @@
 
 #### did document verificationMethod for P-256: 
 ```
->>>>>>> 65b110d9
 [
   {
     id: 'did:key:zDnaeUKTWUXc1HDpGfKbEK31nKLN19yX5aunFd7VK1CUMeyJu#zDnaeUKTWUXc1HDpGfKbEK31nKLN19yX5aunFd7VK1CUMeyJu',
@@ -408,38 +201,10 @@
     }
   }
 ]
-<<<<<<< HEAD
-
-did document for P-384:
-{
-  didResolutionMetadata: { contentType: 'application/did+ld+json' },
-  didDocument: {
-    id: 'did:key:z82LkvCwHNreneWpsgPEbV3gu1C6NFJEBg4srfJ5gdxEsMGRJUz2sG9FE42shbn2xkZJh54',
-    verificationMethod: [ [Object] ],
-    authentication: [
-      'did:key:z82LkvCwHNreneWpsgPEbV3gu1C6NFJEBg4srfJ5gdxEsMGRJUz2sG9FE42shbn2xkZJh54#z82LkvCwHNreneWpsgPEbV3gu1C6NFJEBg4srfJ5gdxEsMGRJUz2sG9FE42shbn2xkZJh54'
-    ],
-    assertionMethod: [
-      'did:key:z82LkvCwHNreneWpsgPEbV3gu1C6NFJEBg4srfJ5gdxEsMGRJUz2sG9FE42shbn2xkZJh54#z82LkvCwHNreneWpsgPEbV3gu1C6NFJEBg4srfJ5gdxEsMGRJUz2sG9FE42shbn2xkZJh54'
-    ],
-    capabilityDelegation: [
-      'did:key:z82LkvCwHNreneWpsgPEbV3gu1C6NFJEBg4srfJ5gdxEsMGRJUz2sG9FE42shbn2xkZJh54#z82LkvCwHNreneWpsgPEbV3gu1C6NFJEBg4srfJ5gdxEsMGRJUz2sG9FE42shbn2xkZJh54'
-    ],
-    capabilityInvocation: [
-      'did:key:z82LkvCwHNreneWpsgPEbV3gu1C6NFJEBg4srfJ5gdxEsMGRJUz2sG9FE42shbn2xkZJh54#z82LkvCwHNreneWpsgPEbV3gu1C6NFJEBg4srfJ5gdxEsMGRJUz2sG9FE42shbn2xkZJh54'
-    ],
-    '@context': 'https://w3id.org/did/v1'
-  },
-  didDocumentMetadata: {}
-}
-
-did document metadata: 
-=======
 ```
 
 #### did document verificationMethod for P-384:
 ```
->>>>>>> 65b110d9
 [
   {
     id: 'did:key:z82LkvCwHNreneWpsgPEbV3gu1C6NFJEBg4srfJ5gdxEsMGRJUz2sG9FE42shbn2xkZJh54#z82LkvCwHNreneWpsgPEbV3gu1C6NFJEBg4srfJ5gdxEsMGRJUz2sG9FE42shbn2xkZJh54',
@@ -453,38 +218,10 @@
     }
   }
 ]
-<<<<<<< HEAD
-
-did document for P-521:
-{
-  didResolutionMetadata: { contentType: 'application/did+ld+json' },
-  didDocument: {
-    id: 'did:key:z2J9gcGhudjgwsDLv4qJVM6DysnsjWRS6ggtCsSYpV9TGxd9WGoE1EkPxdvPcqEs7eLsQA985AGXPuqttPP7WJ5Qdiz27U3t',
-    verificationMethod: [ [Object] ],
-    authentication: [
-      'did:key:z2J9gcGhudjgwsDLv4qJVM6DysnsjWRS6ggtCsSYpV9TGxd9WGoE1EkPxdvPcqEs7eLsQA985AGXPuqttPP7WJ5Qdiz27U3t#z2J9gcGhudjgwsDLv4qJVM6DysnsjWRS6ggtCsSYpV9TGxd9WGoE1EkPxdvPcqEs7eLsQA985AGXPuqttPP7WJ5Qdiz27U3t'
-    ],
-    assertionMethod: [
-      'did:key:z2J9gcGhudjgwsDLv4qJVM6DysnsjWRS6ggtCsSYpV9TGxd9WGoE1EkPxdvPcqEs7eLsQA985AGXPuqttPP7WJ5Qdiz27U3t#z2J9gcGhudjgwsDLv4qJVM6DysnsjWRS6ggtCsSYpV9TGxd9WGoE1EkPxdvPcqEs7eLsQA985AGXPuqttPP7WJ5Qdiz27U3t'
-    ],
-    capabilityDelegation: [
-      'did:key:z2J9gcGhudjgwsDLv4qJVM6DysnsjWRS6ggtCsSYpV9TGxd9WGoE1EkPxdvPcqEs7eLsQA985AGXPuqttPP7WJ5Qdiz27U3t#z2J9gcGhudjgwsDLv4qJVM6DysnsjWRS6ggtCsSYpV9TGxd9WGoE1EkPxdvPcqEs7eLsQA985AGXPuqttPP7WJ5Qdiz27U3t'
-    ],
-    capabilityInvocation: [
-      'did:key:z2J9gcGhudjgwsDLv4qJVM6DysnsjWRS6ggtCsSYpV9TGxd9WGoE1EkPxdvPcqEs7eLsQA985AGXPuqttPP7WJ5Qdiz27U3t#z2J9gcGhudjgwsDLv4qJVM6DysnsjWRS6ggtCsSYpV9TGxd9WGoE1EkPxdvPcqEs7eLsQA985AGXPuqttPP7WJ5Qdiz27U3t'
-    ],
-    '@context': 'https://w3id.org/did/v1'
-  },
-  didDocumentMetadata: {}
-}
-
-did document metadata: 
-=======
 ```
 
 #### did document verificationMethod for P-521:
 ```
->>>>>>> 65b110d9
 [
   {
     id: 'did:key:z2J9gcGhudjgwsDLv4qJVM6DysnsjWRS6ggtCsSYpV9TGxd9WGoE1EkPxdvPcqEs7eLsQA985AGXPuqttPP7WJ5Qdiz27U3t#z2J9gcGhudjgwsDLv4qJVM6DysnsjWRS6ggtCsSYpV9TGxd9WGoE1EkPxdvPcqEs7eLsQA985AGXPuqttPP7WJ5Qdiz27U3t',
@@ -496,16 +233,6 @@
       x: 'ATkofCC8_KAAJ3XSRayyPk8WqF9qahhoQVjbHtzbe5MSaaFiMKBZr-CurF9IcpJD-YYEukPmarSKFpXLtwAdiONT',
       y: 'AWuYkJ7iaFhfz_dzFemaBnuq1WFnoZeIha7KpE9benPTX9FQhAoyHY-2qO4IyqGe1XGGtx8eJXvp57xMtUXm2rAH'
     }
-<<<<<<< HEAD
-  }
-]
-
-```
-
-## Comments
-During development there was not yet consensus on using all compressed keys. Support for uncompressed keys with the '04' prefix and
-raw keys (just the x,y bytes with no prefix) was kept for the P-256 and P-384 curves.
-=======
  }
 ]
 ```
@@ -532,7 +259,6 @@
 ## Additional Usage Notes
 
 See the [ceramic developer site](https://developers.ceramic.network/) for more details about how to use this package.
->>>>>>> 65b110d9
 
 ## Contributing
 We are happy to accept small and large contributions. Make sure to check out the [Ceramic specifications](https://github.com/ceramicnetwork/specs) for details of how the protocol works.
