{
  "name": "@ceramicnetwork/stream-tile-handler",
  "version": "2.0.0-alpha.1",
  "description": "Ceramic Tile Document stream handler",
  "keywords": [
    "ceramic",
    "tile",
    "handler"
  ],
  "homepage": "https://ceramic.network",
  "license": "(Apache-2.0 OR MIT)",
  "directories": {
    "lib": "./lib"
  },
  "main": "./lib/index.js",
  "types": "./lib/index.d.ts",
  "type": "module",
  "files": [
    "lib"
  ],
  "sideEffects": false,
  "exports": {
    ".": "./lib/index.js"
  },
  "scripts": {
<<<<<<< HEAD
    "test": "../../node_modules/.bin/jest --silent --coverage",
    "build": "../../node_modules/.bin/tsc --project tsconfig.json",
=======
    "test": "../../node_modules/.bin/jest --coverage",
    "build": "../../node_modules/.bin/tsc -p tsconfig.json",
>>>>>>> 37c64332
    "prepublishOnly": "npm run build",
    "prebuild": "npm run clean",
    "lint": "../../node_modules/.bin/eslint ./src --ext .js,.jsx,.ts,.tsx",
    "clean": "rm -rf ./lib"
  },
  "dependencies": {
    "@ceramicnetwork/common": "^2.0.0-alpha.1",
    "@ceramicnetwork/stream-tile": "^2.0.0-alpha.1",
    "fast-json-patch": "^3.1.0",
    "lodash.clonedeep": "^4.5.0",
    "multiformats": "^9.5.8",
    "uint8arrays": "^3.0.0"
  },
  "devDependencies": {
    "@ceramicnetwork/3id-did-resolver": "^2.0.0-alpha.1",
    "@ipld/dag-cbor": "^7.0.0",
    "@stablelib/sha256": "^1.0.1",
    "@types/lodash.clonedeep": "^4.5.6",
    "did-resolver": "^3.1.5",
<<<<<<< HEAD
    "dids": "^3.0.0-alpha.4",
    "key-did-resolver": "^2.0.0-alpha.1",
    "multiformats": "^9.5.4"
=======
    "dids": "^3.0.0-alpha.1",
    "key-did-resolver": "^2.0.0-alpha.0"
>>>>>>> 37c64332
  },
  "gitHead": "4f42c6ac204ad25e66efda4e24aed12c339b3c98"
}<|MERGE_RESOLUTION|>--- conflicted
+++ resolved
@@ -23,13 +23,8 @@
     ".": "./lib/index.js"
   },
   "scripts": {
-<<<<<<< HEAD
     "test": "../../node_modules/.bin/jest --silent --coverage",
     "build": "../../node_modules/.bin/tsc --project tsconfig.json",
-=======
-    "test": "../../node_modules/.bin/jest --coverage",
-    "build": "../../node_modules/.bin/tsc -p tsconfig.json",
->>>>>>> 37c64332
     "prepublishOnly": "npm run build",
     "prebuild": "npm run clean",
     "lint": "../../node_modules/.bin/eslint ./src --ext .js,.jsx,.ts,.tsx",
@@ -49,14 +44,9 @@
     "@stablelib/sha256": "^1.0.1",
     "@types/lodash.clonedeep": "^4.5.6",
     "did-resolver": "^3.1.5",
-<<<<<<< HEAD
     "dids": "^3.0.0-alpha.4",
     "key-did-resolver": "^2.0.0-alpha.1",
     "multiformats": "^9.5.4"
-=======
-    "dids": "^3.0.0-alpha.1",
-    "key-did-resolver": "^2.0.0-alpha.0"
->>>>>>> 37c64332
   },
   "gitHead": "4f42c6ac204ad25e66efda4e24aed12c339b3c98"
 }