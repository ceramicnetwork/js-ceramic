import jsonpatch from 'fast-json-patch'
import cloneDeep from 'lodash.clonedeep'
import { TileDocument } from '@ceramicnetwork/stream-tile'
import {
  AnchorStatus,
  CommitData,
  CommitType,
  Context,
  SignatureStatus,
  SignatureUtils,
  StreamConstructor,
  StreamHandler,
  StreamState,
  StreamUtils,
} from '@ceramicnetwork/common'
import { StreamID } from '@ceramicnetwork/streamid'
import { SchemaValidation } from './schema-utils.js'

function stringArraysEqual(arr1: Array<string>, arr2: Array<string>) {
  if (arr1.length != arr2.length) {
    return false
  }
  for (let i = 0; i < arr1.length; i++) {
    if (arr1[i] !== arr2[i]) {
      return false
    }
  }
  return true
}

/**
 * TileDocument stream handler implementation
 */
export class TileDocumentHandler implements StreamHandler<TileDocument> {
  private readonly _schemaValidator: SchemaValidation

  constructor() {
    this._schemaValidator = new SchemaValidation()
  }

  get type(): number {
    return TileDocument.STREAM_TYPE_ID
  }

  get name(): string {
    return TileDocument.STREAM_TYPE_NAME
  }

  get stream_constructor(): StreamConstructor<TileDocument> {
    return TileDocument
  }

  /**
   * Applies commit (genesis|signed|anchor)
   * @param commitData - Commit (with JWS envelope or anchor proof, if available and extracted before application)
   * @param context - Ceramic context
   * @param state - Document state
   */
  async applyCommit(
    commitData: CommitData,
    context: Context,
    state?: StreamState
  ): Promise<StreamState> {
    if (state == null) {
      // apply genesis
      return this._applyGenesis(commitData, context)
    }

    if (StreamUtils.isAnchorCommitData(commitData)) {
      return this._applyAnchor(context, commitData, state)
    }

    return this._applySigned(commitData, state, context)
  }

  /**
   * Applies genesis commit
   * @param commitData - Genesis commit
   * @param context - Ceramic context
   * @private
   */
  async _applyGenesis(commitData: CommitData, context: Context): Promise<StreamState> {
    const payload = commitData.commit
    const isSigned = StreamUtils.isSignedCommitData(commitData)
    if (isSigned) {
      const streamId = await StreamID.fromGenesis('tile', commitData.commit)
      const { controllers } = payload.header
      await SignatureUtils.verifyCommitSignature(
        commitData,
        context.did,
        controllers[0],
        null,
        streamId
      )
    } else if (payload.data) {
      throw Error('Genesis commit with contents should always be signed')
    }

    if (!(payload.header.controllers && payload.header.controllers.length === 1)) {
      throw new Error('Exactly one controller must be specified')
    }

    const state = {
      type: TileDocument.STREAM_TYPE_ID,
      content: payload.data || {},
      metadata: payload.header,
      signature: isSigned ? SignatureStatus.SIGNED : SignatureStatus.GENESIS,
      anchorStatus: AnchorStatus.NOT_REQUESTED,
      log: [{ cid: commitData.cid, type: CommitType.GENESIS }],
    }

    if (state.metadata.schema) {
      await this._schemaValidator.validateSchema(context.api, state.content, state.metadata.schema)
    }

    return state
  }

  /**
   * Applies signed commit
   * @param commitData - Signed commit
   * @param state - Document state
   * @param context - Ceramic context
   * @private
   */
  async _applySigned(
    commitData: CommitData,
    state: StreamState,
    context: Context
  ): Promise<StreamState> {
<<<<<<< HEAD
    // TODO: Assert that the 'prev' of the commit being applied is the end of the log in 'state'
    const controller = state.next?.metadata?.controllers?.[0] || state.metadata.controllers[0]

    // Verify the signature first
    const streamId = StreamUtils.streamIdFromState(state)
    await SignatureUtils.verifyCommitSignature(commitData, context.did, controller, null, streamId)

=======
>>>>>>> 001233b4
    // Retrieve the payload
    const payload = commitData.commit
    StreamUtils.assertCommitLinksToState(state, payload)

    // Verify the signature
    const controller = state.next?.metadata?.controllers?.[0] || state.metadata.controllers[0]
    const streamId = StreamUtils.streamIdFromState(state)
    await SignatureUtils.verifyCommitSignature(commitData, context.did, controller, null, streamId)

    if (payload.header.controllers) {
      if (payload.header.controllers.length !== 1) {
        throw new Error('Exactly one controller must be specified')
      }
      if (!payload.header.controllers[0]) {
        throw new Error('Controller cannot be updated to an undefined value.')
      }
    }

    if (
      state.metadata.forbidControllerChange &&
      payload.header.controllers &&
      !stringArraysEqual(payload.header.controllers, state.metadata.controllers)
    ) {
      const streamId = new StreamID(TileDocument.STREAM_TYPE_ID, state.log[0].cid)
      throw new Error(
        `Cannot change controllers since 'forbidControllerChange' is set. Tried to change controllers for Stream ${streamId} from ${JSON.stringify(
          state.metadata.controllers
        )} to ${payload.header.controllers}`
      )
    }

    if (
      payload.header.forbidControllerChange !== undefined &&
      payload.header.forbidControllerChange !== state.metadata.forbidControllerChange
    ) {
      throw new Error("Changing 'forbidControllerChange' metadata property is not allowed")
    }

    const nextState = cloneDeep(state)

    nextState.signature = SignatureStatus.SIGNED
    nextState.anchorStatus = AnchorStatus.NOT_REQUESTED

    nextState.log.push({ cid: commitData.cid, type: CommitType.SIGNED })

    const oldContent = state.next?.content ?? state.content
    const oldMetadata = state.next?.metadata ?? state.metadata

    const newContent = jsonpatch.applyPatch(oldContent, payload.data).newDocument
    const newMetadata = { ...oldMetadata, ...payload.header }

    if (newMetadata.schema) {
      // TODO: SchemaValidation.validateSchema does i/o to load a Stream.  We should pre-load
      // the schema into the CommitData so that commit application can be a simple state
      // transformation with no i/o.
      await this._schemaValidator.validateSchema(context.api, newContent, newMetadata.schema)
    }

    nextState.next = {
      content: newContent,
      metadata: newMetadata,
    }

    return nextState
  }

  /**
   * Applies anchor commit
   * @param context - Ceramic context
   * @param commitData - Anchor commit
   * @param state - Document state
   * @private
   */
  async _applyAnchor(
    context: Context,
    commitData: CommitData,
    state: StreamState
  ): Promise<StreamState> {
    StreamUtils.assertCommitLinksToState(state, commitData.commit)

    const proof = commitData.proof
    state.log.push({
      cid: commitData.cid,
      type: CommitType.ANCHOR,
      timestamp: proof.blockTimestamp,
    })
    let content = state.content
    let metadata = state.metadata

    if (state.next?.content) {
      content = state.next.content
      delete state.next.content
    }

    if (state.next?.metadata) {
      metadata = state.next.metadata
      delete state.next.metadata
    }

    delete state.next
    delete state.anchorScheduledFor

    return {
      ...state,
      content,
      metadata,
      anchorStatus: AnchorStatus.ANCHORED,
      anchorProof: proof,
    }
  }
}<|MERGE_RESOLUTION|>--- conflicted
+++ resolved
@@ -128,16 +128,6 @@
     state: StreamState,
     context: Context
   ): Promise<StreamState> {
-<<<<<<< HEAD
-    // TODO: Assert that the 'prev' of the commit being applied is the end of the log in 'state'
-    const controller = state.next?.metadata?.controllers?.[0] || state.metadata.controllers[0]
-
-    // Verify the signature first
-    const streamId = StreamUtils.streamIdFromState(state)
-    await SignatureUtils.verifyCommitSignature(commitData, context.did, controller, null, streamId)
-
-=======
->>>>>>> 001233b4
     // Retrieve the payload
     const payload = commitData.commit
     StreamUtils.assertCommitLinksToState(state, payload)
