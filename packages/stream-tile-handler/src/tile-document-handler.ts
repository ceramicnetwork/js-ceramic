--- conflicted
+++ resolved
@@ -15,10 +15,6 @@
 } from '@ceramicnetwork/common'
 import { StreamID } from '@ceramicnetwork/streamid'
 
-<<<<<<< HEAD
-=======
-const IPFS_GET_TIMEOUT = 60000 // 1 minute
-
 function stringArraysEqual(arr1: Array<string>, arr2: Array<string>) {
   if (arr1.length != arr2.length) {
     return false
@@ -31,7 +27,6 @@
   return true
 }
 
->>>>>>> 4267d8b3
 /**
  * TileDocument stream handler implementation
  */
