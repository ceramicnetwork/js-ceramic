--- conflicted
+++ resolved
@@ -246,12 +246,8 @@
   const payload = dagCBOR.util.deserialize(commit.linkedBlock)
   await context.ipfs.dag.put(payload, commit.jws.link)
 
-<<<<<<< HEAD
-  const signedCommitData = { cid: FAKE_CID_1, type: CommitType.GENESIS, commit: payload, envelope: record.jws }
+  const signedCommitData = { cid: FAKE_CID_1, type: CommitType.GENESIS, commit: payload, envelope: commit.jws }
   const streamState = await tileHandler.applyCommit(signedCommitData, context)
-=======
-  const streamState = await tileHandler.applyCommit(commit.jws, { cid: FAKE_CID_1 }, context)
->>>>>>> e50898ff
   delete streamState.metadata.unique
   expect(streamState).toMatchSnapshot()
 })
@@ -265,14 +261,9 @@
     COMMITS.genesisGenerated.jws.link
   )
 
-  const genesisCommitData = { cid: FAKE_CID_1, type: CommitType.GENESIS, commit: RECORDS.genesisGenerated.linkedBlock, envelope: RECORDS.genesisGenerated.jws }
+  const genesisCommitData = { cid: FAKE_CID_1, type: CommitType.GENESIS, commit: COMMITS.genesisGenerated.linkedBlock, envelope: COMMITS.genesisGenerated.jws }
   const state = await tileDocumentHandler.applyCommit(
-<<<<<<< HEAD
     genesisCommitData,
-=======
-    COMMITS.genesisGenerated.jws,
-    { cid: FAKE_CID_1 },
->>>>>>> e50898ff
     context
   )
   const state$ = TestUtils.runningState(state)
@@ -304,12 +295,8 @@
   await context.ipfs.dag.put(payload, genesisCommit.jws.link)
 
   // apply genesis
-<<<<<<< HEAD
-  const genesisCommitData = { cid: FAKE_CID_1, type: CommitType.GENESIS, commit: payload, envelope: genesisRecord.jws }
+  const genesisCommitData = { cid: FAKE_CID_1, type: CommitType.GENESIS, commit: payload, envelope: genesisCommit.jws }
   let state = await tileDocumentHandler.applyCommit(genesisCommitData, context)
-=======
-  let state = await tileDocumentHandler.applyCommit(genesisCommit.jws, { cid: FAKE_CID_1 }, context)
->>>>>>> e50898ff
 
   const state$ = TestUtils.runningState(state)
   const doc = new TileDocument(state$, context)
@@ -324,14 +311,9 @@
   await context.ipfs.dag.put(sPayload, signedCommit.jws.link)
 
   // apply signed
-  const signedCommitData = { cid: FAKE_CID_2, type: CommitType.SIGNED, commit: sPayload, envelope: signedRecord.jws }
+  const signedCommitData = { cid: FAKE_CID_2, type: CommitType.SIGNED, commit: sPayload, envelope: signedCommit.jws }
   state = await tileDocumentHandler.applyCommit(
-<<<<<<< HEAD
     signedCommitData,
-=======
-    signedCommit.jws,
-    { cid: FAKE_CID_2 },
->>>>>>> e50898ff
     context,
     state
   )
@@ -352,13 +334,9 @@
   const payload = dagCBOR.util.deserialize(genesisCommit.linkedBlock)
   await context.ipfs.dag.put(payload, genesisCommit.jws.link)
 
-  const genesisCommitData = { cid: FAKE_CID_1, type: CommitType.GENESIS, commit: payload, envelope: genesisRecord.jws }
+  const genesisCommitData = { cid: FAKE_CID_1, type: CommitType.GENESIS, commit: payload, envelope: genesisCommit.jws }
   await expect(
-<<<<<<< HEAD
     tileDocumentHandler.applyCommit(genesisCommitData, context)
-=======
-    tileDocumentHandler.applyCommit(genesisCommit.jws, FAKE_CID_1, context)
->>>>>>> e50898ff
   ).rejects.toThrow(/invalid_jws: not a valid verificationMethod for issuer/)
 })
 
@@ -375,12 +353,8 @@
   await context.ipfs.dag.put(payload, genesisCommit.jws.link)
 
   // apply genesis
-<<<<<<< HEAD
-  const genesisCommitData = { cid: FAKE_CID_1, type: CommitType.GENESIS, commit: payload, envelope: genesisRecord.jws }
+  const genesisCommitData = { cid: FAKE_CID_1, type: CommitType.GENESIS, commit: payload, envelope: genesisCommit.jws }
   let state = await tileDocumentHandler.applyCommit(genesisCommitData, context)
-=======
-  let state = await tileDocumentHandler.applyCommit(genesisCommit.jws, { cid: FAKE_CID_1 }, context)
->>>>>>> e50898ff
 
   const state$ = TestUtils.runningState(state)
   const doc = new TileDocument(state$, context)
@@ -395,28 +369,18 @@
   await context.ipfs.dag.put(sPayload, signedCommit.jws.link)
 
   // apply signed
-  const signedCommitData = { cid: FAKE_CID_2, type: CommitType.SIGNED, commit: sPayload, envelope: signedRecord.jws }
+  const signedCommitData = { cid: FAKE_CID_2, type: CommitType.SIGNED, commit: sPayload, envelope: signedCommit.jws }
   state = await tileDocumentHandler.applyCommit(
-<<<<<<< HEAD
     signedCommitData,
-=======
-    signedCommit.jws,
-    { cid: FAKE_CID_2 },
->>>>>>> e50898ff
     context,
     state
   )
 
   await context.ipfs.dag.put(COMMITS.proof, FAKE_CID_4)
   // apply anchor
-  const anchorCommitData = { cid: FAKE_CID_3, type: CommitType.ANCHOR, commit: RECORDS.r2.record, proof: RECORDS.proof }
+  const anchorCommitData = { cid: FAKE_CID_3, type: CommitType.ANCHOR, commit: COMMITS.r2.commit, proof: COMMITS.proof }
   state = await tileDocumentHandler.applyCommit(
-<<<<<<< HEAD
     anchorCommitData,
-=======
-    COMMITS.r2.commit as AnchorCommit,
-    { cid: FAKE_CID_3 },
->>>>>>> e50898ff
     context,
     state
   )
