{
  "name": "@ceramicnetwork/ceramic-doctype-account-link",
<<<<<<< HEAD
  "version": "0.10.0-alpha.0",
  "description": "Ceramic Caip10 doctype",
=======
  "version": "0.10.0",
  "description": "Ceramic AccountLink doctype",
>>>>>>> a38e9860
  "keywords": [
    "ceramic",
    "account-link"
  ],
  "author": "Janko Simonovic <simonovic86@gmail.com>",
  "homepage": "",
  "license": "(Apache-2.0 OR MIT)",
  "main": "lib/index.js",
  "directories": {
    "lib": "lib"
  },
  "files": [
    "lib"
  ],
  "scripts": {
    "test": "./node_modules/.bin/jest --coverage",
    "build": "../../node_modules/.bin/tsc -p tsconfig.json",
    "prepublishOnly": "npm run build",
    "prebuild": "npm run clean",
    "lint": "./node_modules/.bin/eslint ./src --ext .js,.jsx,.ts,.tsx",
    "clean": "rm -rf ./lib"
  },
  "dependencies": {
    "3id-blockchain-utils": "^1.0.0",
    "@ceramicnetwork/ceramic-common": "^0.12.0",
    "@types/lodash.clonedeep": "^4.5.6",
    "cids": "^1.0.0",
    "did-resolver": "^2.1.1"
  },
  "devDependencies": {
    "@babel/core": "^7.9.0",
    "@babel/plugin-proposal-decorators": "^7.10.1",
    "@babel/preset-env": "^7.8.4",
    "@babel/preset-typescript": "^7.9.0",
    "@types/encoding-down": "^5.0.0",
    "@types/events": "^3.0.0",
    "@types/node": "^13.13.15",
    "@typescript-eslint/eslint-plugin": "^2.19.0",
    "@typescript-eslint/parser": "^2.19.0",
    "babel-jest": "^25.1.0",
    "eslint": "^6.8.0",
    "eslint-plugin-jest": "^23.8.2",
    "identity-wallet": "github:3box/identity-wallet-js#feat/docids",
    "ipfs": "github:simonovic86/ipfs",
    "jest": "^25.1.0",
    "js-sha256": "^0.9.0",
    "tmp-promise": "^2.0.2"
  },
  "jest": {
    "transformIgnorePatterns": [
      "/node_modules(?!/did-jwt)/"
    ]
  },
  "gitHead": "c58eb9659f5fdd976aca2db6465619c20ba30ff9"
}<|MERGE_RESOLUTION|>--- conflicted
+++ resolved
@@ -1,12 +1,8 @@
 {
   "name": "@ceramicnetwork/ceramic-doctype-account-link",
-<<<<<<< HEAD
-  "version": "0.10.0-alpha.0",
+
+  "version": "0.10.0",
   "description": "Ceramic Caip10 doctype",
-=======
-  "version": "0.10.0",
-  "description": "Ceramic AccountLink doctype",
->>>>>>> a38e9860
   "keywords": [
     "ceramic",
     "account-link"
