--- conflicted
+++ resolved
@@ -1,10 +1,6 @@
 {
   "name": "@ceramicnetwork/blockchain-utils-validation",
-<<<<<<< HEAD
-  "version": "2.0.1-rc.3",
-=======
   "version": "2.0.2",
->>>>>>> fceead0b
   "description": "Blockchain utils for validation of linked blockchain accounts",
   "keywords": [
     "ceramic",
@@ -34,13 +30,8 @@
     "clean": "npx rimraf ./lib"
   },
   "dependencies": {
-<<<<<<< HEAD
-    "@ceramicnetwork/blockchain-utils-linking": "^2.0.1-rc.3",
-    "@ceramicnetwork/common": "^2.0.1-rc.3",
-=======
     "@ceramicnetwork/blockchain-utils-linking": "^2.0.2",
     "@ceramicnetwork/common": "^2.0.2",
->>>>>>> fceead0b
     "@ethersproject/contracts": "^5.5.0",
     "@ethersproject/providers": "^5.5.1",
     "@ethersproject/wallet": "^5.5.0",
