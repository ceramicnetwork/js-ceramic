--- conflicted
+++ resolved
@@ -1,10 +1,6 @@
 {
   "name": "@ceramicnetwork/blockchain-utils-validation",
-<<<<<<< HEAD
-  "version": "0.1.2",
-=======
   "version": "1.0.0-rc.3",
->>>>>>> 28d0e659
   "description": "Blockchain utils for validation of linked blockchain accounts",
   "keywords": [
     "ceramic",
@@ -28,11 +24,7 @@
     "clean": "rm -rf ./lib"
   },
   "dependencies": {
-<<<<<<< HEAD
-    "@ceramicnetwork/blockchain-utils-linking": "^0.3.1",
-=======
     "@ceramicnetwork/blockchain-utils-linking": "^1.0.0-rc.2",
->>>>>>> 28d0e659
     "@ethersproject/contracts": "^5.0.9",
     "@ethersproject/providers": "5.0.23",
     "@ethersproject/wallet": "^5.0.10",
