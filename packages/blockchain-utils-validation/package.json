{
  "name": "@ceramicnetwork/blockchain-utils-validation",
  "version": "1.6.2-rc.10",
  "description": "Blockchain utils for validation of linked blockchain accounts",
  "keywords": [
    "ceramic",
    "caip10-link"
  ],
  "homepage": "https://ceramic.network",
  "license": "(Apache-2.0 OR MIT)",
  "directories": {
    "lib": "lib"
  },
  "main": "lib/index.js",
  "files": [
    "lib"
  ],
  "scripts": {
    "test": "../../node_modules/.bin/jest --silent --env=node",
    "build": "../../node_modules/.bin/tsc -p tsconfig.json",
    "prepublishOnly": "npm run build",
    "prebuild": "npm run clean",
    "lint": "../../node_modules/.bin/eslint ./src --ext .js,.jsx,.ts,.tsx",
    "clean": "rm -rf ./lib"
  },
  "dependencies": {
<<<<<<< HEAD
    "@ceramicnetwork/blockchain-utils-linking": "^1.5.1-rc.0",
    "@ceramicnetwork/common": "^1.9.0-rc.0",
    "@ethersproject/contracts": "^5.5.0",
    "@ethersproject/providers": "^5.5.0",
    "@ethersproject/wallet": "^5.5.0",
=======
    "@ceramicnetwork/blockchain-utils-linking": "^1.5.1-rc.2",
    "@ceramicnetwork/common": "^1.9.0-rc.2",
    "@ethersproject/contracts": "^5.4.1",
    "@ethersproject/providers": "^5.4.5",
    "@ethersproject/wallet": "^5.4.0",
>>>>>>> be875de3
    "@polkadot/util-crypto": "^7.0.2",
    "@smontero/eosio-signing-tools": "^0.0.6",
    "@stablelib/ed25519": "^1.0.2",
    "@taquito/remote-signer": "^9.2.0-stablelib.0",
    "@tendermint/sig": "^0.6.0",
    "@zondax/filecoin-signing-tools": "^0.18.1",
    "caip": "~1.0.0",
    "cross-fetch": "^3.1.4",
    "uint8arrays": "^3.0.0"
  },
  "devDependencies": {
    "@glif/filecoin-address": "1.1.0",
    "@glif/local-managed-provider": "1.1.1",
    "@polkadot/api": "^4.6.2",
    "@polkadot/keyring": "^6.2.1",
    "@polkadot/types": "^4.6.2",
    "@polkadot/util": "^7.1.1",
    "@polkadot/util-crypto": "^7.0.2",
    "@smontero/eosio-local-provider": "^0.0.3",
<<<<<<< HEAD
    "@taquito/signer": "^11.0.1",
    "eth-sig-util": "^3.0.1",
=======
    "@solana/wallet-adapter-base": "^0.6.0",
    "@taquito/signer": "^9.2.0",
    "eth-sig-util": "^3.0.0",
>>>>>>> be875de3
    "ganache-core": "^2.13.1",
    "near-api-js": "^0.43.1"
  },
  "gitHead": "34eeee25597b0a60def72906c26d3afd6230aaf1"
}<|MERGE_RESOLUTION|>--- conflicted
+++ resolved
@@ -24,19 +24,11 @@
     "clean": "rm -rf ./lib"
   },
   "dependencies": {
-<<<<<<< HEAD
-    "@ceramicnetwork/blockchain-utils-linking": "^1.5.1-rc.0",
+    "@ceramicnetwork/blockchain-utils-linking": "^1.5.1-rc.2",
     "@ceramicnetwork/common": "^1.9.0-rc.0",
     "@ethersproject/contracts": "^5.5.0",
     "@ethersproject/providers": "^5.5.0",
     "@ethersproject/wallet": "^5.5.0",
-=======
-    "@ceramicnetwork/blockchain-utils-linking": "^1.5.1-rc.2",
-    "@ceramicnetwork/common": "^1.9.0-rc.2",
-    "@ethersproject/contracts": "^5.4.1",
-    "@ethersproject/providers": "^5.4.5",
-    "@ethersproject/wallet": "^5.4.0",
->>>>>>> be875de3
     "@polkadot/util-crypto": "^7.0.2",
     "@smontero/eosio-signing-tools": "^0.0.6",
     "@stablelib/ed25519": "^1.0.2",
@@ -56,14 +48,9 @@
     "@polkadot/util": "^7.1.1",
     "@polkadot/util-crypto": "^7.0.2",
     "@smontero/eosio-local-provider": "^0.0.3",
-<<<<<<< HEAD
+    "@solana/wallet-adapter-base": "^0.6.0",
     "@taquito/signer": "^11.0.1",
     "eth-sig-util": "^3.0.1",
-=======
-    "@solana/wallet-adapter-base": "^0.6.0",
-    "@taquito/signer": "^9.2.0",
-    "eth-sig-util": "^3.0.0",
->>>>>>> be875de3
     "ganache-core": "^2.13.1",
     "near-api-js": "^0.43.1"
   },
