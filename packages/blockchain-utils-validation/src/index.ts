--- conflicted
+++ resolved
@@ -1,13 +1,3 @@
-<<<<<<< HEAD
-import { LinkProof } from "@ceramicnetwork/blockchain-utils-linking";
-import ethereum from "./blockchains/ethereum";
-import filecoin from "./blockchains/filecoin";
-import polkadot from "./blockchains/polkadot";
-import eosio from "./blockchains/eosio";
-import cosmos from "./blockchains/cosmos";
-import near from "./blockchains/near";
-import { AccountID } from "caip";
-=======
 import { LinkProof } from '@ceramicnetwork/blockchain-utils-linking'
 import ethereum from './blockchains/ethereum'
 import filecoin from './blockchains/filecoin'
@@ -17,7 +7,6 @@
 import near from './blockchains/near'
 import tezos from './blockchains/tezos'
 import { AccountID } from 'caip'
->>>>>>> 4267d8b3
 
 const handlers = {
   [ethereum.namespace]: ethereum,
@@ -26,12 +15,8 @@
   [eosio.namespace]: eosio,
   [cosmos.namespace]: cosmos,
   [near.namespace]: near,
-<<<<<<< HEAD
-};
-=======
   [tezos.namespace]: tezos,
 }
->>>>>>> 4267d8b3
 
 const findDID = (did: string): string | undefined =>
   did.match(/(did:[a-zA-Z0-9]+:[a-zA-Z0-9]+)/)?.[0]
