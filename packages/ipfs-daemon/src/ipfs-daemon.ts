import { createController } from './create-ipfs'
import * as dagJose from 'dag-jose'
import { IpfsTopology } from '@ceramicnetwork/ipfs-topology'
import { DiagnosticsLogger, LogLevel } from '@ceramicnetwork/common'
import { HealthcheckServer } from './healthcheck-server'
<<<<<<< HEAD
import { createRepo, StorageBackend } from './create-repo'
import TimeCache from 'time-cache'
=======
>>>>>>> 36af9fa2
import path from 'path'
import os from 'os'
import * as Ctl from 'ipfsd-ctl'

export interface Configuration {
  tcpHost: string
  ipfsPath: string
  announceAddressList: string[]
  ipfsCreateIfMissing: boolean
  ipfsSwarmTcpPort: number
  ipfsSwarmWsPort: number
  ipfsApiPort: number
  ipfsGatewayPort: number
  ipfsEnableGateway: boolean
  ipfsDhtServerMode: boolean
  ipfsEnablePubsub: boolean
  ipfsPubsubTtlSec: number
  ipfsPubsubTopics: string[]
  ipfsBootstrap: string[]
  ceramicNetwork: string
  useCentralizedPeerDiscovery: boolean
  healthcheckEnabled: boolean
  healthcheckPort: number
  logger: DiagnosticsLogger
}

function fromBooleanInput(input: string | undefined, byDefault?: boolean): boolean {
  if (input) {
    return input == 'true'
  } else {
    return Boolean(byDefault)
  }
}

export class IpfsDaemon {
  topology?: IpfsTopology
  healthcheck?: HealthcheckServer

  constructor(readonly configuration: Configuration, readonly ipfsd: Ctl.Controller) {}

  static async create(props: Partial<Configuration> = {}): Promise<IpfsDaemon> {
    const ceramicNetwork = props.ceramicNetwork || process.env.CERAMIC_NETWORK
    const useCentralizedPeerDiscovery =
      props.useCentralizedPeerDiscovery ?? process.env.NODE_ENV != 'test'
    const ipfsBootstrap =
      props.ipfsBootstrap ||
      (process.env.IPFS_BOOTSTRAP ? process.env.IPFS_BOOTSTRAP.split(' ') : [])
    const ipfsCreateIfMissing =
      props.ipfsCreateIfMissing ?? fromBooleanInput(process.env.IPFS_CREATE_IF_MISSING, true)
    const configuration: Configuration = {
      tcpHost: props.tcpHost || process.env.TCP_HOST || '0.0.0.0',
      ipfsPath: props.ipfsPath || process.env.IPFS_PATH || path.join(os.homedir(), '.goipfs'),
      ipfsCreateIfMissing: ipfsCreateIfMissing,

      announceAddressList:
        props.announceAddressList ?? (process.env.ANNOUNCE_ADDRESS_LIST?.split(',') || []),
      ipfsSwarmTcpPort: props.ipfsSwarmTcpPort || Number(process.env.IPFS_SWARM_TCP_PORT) || 4011,
      ipfsSwarmWsPort: props.ipfsSwarmWsPort || Number(process.env.IPFS_SWARM_WS_PORT) || 4012,

      ipfsApiPort: props.ipfsApiPort || Number(process.env.IPFS_API_PORT) || 5011,

      ipfsEnableGateway:
        props.ipfsEnableGateway ?? fromBooleanInput(process.env.IPFS_ENABLE_GATEWAY, false),
      ipfsGatewayPort: props.ipfsGatewayPort || Number(process.env.IPFS_GATEWAY_PORT) || 9011,
      ipfsDhtServerMode:
        props.ipfsDhtServerMode ?? fromBooleanInput(process.env.IPFS_DHT_SERVER_MODE, false),

      ipfsEnablePubsub:
        props.ipfsEnablePubsub ?? fromBooleanInput(process.env.IPFS_ENABLE_PUBSUB, true),
      // Set default gossipsub cache TTL to 2 minutes since the default 30 second TTL has been ineffective in preventing
      // pubsub floods
      ipfsPubsubTtlSec: props.ipfsPubsubTtlSec || Number(process.env.IPFS_PUBSUB_TTL_SEC) || 120,
      ipfsPubsubTopics:
        props.ipfsPubsubTopics ??
        (process.env.IPFS_PUBSUB_TOPICS ? process.env.IPFS_PUBSUB_TOPICS.split(' ') : []),

      ipfsBootstrap: ipfsBootstrap,
      ceramicNetwork: ceramicNetwork,
      useCentralizedPeerDiscovery: useCentralizedPeerDiscovery,
      healthcheckEnabled:
        props.healthcheckEnabled ?? fromBooleanInput(process.env.HEALTHCHECK_ENABLED, false),
      healthcheckPort: props.healthcheckPort || Number(process.env.HEALTHCHECK_PORT) || 8011,
      logger: props.logger ?? new DiagnosticsLogger(LogLevel.important, false),
    }

    const ipfsd = await createController(
      {
        start: false,
        init: {
          allowNew: configuration.ipfsCreateIfMissing,
        },
        repo: configuration.ipfsPath,
        ipld: { codecs: [dagJose] },
        libp2p: {
          config: {
            dht: {
              enabled: false,
              clientMode: !configuration.ipfsDhtServerMode,
            },
            pubsub: {
              enabled: configuration.ipfsEnablePubsub,
            },
          },
          addresses: {
            announce: configuration.announceAddressList,
          },
        },
        preload: {
          enabled: false,
        },
        config: {
          Addresses: {
            Swarm: [
              `/ip4/${configuration.tcpHost}/tcp/${configuration.ipfsSwarmTcpPort}`,
              `/ip4/${configuration.tcpHost}/tcp/${configuration.ipfsSwarmWsPort}/ws`,
            ],
            API: `/ip4/${configuration.tcpHost}/tcp/${configuration.ipfsApiPort}`,
            ...(configuration.ipfsEnableGateway && {
              Gateway: `/ip4/${configuration.tcpHost}/tcp/${configuration.ipfsGatewayPort}`,
            }),
            Announce: configuration.announceAddressList,
          },
          API: {
            HTTPHeaders: {
              'Access-Control-Allow-Origin': ['*'],
              'Access-Control-Allow-Methods': ['GET', 'POST'],
              'Access-Control-Allow-Headers': ['Authorization'],
              'Access-Control-Expose-Headers': ['Location'],
              'Access-Control-Allow-Credentials': ['true'],
            },
          },
          Routing: {
            Type: configuration.ipfsDhtServerMode ? 'dhtserver' : 'dhtclient',
          },
          Bootstrap: configuration.ipfsBootstrap,
        },
      },
      false
    )

    return new IpfsDaemon(configuration, ipfsd)
  }

  async start(): Promise<IpfsDaemon> {
<<<<<<< HEAD
    await this.ipfs.start()
    // The following line replaces the Gossipsub `seenCache` created with the default 30 second timeout with one that
    // uses a configurable (2 minute default) timeout.
    // This *must* be done after the line above because the `libp2p` field is added to the IPFS object only after it has
    // been started.
    // Ref: https://github.com/ipfs/js-ipfs/blob/master/packages/ipfs-core/src/components/index.js#L200
    // eslint-disable-next-line @typescript-eslint/ban-ts-comment
    // @ts-ignore
    this.ipfs.libp2p.pubsub.seenCache = new TimeCache({validity: this.configuration.ipfsPubsubTtlSec})
=======
    await this.ipfsd.start()

    this.configuration.logger.imp('IPFS API server listening on ' + this.configuration.ipfsApiPort)
>>>>>>> 36af9fa2

    if (this.configuration.ipfsEnableGateway) {
      this.configuration.logger.imp(
        'IPFS Gateway server listening on ' + this.configuration.ipfsGatewayPort
      )
    }

    if (this.configuration.useCentralizedPeerDiscovery) {
      this.topology = new IpfsTopology(
        this.ipfsd.api,
        this.configuration.ceramicNetwork,
        this.configuration.logger
      )
      await this.topology.start()
    }

    if (this.configuration.healthcheckEnabled) {
      this.healthcheck = new HealthcheckServer(
        this.ipfsd.api,
        this.configuration.healthcheckPort,
        this.configuration.tcpHost,
        this.configuration.logger
      )
      await this.healthcheck.start()
    }

    await Promise.all(
      this.configuration.ipfsPubsubTopics.map((topic) => {
        return this.ipfsd.api.pubsub.subscribe(topic, () => {
          // Do Nothing
        })
      })
    )
    return this
  }

  async stop(): Promise<void> {
    this.topology?.stop()
    await this.ipfsd.stop()
  }
}<|MERGE_RESOLUTION|>--- conflicted
+++ resolved
@@ -3,11 +3,6 @@
 import { IpfsTopology } from '@ceramicnetwork/ipfs-topology'
 import { DiagnosticsLogger, LogLevel } from '@ceramicnetwork/common'
 import { HealthcheckServer } from './healthcheck-server'
-<<<<<<< HEAD
-import { createRepo, StorageBackend } from './create-repo'
-import TimeCache from 'time-cache'
-=======
->>>>>>> 36af9fa2
 import path from 'path'
 import os from 'os'
 import * as Ctl from 'ipfsd-ctl'
@@ -152,21 +147,9 @@
   }
 
   async start(): Promise<IpfsDaemon> {
-<<<<<<< HEAD
-    await this.ipfs.start()
-    // The following line replaces the Gossipsub `seenCache` created with the default 30 second timeout with one that
-    // uses a configurable (2 minute default) timeout.
-    // This *must* be done after the line above because the `libp2p` field is added to the IPFS object only after it has
-    // been started.
-    // Ref: https://github.com/ipfs/js-ipfs/blob/master/packages/ipfs-core/src/components/index.js#L200
-    // eslint-disable-next-line @typescript-eslint/ban-ts-comment
-    // @ts-ignore
-    this.ipfs.libp2p.pubsub.seenCache = new TimeCache({validity: this.configuration.ipfsPubsubTtlSec})
-=======
     await this.ipfsd.start()
 
     this.configuration.logger.imp('IPFS API server listening on ' + this.configuration.ipfsApiPort)
->>>>>>> 36af9fa2
 
     if (this.configuration.ipfsEnableGateway) {
       this.configuration.logger.imp(
