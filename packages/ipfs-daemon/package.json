--- conflicted
+++ resolved
@@ -1,10 +1,6 @@
 {
   "name": "@ceramicnetwork/ipfs-daemon",
-<<<<<<< HEAD
-  "version": "1.2.6-rc.2",
-=======
   "version": "1.2.8",
->>>>>>> 929f5822
   "description": "IPFS daemon wraps js-ipfs instance with dag-jose codec enabled",
   "keywords": [
     "ipfs",
@@ -34,13 +30,8 @@
     "test": "exit 0"
   },
   "dependencies": {
-<<<<<<< HEAD
-    "@ceramicnetwork/common": "^1.10.2-rc.2",
-    "@ceramicnetwork/ipfs-topology": "^1.1.20-rc.2",
-=======
     "@ceramicnetwork/common": "^1.10.4",
     "@ceramicnetwork/ipfs-topology": "^1.1.22",
->>>>>>> 929f5822
     "aws-sdk": "^2.902.0",
     "blockcodec-to-ipld-format": "^1.0.0",
     "dag-jose": "^0.3.0",
