--- conflicted
+++ resolved
@@ -30,16 +30,10 @@
     "test": "exit 0"
   },
   "dependencies": {
-<<<<<<< HEAD
-    "@ceramicnetwork/common": "^1.0.0-rc.6",
-    "@ceramicnetwork/ipfs-topology": "^1.0.0-rc.7",
-    "aws-sdk": "^2.895.0",
-    "blockcodec-to-ipld-format": "^1.0.0",
-=======
     "@ceramicnetwork/common": "^1.0.0",
     "@ceramicnetwork/ipfs-topology": "^1.0.0",
     "aws-sdk": "^2.902.0",
->>>>>>> 13c6fbf9
+    "blockcodec-to-ipld-format": "^1.0.0",
     "dag-jose": "^0.3.0",
     "datastore-fs": "^4.0.0",
     "datastore-level": "^5.0.1",
