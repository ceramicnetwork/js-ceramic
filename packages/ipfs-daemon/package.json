{
  "name": "@ceramicnetwork/ipfs-daemon",
<<<<<<< HEAD
  "version": "2.1.2-rc.1",
=======
  "version": "2.1.2",
>>>>>>> 211861ca
  "description": "IPFS daemon wraps js-ipfs instance with dag-jose codec enabled",
  "keywords": [
    "ipfs",
    "dag-jose"
  ],
  "homepage": "https://ceramic.network",
  "license": "(Apache-2.0 OR MIT)",
  "main": "./lib/index.js",
  "types": "./lib/index.d.ts",
  "type": "module",
  "directories": {
    "lib": "./lib"
  },
  "files": [
    "lib",
    "bin"
  ],
  "sideEffects": false,
  "exports": {
    ".": "./lib/index.js"
  },
  "bin": {
    "ipfs-daemon": "./bin/ipfs-daemon.js"
  },
  "scripts": {
    "build": "npx tsc -p tsconfig.json",
    "start": "npx tsm src/bin/ipfs-daemon.ts",
    "prepublishOnly": "npm run build",
    "prebuild": "npm run clean",
    "lint": "npx eslint ./src --ext .js,.jsx,.ts,.tsx",
    "clean": "npx rimraf ./lib",
    "test": "exit 0"
  },
  "dependencies": {
<<<<<<< HEAD
    "@ceramicnetwork/common": "^2.5.0-rc.1",
    "@ceramicnetwork/ipfs-topology": "^2.1.4-rc.1",
=======
    "@ceramicnetwork/common": "^2.4.1",
    "@ceramicnetwork/ipfs-topology": "^2.1.4",
>>>>>>> 211861ca
    "dag-jose": "^2.0.0",
    "express": "^4.17.2",
    "get-port": "^6.0.0",
    "go-ipfs": "^0.12.0",
    "ipfs-core": "~0.13.0",
    "ipfs-http-client": "^55.0.0",
    "ipfsd-ctl": "^10.0.5",
    "merge-options": "^3.0.4",
    "tmp-promise": "^3.0.3"
  },
  "devDependencies": {
    "@types/express": "^4.17.13",
    "@types/jest": "^27.0.3",
    "@types/node": "^18.0.3",
    "tsm": "^2.2.1"
  },
  "gitHead": "56e646e82ee6e9cdb0b762bbbf77b8432edce367"
}<|MERGE_RESOLUTION|>--- conflicted
+++ resolved
@@ -1,10 +1,6 @@
 {
   "name": "@ceramicnetwork/ipfs-daemon",
-<<<<<<< HEAD
-  "version": "2.1.2-rc.1",
-=======
   "version": "2.1.2",
->>>>>>> 211861ca
   "description": "IPFS daemon wraps js-ipfs instance with dag-jose codec enabled",
   "keywords": [
     "ipfs",
@@ -39,13 +35,8 @@
     "test": "exit 0"
   },
   "dependencies": {
-<<<<<<< HEAD
-    "@ceramicnetwork/common": "^2.5.0-rc.1",
-    "@ceramicnetwork/ipfs-topology": "^2.1.4-rc.1",
-=======
     "@ceramicnetwork/common": "^2.4.1",
     "@ceramicnetwork/ipfs-topology": "^2.1.4",
->>>>>>> 211861ca
     "dag-jose": "^2.0.0",
     "express": "^4.17.2",
     "get-port": "^6.0.0",
