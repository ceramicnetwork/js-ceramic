{
  "name": "@ceramicnetwork/ipfs-daemon",
  "version": "1.0.0-rc.8",
  "description": "IPFS daemon wraps js-ipfs instance with dag-jose codec enabled",
  "keywords": [
    "ipfs",
    "dag-jose"
  ],
  "homepage": "https://ceramic.network",
  "license": "(Apache-2.0 OR MIT)",
  "main": "lib/index.js",
  "types": "lib/index.d.ts",
  "directories": {
    "lib": "lib"
  },
  "files": [
    "lib",
    "bin"
  ],
  "bin": {
    "ipfs-daemon": "bin/ipfs-daemon.js"
  },
  "scripts": {
    "build": "../../node_modules/.bin/tsc -p tsconfig.json",
    "start": "../../node_modules/.bin/ts-node src/bin/ipfs-daemon.ts",
    "prepublishOnly": "npm run build",
    "prebuild": "npm run clean",
    "lint": "../../node_modules/.bin/eslint ./src --ext .js,.jsx,.ts,.tsx",
    "clean": "rm -rf ./lib"
  },
  "dependencies": {
<<<<<<< HEAD
    "@ceramicnetwork/common": "^1.0.0-rc.4",
    "@ceramicnetwork/ipfs-topology": "^1.0.0-rc.4",
    "blockcodec-to-ipld-format": "^0.0.1",
=======
    "@ceramicnetwork/common": "^1.0.0-rc.6",
    "@ceramicnetwork/ipfs-topology": "^1.0.0-rc.7",
    "aws-sdk": "^2.895.0",
>>>>>>> 50ea6151
    "dag-jose": "^0.3.0",
    "datastore-fs": "^4.0.0",
    "datastore-level": "^5.0.1",
    "datastore-s3": "^5.0.0",
    "express": "^4.17.1",
    "ipfs-core-types": "next",
    "ipfs-http-gateway": "next",
    "ipfs-http-server": "next"
  },
  "devDependencies": {
    "@types/express": "^4.17.8",
    "@types/node": "^13.13.15"
  }
}<|MERGE_RESOLUTION|>--- conflicted
+++ resolved
@@ -29,15 +29,10 @@
     "clean": "rm -rf ./lib"
   },
   "dependencies": {
-<<<<<<< HEAD
-    "@ceramicnetwork/common": "^1.0.0-rc.4",
-    "@ceramicnetwork/ipfs-topology": "^1.0.0-rc.4",
-    "blockcodec-to-ipld-format": "^0.0.1",
-=======
     "@ceramicnetwork/common": "^1.0.0-rc.6",
     "@ceramicnetwork/ipfs-topology": "^1.0.0-rc.7",
     "aws-sdk": "^2.895.0",
->>>>>>> 50ea6151
+    "blockcodec-to-ipld-format": "^0.0.1",
     "dag-jose": "^0.3.0",
     "datastore-fs": "^4.0.0",
     "datastore-level": "^5.0.1",
