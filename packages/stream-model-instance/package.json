--- conflicted
+++ resolved
@@ -1,10 +1,6 @@
 {
   "name": "@ceramicnetwork/stream-model-instance",
-<<<<<<< HEAD
-  "version": "0.4.0-rc.0",
-=======
   "version": "0.3.2",
->>>>>>> 211861ca
   "description": "Ceramic Model Instance Document stream type",
   "keywords": [
     "ceramic",
@@ -35,13 +31,8 @@
     "clean": "npx rimraf ./lib"
   },
   "dependencies": {
-<<<<<<< HEAD
-    "@ceramicnetwork/common": "^2.5.0-rc.1",
-    "@ceramicnetwork/streamid": "^2.3.1-rc.0",
-=======
     "@ceramicnetwork/common": "^2.4.1",
     "@ceramicnetwork/streamid": "^2.3.1",
->>>>>>> 211861ca
     "@ipld/dag-cbor": "^7.0.0",
     "@stablelib/random": "^1.0.1",
     "fast-json-patch": "^3.1.0",
