--- conflicted
+++ resolved
@@ -25,14 +25,8 @@
     "clean": "rm -rf ./lib"
   },
   "dependencies": {
-<<<<<<< HEAD
-    "@ceramicnetwork/common": "^0.16.0-rc.9",
-    "@ceramicnetwork/doctype-tile": "^0.13.4-rc.9",
-=======
     "@ceramicnetwork/common": "^0.16.0-rc.10",
     "@ceramicnetwork/doctype-tile": "^0.14.0-rc.0",
-    "did-jwt": "^5.0.0",
->>>>>>> 5d758040
     "fast-json-patch": "^2.2.1",
     "lodash.clonedeep": "^4.5.0"
   },
@@ -44,12 +38,7 @@
     "did-resolver": "^3.0.1",
     "dids": "^2.0.0",
     "ipld-dag-cbor": "^0.17.0",
-<<<<<<< HEAD
-    "key-did-resolver": "^1.0.0",
-    "uint8arrays": "^2.0.5"
-=======
     "key-did-resolver": "^1.1.0-rc.0"
->>>>>>> 5d758040
   },
   "jest": {
     "testEnvironment": "jest-environment-uint8array",
