{
  "name": "@ceramicnetwork/blockchain-utils-linking",
<<<<<<< HEAD
  "version": "0.3.1",
=======
  "version": "1.0.0-rc.2",
>>>>>>> 28d0e659
  "description": "Blockchain utils for linking blockchain accounts to DID",
  "keywords": [
    "ceramic",
    "caip10-link"
  ],
  "homepage": "https://ceramic.network",
  "license": "(Apache-2.0 OR MIT)",
  "directories": {
    "lib": "lib"
  },
  "main": "lib/index.js",
  "types": "lib/index.d.ts",
  "files": [
    "lib"
  ],
  "scripts": {
    "test": "../../node_modules/.bin/jest --env=node",
    "build": "../../node_modules/.bin/tsc -p tsconfig.json",
    "prepublishOnly": "npm run build",
    "prebuild": "npm run clean",
    "lint": "../../node_modules/.bin/eslint ./src --ext .js,.jsx,.ts,.tsx",
    "clean": "rm -rf ./lib"
  },
  "dependencies": {
    "@stablelib/sha256": "^1.0.0",
    "caip": "~0.9.2",
    "uint8arrays": "^2.0.5"
  },
  "devDependencies": {
    "@ethersproject/providers": "5.0.23",
    "@glif/filecoin-address": "1.1.0",
    "@glif/local-managed-provider": "1.1.0",
    "@polkadot/api": "^4.6.2",
    "@polkadot/keyring": "^6.2.1",
    "@polkadot/types": "^4.6.2",
    "@polkadot/util": "^6.2.1",
    "@polkadot/util-crypto": "^6.2.1",
    "@smontero/eosio-local-provider": "^0.0.3",
    "@tendermint/sig": "^0.6.0",
    "@zondax/filecoin-signing-tools": "^0.14.0",
    "eth-sig-util": "^3.0.0",
    "ganache-core": "^2.13.1",
    "near-api-js": "^0.36.3"
  },
  "jest": {
    "testEnvironment": "node",
    "resolver": "jest-resolver-enhanced"
  },
  "gitHead": "34eeee25597b0a60def72906c26d3afd6230aaf1"
}<|MERGE_RESOLUTION|>--- conflicted
+++ resolved
@@ -1,10 +1,6 @@
 {
   "name": "@ceramicnetwork/blockchain-utils-linking",
-<<<<<<< HEAD
-  "version": "0.3.1",
-=======
   "version": "1.0.0-rc.2",
->>>>>>> 28d0e659
   "description": "Blockchain utils for linking blockchain accounts to DID",
   "keywords": [
     "ceramic",
