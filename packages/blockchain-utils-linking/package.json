{
  "name": "@ceramicnetwork/blockchain-utils-linking",
  "version": "2.15.0",
  "description": "Blockchain utils for linking blockchain accounts to DID",
  "keywords": [
    "ceramic",
    "caip10-link"
  ],
  "repository": {
    "type": "git",
    "url": "git+https://github.com/ceramicnetwork/js-ceramic.git"
  },
  "bugs": {
    "url": "https://github.com/ceramicnetwork/js-ceramic/issues"
  },
  "homepage": "https://github.com/ceramicnetwork/js-ceramic#readme",
  "license": "(Apache-2.0 OR MIT)",
  "directories": {
    "lib": "./lib"
  },
  "main": "./lib/index.js",
  "types": "./lib/index.d.ts",
  "type": "module",
  "files": [
    "lib"
  ],
  "exports": {
    ".": "./lib/index.js"
  },
  "sideEffects": false,
  "scripts": {
    "test": "NODE_OPTIONS=--experimental-vm-modules npx jest --silent",
    "build": "npx tsc --project tsconfig.json",
    "prepublishOnly": "npm run build",
    "prebuild": "npm run clean",
    "lint": "npx eslint ./src --ext .js,.jsx,.ts,.tsx",
    "clean": "npx rimraf ./lib"
  },
  "dependencies": {
    "@ceramicnetwork/streamid": "^2.16.0",
    "@didtools/cacao": "^2.1.0",
<<<<<<< HEAD
    "@didtools/cacao": "^1.0.0",
=======
>>>>>>> 08f19344
    "@stablelib/random": "^1.0.1",
    "@stablelib/sha256": "^1.0.1",
    "caip": "~1.1.0",
    "near-api-js": "^0.44.2",
    "uint8arrays": "^4.0.3"
  },
  "devDependencies": {
    "@glif/filecoin-address": "1.1.0",
    "@glif/local-managed-provider": "1.1.1",
    "@noble/curves": "^1.1.0",
    "@polkadot/api": "^4.6.2",
    "@polkadot/keyring": "^6.2.1",
    "@polkadot/types": "^4.6.2",
    "@polkadot/util": "^7.1.1",
    "@polkadot/util-crypto": "^7.0.2",
    "@smontero/eosio-local-provider": "^0.0.3",
    "@solana/wallet-adapter-base": "^0.7.1",
    "@solana/web3.js": "^1.31.0",
    "@taquito/signer": "^11.2.0",
    "@taquito/taquito": "^11.2.0",
    "@tendermint/sig": "^0.6.0",
    "@zondax/filecoin-signing-tools": "^0.18.2",
    "eth-sig-util": "^3.0.1",
    "ganache-core": "^2.13.2",
    "mockdate": "^3.0.5"
  },
  "gitHead": "34eeee25597b0a60def72906c26d3afd6230aaf1"
}<|MERGE_RESOLUTION|>--- conflicted
+++ resolved
@@ -39,10 +39,6 @@
   "dependencies": {
     "@ceramicnetwork/streamid": "^2.16.0",
     "@didtools/cacao": "^2.1.0",
-<<<<<<< HEAD
-    "@didtools/cacao": "^1.0.0",
-=======
->>>>>>> 08f19344
     "@stablelib/random": "^1.0.1",
     "@stablelib/sha256": "^1.0.1",
     "caip": "~1.1.0",
