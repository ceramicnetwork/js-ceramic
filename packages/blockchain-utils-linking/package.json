--- conflicted
+++ resolved
@@ -41,16 +41,11 @@
     "@polkadot/util": "^7.1.1",
     "@polkadot/util-crypto": "^7.0.2",
     "@smontero/eosio-local-provider": "^0.0.3",
-<<<<<<< HEAD
-    "@taquito/signer": "^11.0.1",
-    "@taquito/taquito": "^11.0.1",
-=======
     "@solana/wallet-adapter-base": "^0.6.0",
     "@solana/web3.js": "^1.20.0",
     "@stablelib/ed25519": "^1.0.2",
-    "@taquito/signer": "^9.2.0",
-    "@taquito/taquito": "^9.2.0",
->>>>>>> be875de3
+    "@taquito/signer": "^11.0.1",
+    "@taquito/taquito": "^11.0.1",
     "@tendermint/sig": "^0.6.0",
     "@zondax/filecoin-signing-tools": "^0.18.1",
     "eth-sig-util": "^3.0.1",
