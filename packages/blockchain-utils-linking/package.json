--- conflicted
+++ resolved
@@ -1,10 +1,6 @@
 {
   "name": "@ceramicnetwork/blockchain-utils-linking",
-<<<<<<< HEAD
-  "version": "1.5.3",
-=======
   "version": "1.5.4",
->>>>>>> 929f5822
   "description": "Blockchain utils for linking blockchain accounts to DID",
   "keywords": [
     "ceramic",
@@ -35,11 +31,7 @@
     "uint8arrays": "^2.0.5"
   },
   "devDependencies": {
-<<<<<<< HEAD
-    "@ceramicnetwork/streamid": "^1.3.7",
-=======
     "@ceramicnetwork/streamid": "^1.3.8",
->>>>>>> 929f5822
     "@ethersproject/providers": "^5.4.5",
     "@glif/filecoin-address": "1.1.0",
     "@glif/local-managed-provider": "1.1.0",
