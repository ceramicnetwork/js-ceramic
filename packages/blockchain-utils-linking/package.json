{
  "name": "@ceramicnetwork/blockchain-utils-linking",
  "version": "1.0.0-rc.1",
  "description": "Blockchain utils for linking blockchain accounts to DID",
  "keywords": [
    "ceramic",
    "caip10-link"
  ],
  "homepage": "https://ceramic.network",
  "license": "(Apache-2.0 OR MIT)",
  "directories": {
    "lib": "lib"
  },
  "main": "lib/index.js",
  "types": "lib/index.d.ts",
  "files": [
    "lib"
  ],
  "scripts": {
    "test": "../../node_modules/.bin/jest --env=node",
    "build": "../../node_modules/.bin/tsc -p tsconfig.json",
    "prepublishOnly": "npm run build",
    "prebuild": "npm run clean",
    "lint": "../../node_modules/.bin/eslint ./src --ext .js,.jsx,.ts,.tsx",
    "clean": "rm -rf ./lib"
  },
  "dependencies": {
    "@stablelib/sha256": "^1.0.0",
    "caip": "~0.9.2",
    "uint8arrays": "^2.0.5"
  },
  "devDependencies": {
    "@ethersproject/providers": "5.0.23",
    "@glif/filecoin-address": "1.1.0",
    "@glif/local-managed-provider": "1.1.0",
    "@polkadot/api": "^4.6.2",
    "@polkadot/keyring": "^6.2.1",
    "@polkadot/types": "^4.6.2",
    "@polkadot/util": "^6.2.1",
    "@polkadot/util-crypto": "^6.2.1",
    "@smontero/eosio-local-provider": "^0.0.3",
    "@tendermint/sig": "^0.6.0",
    "@zondax/filecoin-signing-tools": "^0.14.0",
    "eth-sig-util": "^3.0.0",
    "ganache-core": "^2.13.1",
    "near-api-js": "^0.36.3"
  },
  "jest": {
    "testEnvironment": "node",
<<<<<<< HEAD
    "resolver": "<rootDir>/../../tools/jest-resolver.js"
=======
    "resolver": "jest-resolver-enhanced"
>>>>>>> 296bab1d
  },
  "gitHead": "34eeee25597b0a60def72906c26d3afd6230aaf1"
}<|MERGE_RESOLUTION|>--- conflicted
+++ resolved
@@ -47,11 +47,7 @@
   },
   "jest": {
     "testEnvironment": "node",
-<<<<<<< HEAD
-    "resolver": "<rootDir>/../../tools/jest-resolver.js"
-=======
     "resolver": "jest-resolver-enhanced"
->>>>>>> 296bab1d
   },
   "gitHead": "34eeee25597b0a60def72906c26d3afd6230aaf1"
 }