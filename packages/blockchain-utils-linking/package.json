--- conflicted
+++ resolved
@@ -1,10 +1,6 @@
 {
   "name": "@ceramicnetwork/blockchain-utils-linking",
-<<<<<<< HEAD
-  "version": "0.4.0-rc.0",
-=======
   "version": "1.0.0-rc.1",
->>>>>>> 7e03a62d
   "description": "Blockchain utils for linking blockchain accounts to DID",
   "keywords": [
     "ceramic",
