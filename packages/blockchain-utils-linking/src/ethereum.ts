--- conflicted
+++ resolved
@@ -27,14 +27,8 @@
     private readonly opts: EthProviderOpts = {}
   ) {}
 
-<<<<<<< HEAD
   async accountId(): Promise<AccountId> {
-    const payload = encodeRpcMessage('eth_chainId', [])
-    const chainIdHex = await safeSend(payload, this.provider)
-=======
-  async accountId(): Promise<AccountID> {
     const chainIdHex = await safeSend(this.provider, 'eth_chainId', [])
->>>>>>> c06afa0c
     const chainId = parseInt(chainIdHex, 16)
     return new AccountId({
       address: this.address,
@@ -138,14 +132,8 @@
   return proof
 }
 
-<<<<<<< HEAD
 async function validateChainId(account: AccountId, provider: any): Promise<void> {
-  const payload = encodeRpcMessage('eth_chainId', [])
-  const chainIdHex = await safeSend(payload, provider)
-=======
-async function validateChainId(account: AccountID, provider: any): Promise<void> {
   const chainIdHex = await safeSend(provider, 'eth_chainId', [])
->>>>>>> c06afa0c
   const chainId = parseInt(chainIdHex, 16)
   if (chainId !== parseInt(account.chainId.reference)) {
     throw new Error(
