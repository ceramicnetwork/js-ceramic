import { jest } from '@jest/globals'
import getPort from 'get-port'
import { AnchorStatus, CommitType, IpfsApi, TestUtils } from '@ceramicnetwork/common'
import { createIPFS } from '@ceramicnetwork/ipfs-daemon'
import {
  ModelInstanceDocument,
  ModelInstanceDocumentMetadataArgs,
} from '@ceramicnetwork/stream-model-instance'
import { createCeramic } from '../create-ceramic.js'
import { Ceramic } from '@ceramicnetwork/core'
import { CeramicDaemon, DaemonConfig } from '@ceramicnetwork/cli'
import { CeramicClient } from '@ceramicnetwork/http-client'
<<<<<<< HEAD
import { Model, ModelAccountRelation, ModelDefinition } from '@ceramicnetwork/stream-model'
import { StreamID } from '@ceramicnetwork/streamid'
=======
import { Model, ModelDefinition } from '@ceramicnetwork/stream-model'
>>>>>>> d43682b3

const CONTENT0 = { myData: 0 }
const CONTENT1 = { myData: 1 }
const CONTENT2 = { myData: 2 }
const CONTENT3 = { myData: 3 }
const STREAM_ID_A = 'kjzl6hvfrbw6c804jjinln9yy72fsft1y5pna6rl2xthwdi0nbsj1s6cmly83uk'

const MODEL_DEFINITION: ModelDefinition = {
  name: 'MyModel',
  accountRelation: { type: 'list' },
  schema: {
    $schema: 'https://json-schema.org/draft/2020-12/schema',
    type: 'object',
    additionalProperties: false,
    properties: {
      myData: {
        type: 'integer',
        maximum: 10000,
        minimum: 0,
      },
    },
    required: ['myData'],
  },
}

describe('ModelInstanceDocument API http-client tests', () => {
  jest.setTimeout(1000 * 30)

  let ipfs: IpfsApi
  let core: Ceramic
  let daemon: CeramicDaemon
  let ceramic: CeramicClient
  let model: Model
  let midMetadata: ModelInstanceDocumentMetadataArgs

  beforeAll(async () => {
    process.env.CERAMIC_ENABLE_EXPERIMENTAL_COMPOSE_DB = 'true'

    ipfs = await createIPFS()
    core = await createCeramic(ipfs, {
      indexing: {
        models: ['kjzl6hvfrbw6c804jjinln9yy72fsft1y5pna6rl2xthwdi0nbsj1s6cmly83uk'],
        allowQueriesBeforeHistoricalSync: true,
      },
    })

    const port = await getPort()
    const apiUrl = 'http://localhost:' + port
    daemon = new CeramicDaemon(
      core,
      DaemonConfig.fromObject({
        'http-api': { port },
      })
    )
    await daemon.listen()
    ceramic = new CeramicClient(apiUrl)
    ceramic.setDID(core.did)

    model = await Model.create(ceramic, MODEL_DEFINITION) // id: 'kjzl6hvfrbw6c804jjinln9yy72fsft1y5pna6rl2xthwdi0nbsj1s6cmly83uk'
    midMetadata = { model: model.id }
  }, 12000)

  afterAll(async () => {
    await ceramic.close()
    await daemon.close()
    await core.close()
    await ipfs.stop()
  })

  test('verifies the content against model schema when creating an MID', async () => {
    await expect(ModelInstanceDocument.create(ceramic, {}, midMetadata)).rejects.toThrow(
      /data must have required property 'myData'/
    )
  })

  test('verifies the content against model schema when updating an MID', async () => {
    const doc = await ModelInstanceDocument.create(ceramic, CONTENT0, midMetadata)
    expect(doc.content).toEqual(CONTENT0)

    await expect(
      // eslint-disable-next-line @typescript-eslint/ban-ts-comment
      // @ts-ignore
      doc.replace({})
    ).rejects.toThrow(/data must have required property 'myData'/)
  })

  test(`Create a valid doc`, async () => {
    const doc = await ModelInstanceDocument.create(ceramic, CONTENT0, midMetadata)
    expect(doc.id.type).toEqual(ModelInstanceDocument.STREAM_TYPE_ID)
    expect(doc.content).toEqual(CONTENT0)
    expect(doc.metadata).toEqual({
      controller: ceramic.did.id.toString(),
      model: midMetadata.model,
    })
    expect(doc.state.log.length).toEqual(1)
    expect(doc.state.log[0].type).toEqual(CommitType.GENESIS)
    expect(doc.state.anchorStatus).toEqual(AnchorStatus.PENDING)
    expect(doc.metadata.model.toString()).toEqual(model.id.toString())
    await expect(TestUtils.isPinned(ceramic, doc.id)).resolves.toBeTruthy()
    await expect(TestUtils.isPinned(ceramic, doc.metadata.model)).resolves.toBeTruthy()
  })

  test('Create and update doc', async () => {
    const doc = await ModelInstanceDocument.create(ceramic, CONTENT0, midMetadata)
    expect(doc.content).toEqual(CONTENT0)

    await doc.replace(CONTENT1)

    expect(doc.content).toEqual(CONTENT1)
    expect(doc.state.log.length).toEqual(2)
    expect(doc.state.log[0].type).toEqual(CommitType.GENESIS)
    expect(doc.state.log[1].type).toEqual(CommitType.SIGNED)
  })

  test('Anchor genesis', async () => {
    const doc = await ModelInstanceDocument.create(ceramic, CONTENT0, midMetadata)
    expect(doc.state.anchorStatus).toEqual(AnchorStatus.PENDING)

    await TestUtils.anchorUpdate(core, doc)
    await doc.sync()

    expect(doc.state.anchorStatus).toEqual(AnchorStatus.ANCHORED)
    expect(doc.state.log.length).toEqual(2)
    expect(doc.state.log[0].type).toEqual(CommitType.GENESIS)
    expect(doc.state.log[1].type).toEqual(CommitType.ANCHOR)
    expect(doc.content).toEqual(CONTENT0)
  })

  test('Anchor after updating', async () => {
    const doc = await ModelInstanceDocument.create(ceramic, CONTENT0, midMetadata)
    expect(doc.state.anchorStatus).toEqual(AnchorStatus.PENDING)
    await doc.replace(CONTENT1)
    expect(doc.state.anchorStatus).toEqual(AnchorStatus.PENDING)

    await TestUtils.anchorUpdate(core, doc)
    await doc.sync()

    expect(doc.state.anchorStatus).toEqual(AnchorStatus.ANCHORED)
    expect(doc.state.log.length).toEqual(3)
    expect(doc.state.log[0].type).toEqual(CommitType.GENESIS)
    expect(doc.state.log[1].type).toEqual(CommitType.SIGNED)
    expect(doc.state.log[2].type).toEqual(CommitType.ANCHOR)
    expect(doc.content).toEqual(CONTENT1)
  })

  test('multiple updates', async () => {
    const doc = await ModelInstanceDocument.create(ceramic, CONTENT0, midMetadata)
    await doc.replace(CONTENT1)

    await TestUtils.anchorUpdate(core, doc)
    await doc.sync()

    await doc.replace(CONTENT2)
    await doc.replace(CONTENT3)

    await TestUtils.anchorUpdate(core, doc)
    await doc.sync()

    expect(doc.state.anchorStatus).toEqual(AnchorStatus.ANCHORED)
    expect(doc.state.log.length).toEqual(6)
    expect(doc.state.log[0].type).toEqual(CommitType.GENESIS)
    expect(doc.state.log[1].type).toEqual(CommitType.SIGNED)
    expect(doc.state.log[2].type).toEqual(CommitType.ANCHOR)
    expect(doc.state.log[3].type).toEqual(CommitType.SIGNED)
    expect(doc.state.log[4].type).toEqual(CommitType.SIGNED)
    expect(doc.state.log[5].type).toEqual(CommitType.ANCHOR)
    expect(doc.content).toEqual(CONTENT3)
  })

  test('ModelInstanceDocuments are created uniquely', async () => {
    const doc1 = await ModelInstanceDocument.create(ceramic, CONTENT0, midMetadata)
    const doc2 = await ModelInstanceDocument.create(ceramic, CONTENT0, midMetadata)

    expect(doc1.id.toString()).not.toEqual(doc2.id.toString())
  })

  test('Can load a stream', async () => {
    const doc = await ModelInstanceDocument.create(ceramic, CONTENT0, midMetadata)
    await doc.replace(CONTENT1)
    await TestUtils.anchorUpdate(core, doc)
    await doc.sync()

    const loaded = await ModelInstanceDocument.load(ceramic, doc.id)

    expect(loaded.state.anchorStatus).toEqual(AnchorStatus.ANCHORED)
    expect(loaded.state.log.length).toEqual(3)
    expect(JSON.stringify(loaded.state)).toEqual(JSON.stringify(doc.state))
  })

  test('create respects anchor flag', async () => {
    const doc = await ModelInstanceDocument.create(ceramic, CONTENT0, midMetadata, {
      anchor: false,
    })
    expect(doc.state.anchorStatus).toEqual(AnchorStatus.NOT_REQUESTED)
  })

  test('create respects pin flag', async () => {
    await expect(
      ModelInstanceDocument.create(ceramic, CONTENT0, midMetadata, { pin: false })
    ).rejects.toThrow(/Cannot unpin actively indexed stream/)
  })

  test('unpinning indexed stream fails', async () => {
    const doc = await ModelInstanceDocument.create(ceramic, CONTENT0, midMetadata)
    await expect(TestUtils.isPinned(ceramic, doc.id)).toBeTruthy()
    await expect(ceramic.pin.rm(doc.id)).rejects.toThrow(/Cannot unpin actively indexed stream/)
  })

  test('replace respects anchor flag', async () => {
    const doc = await ModelInstanceDocument.create(ceramic, CONTENT0, midMetadata, {
      anchor: false,
    })
    await doc.replace(CONTENT1, { anchor: false })
    expect(doc.state.anchorStatus).toEqual(AnchorStatus.NOT_REQUESTED)
  })

  test('replace respects pin flag', async () => {
    const nonIndexedModel = await Model.create(
      ceramic,
      Object.assign({}, MODEL_DEFINITION, { name: 'non-indexed' })
    )
    const doc = await ModelInstanceDocument.create(ceramic, CONTENT0, { model: nonIndexedModel.id })
    await expect(TestUtils.isPinned(ceramic, doc.id)).resolves.toBeTruthy()
    await doc.replace(CONTENT1, { pin: false })
    await expect(TestUtils.isPinned(ceramic, doc.id)).resolves.toBeFalsy()
  })

  test(`Pinning a ModelInstanceDocument pins its Model`, async () => {
    // Unpin Model streams so we can test that pinning the MID causes the Model to become pinned
    await ceramic.pin.rm(model.id)
    await expect(TestUtils.isPinned(ceramic, model.id)).resolves.toBeFalsy()

    const doc = await ModelInstanceDocument.create(ceramic, CONTENT0, midMetadata)
    await expect(TestUtils.isPinned(ceramic, doc.id)).resolves.toBeTruthy()
    await expect(TestUtils.isPinned(ceramic, model.id)).resolves.toBeTruthy()
  })
})

describe('ModelInstanceDocument API multi-node tests', () => {
  jest.setTimeout(1000 * 30)

  let ipfs0: IpfsApi
  let ipfs1: IpfsApi
  let ceramic0: Ceramic
  let ceramic1: Ceramic
  let model: Model
  let midMetadata: ModelInstanceDocumentMetadataArgs

  beforeAll(async () => {
    process.env.CERAMIC_ENABLE_EXPERIMENTAL_COMPOSE_DB = 'true'

    ipfs0 = await createIPFS()
    ipfs1 = await createIPFS()
    ceramic0 = await createCeramic(ipfs0)
    ceramic1 = await createCeramic(ipfs1)

    model = await Model.create(ceramic0, MODEL_DEFINITION)
    midMetadata = { model: model.id }
  }, 12000)

  afterAll(async () => {
    await ceramic0.close()
    await ceramic1.close()
    await ipfs0.stop()
    await ipfs1.stop()
  })

  test('load basic doc', async () => {
    const doc = await ModelInstanceDocument.create(ceramic0, CONTENT0, midMetadata)

    const loaded = await ModelInstanceDocument.load(ceramic1, doc.id)

    const docState = doc.state
    const loadedState = loaded.state
    expect(docState.anchorStatus).toEqual(AnchorStatus.PENDING)
    expect(loadedState.anchorStatus).toEqual(AnchorStatus.NOT_REQUESTED)
    delete docState.anchorStatus
    delete loadedState.anchorStatus
    expect(loadedState.log.length).toEqual(1)
    expect(JSON.stringify(loadedState)).toEqual(JSON.stringify(docState))
  })

  test('load updated doc', async () => {
    const doc = await ModelInstanceDocument.create(ceramic0, CONTENT0, midMetadata)
    await doc.replace(CONTENT1)

    const loaded = await ModelInstanceDocument.load(ceramic1, doc.id)

    const docState = doc.state
    const loadedState = loaded.state
    expect(docState.anchorStatus).toEqual(AnchorStatus.PENDING)
    expect(loadedState.anchorStatus).toEqual(AnchorStatus.NOT_REQUESTED)
    delete docState.anchorStatus
    delete loadedState.anchorStatus
    expect(loadedState.log.length).toEqual(2)
    expect(JSON.stringify(loadedState)).toEqual(JSON.stringify(docState))
  })

  test('load updated and anchored doc', async () => {
    const doc = await ModelInstanceDocument.create(ceramic0, CONTENT0, midMetadata)
    await doc.replace(CONTENT1)
    await TestUtils.anchorUpdate(ceramic0, doc)

    const loaded = await ModelInstanceDocument.load(ceramic1, doc.id)

    expect(loaded.state.anchorStatus).toEqual(AnchorStatus.ANCHORED)
    expect(loaded.state.log.length).toEqual(3)
    expect(JSON.stringify(loaded.state)).toEqual(JSON.stringify(doc.state))
  })
})<|MERGE_RESOLUTION|>--- conflicted
+++ resolved
@@ -10,18 +10,12 @@
 import { Ceramic } from '@ceramicnetwork/core'
 import { CeramicDaemon, DaemonConfig } from '@ceramicnetwork/cli'
 import { CeramicClient } from '@ceramicnetwork/http-client'
-<<<<<<< HEAD
 import { Model, ModelAccountRelation, ModelDefinition } from '@ceramicnetwork/stream-model'
-import { StreamID } from '@ceramicnetwork/streamid'
-=======
-import { Model, ModelDefinition } from '@ceramicnetwork/stream-model'
->>>>>>> d43682b3
 
 const CONTENT0 = { myData: 0 }
 const CONTENT1 = { myData: 1 }
 const CONTENT2 = { myData: 2 }
 const CONTENT3 = { myData: 3 }
-const STREAM_ID_A = 'kjzl6hvfrbw6c804jjinln9yy72fsft1y5pna6rl2xthwdi0nbsj1s6cmly83uk'
 
 const MODEL_DEFINITION: ModelDefinition = {
   name: 'MyModel',
