--- conflicted
+++ resolved
@@ -24,13 +24,9 @@
 const CONTENT1 = { myData: 1, myArray: [1], myString: 'a' }
 const CONTENT2 = { myData: 2, myArray: [2], myFloat: 1.0 }
 const CONTENT3 = { myData: 3, myArray: [3], myString: 'b' }
-<<<<<<< HEAD
-const CONTENT4 = { myData: 4, myArray: [4], myString: 'c' }
-const CONTENT5 = { myData: 5, myArray: [5], myString: 'b' }
-=======
 const CONTENT4 = { myData: 4, myArray: [4], myFloat: 1.5 }
 const CONTENT5 = { myData: 5, myArray: [5], myString: 'c' }
->>>>>>> 832b97a0
+const CONTENT6 = { myData: 6, myArray: [6], myString: 'b' }
 
 const MODEL_DEFINITION: ModelDefinition = {
   name: 'MyModel',
@@ -456,13 +452,13 @@
         model: model.id,
         last: 2,
         queryFilters: {
-          where: { myString: { equalTo: 'c' } },
+          where: { myString: { equalTo: 'b' } },
         },
       })
 
       const results = extractDocuments(ceramic, resultObj0)
       expect(results.length).toEqual(1)
-      expect(JSON.stringify(results[0].content)).toEqual(JSON.stringify(doc5.content))
+      expect(JSON.stringify(results[0].content)).toEqual(JSON.stringify(doc4.content))
     })
     test('Can query multiple documents by field', async () => {
       const doc1 = await ModelInstanceDocument.create(ceramic, CONTENT0, midMetadata)
@@ -644,7 +640,8 @@
       const doc3 = await ModelInstanceDocument.create(ceramic, CONTENT3, midMetadata)
       const doc4 = await ModelInstanceDocument.create(ceramic, CONTENT4, midMetadata)
       const doc5 = await ModelInstanceDocument.create(ceramic, CONTENT5, midMetadata)
-      const [b1id, b2id] = [doc3.id.toString(), doc5.id.toString()].sort()
+      const doc6 = await ModelInstanceDocument.create(ceramic, CONTENT6, midMetadata)
+      const [b1id, b2id] = [doc3.id.toString(), doc6.id.toString()].sort()
 
       const query = {
         model: model.id,
@@ -671,7 +668,7 @@
       expect(results[1].id.toString()).toEqual(b1id) // b
       // Second slice
       expect(results[2].id.toString()).toEqual(b2id) // b
-      expect(results[3].id.toString()).toEqual(doc4.id.toString()) // c
+      expect(results[3].id.toString()).toEqual(doc5.id.toString()) // c
     })
 
     test('multiple documents - multiple pages - DESC order with forward pagination', async () => {
@@ -680,7 +677,8 @@
       const doc3 = await ModelInstanceDocument.create(ceramic, CONTENT3, midMetadata)
       const doc4 = await ModelInstanceDocument.create(ceramic, CONTENT4, midMetadata)
       const doc5 = await ModelInstanceDocument.create(ceramic, CONTENT5, midMetadata)
-      const [b1id, b2id] = [doc3.id.toString(), doc5.id.toString()].sort()
+      const doc6 = await ModelInstanceDocument.create(ceramic, CONTENT6, midMetadata)
+      const [b1id, b2id] = [doc3.id.toString(), doc6.id.toString()].sort()
 
       const query = {
         model: model.id,
@@ -703,7 +701,7 @@
       ].flat()
       expect(results).toHaveLength(4)
       // First slice
-      expect(results[0].id.toString()).toEqual(doc4.id.toString()) // c
+      expect(results[0].id.toString()).toEqual(doc5.id.toString()) // c
       expect(results[1].id.toString()).toEqual(b1id) // b
       // Second slice
       expect(results[2].id.toString()).toEqual(b2id) // b
@@ -716,7 +714,8 @@
       const doc3 = await ModelInstanceDocument.create(ceramic, CONTENT3, midMetadata)
       const doc4 = await ModelInstanceDocument.create(ceramic, CONTENT4, midMetadata)
       const doc5 = await ModelInstanceDocument.create(ceramic, CONTENT5, midMetadata)
-      const [b1id, b2id] = [doc3.id.toString(), doc5.id.toString()].sort()
+      const doc6 = await ModelInstanceDocument.create(ceramic, CONTENT6, midMetadata)
+      const [b1id, b2id] = [doc3.id.toString(), doc6.id.toString()].sort()
 
       const query = {
         model: model.id,
@@ -740,7 +739,7 @@
       expect(results).toHaveLength(4)
       // First slice
       expect(results[0].id.toString()).toEqual(b1id) // b
-      expect(results[1].id.toString()).toEqual(doc4.id.toString()) // c
+      expect(results[1].id.toString()).toEqual(doc5.id.toString()) // c
       // Second slice
       expect(results[2].id.toString()).toEqual(doc1.id.toString()) // a
       expect(results[3].id.toString()).toEqual(b2id) // b
@@ -752,7 +751,8 @@
       const doc3 = await ModelInstanceDocument.create(ceramic, CONTENT3, midMetadata)
       const doc4 = await ModelInstanceDocument.create(ceramic, CONTENT4, midMetadata)
       const doc5 = await ModelInstanceDocument.create(ceramic, CONTENT5, midMetadata)
-      const [b1id, b2id] = [doc3.id.toString(), doc5.id.toString()].sort()
+      const doc6 = await ModelInstanceDocument.create(ceramic, CONTENT6, midMetadata)
+      const [b1id, b2id] = [doc3.id.toString(), doc6.id.toString()].sort()
 
       const query = {
         model: model.id,
@@ -778,7 +778,7 @@
       expect(results[0].id.toString()).toEqual(b1id) // b
       expect(results[1].id.toString()).toEqual(doc1.id.toString()) // a
       // Second slice
-      expect(results[2].id.toString()).toEqual(doc4.id.toString()) // c
+      expect(results[2].id.toString()).toEqual(doc5.id.toString()) // c
       expect(results[3].id.toString()).toEqual(b2id) // b
     })
   })
