--- conflicted
+++ resolved
@@ -7,13 +7,13 @@
 import { Ceramic } from '@ceramicnetwork/core'
 import { CeramicDaemon, DaemonConfig } from '@ceramicnetwork/cli'
 import { CeramicClient } from '@ceramicnetwork/http-client'
-<<<<<<< HEAD
 
 const PLACEHOLDER_CONTENT = { name: 'myModel' }
 
 function modelContentWithName(name: string): ModelDefinition {
   return { name: name, schema: {}, accountRelation: { type: 'list' } }
-=======
+}
+
 const MODEL_DEFINITION: ModelDefinition = {
   name: 'myModel',
   schema: {},
@@ -29,7 +29,6 @@
   schema: {},
   accountRelation: { type: 'list' },
   relations: { linkedDoc: { type: 'document', model: MODEL_STREAM_ID } },
->>>>>>> af4741fe
 }
 
 describe('Model API http-client tests', () => {
@@ -51,7 +50,7 @@
     daemon = new CeramicDaemon(core, DaemonConfig.fromObject({ 'http-api': { port } }))
     await daemon.listen()
     ceramic = new CeramicClient(apiUrl)
-    await ceramic.setDID(core.did)
+    ceramic.did = core.did
   }, 12000)
 
   afterAll(async () => {
@@ -68,14 +67,6 @@
   })
 
   test('Create valid model', async () => {
-<<<<<<< HEAD
-    const modelContent = modelContentWithName('CreateValidModel')
-
-    const model = await Model.create(ceramic, modelContent)
-
-    expect(model.id.type).toEqual(Model.STREAM_TYPE_ID)
-    expect(JSON.stringify(model.content)).toEqual(JSON.stringify(modelContent))
-=======
     const model = await Model.create(ceramic, MODEL_DEFINITION)
 
     expect(model.id.type).toEqual(Model.STREAM_TYPE_ID)
@@ -92,7 +83,6 @@
 
     expect(model.id.type).toEqual(Model.STREAM_TYPE_ID)
     expect(model.content).toEqual(MODEL_DEFINITION_WITH_RELATION)
->>>>>>> af4741fe
     expect(model.metadata).toEqual({ controller: ceramic.did.id.toString(), model: Model.MODEL })
     expect(model.state.log.length).toEqual(1)
     expect(model.state.log[0].type).toEqual(CommitType.GENESIS)
@@ -100,12 +90,8 @@
   })
 
   test('Anchor genesis', async () => {
-<<<<<<< HEAD
     const modelContent = modelContentWithName('AnchorGenesis')
     const model = await Model.create(ceramic, modelContent)
-=======
-    const model = await Model.create(ceramic, MODEL_DEFINITION)
->>>>>>> af4741fe
     expect(model.state.anchorStatus).toEqual(AnchorStatus.PENDING)
 
     await TestUtils.anchorUpdate(core, model)
@@ -115,7 +101,6 @@
     expect(model.state.log.length).toEqual(2)
     expect(model.state.log[0].type).toEqual(CommitType.GENESIS)
     expect(model.state.log[1].type).toEqual(CommitType.ANCHOR)
-<<<<<<< HEAD
     expect(JSON.stringify(model.content)).toEqual(JSON.stringify(modelContent))
   })
 
@@ -123,41 +108,28 @@
     const modelContent = modelContentWithName('DeterministicModel')
     const model1 = await Model.create(ceramic, modelContent)
     const model2 = await Model.create(ceramic, modelContent)
-=======
-    expect(model.content).toEqual(MODEL_DEFINITION)
-  })
-
-  test('Models are created deterministically', async () => {
-    const model1 = await Model.create(ceramic, MODEL_DEFINITION)
-    const model2 = await Model.create(ceramic, MODEL_DEFINITION)
->>>>>>> af4741fe
 
     expect(model1.id.toString()).toEqual(model2.id.toString())
   })
 
-<<<<<<< HEAD
-  test('Cannot create incomplete model with create()', async () => {
-    // @ts-ignore PLACEHOLDER_CONTENT does not conform to type ModelDefinition
-    const invalidModelContent: ModelDefinition = PLACEHOLDER_CONTENT
-
-    await expect(Model.create(ceramic, invalidModelContent)).rejects.toThrow(
-=======
   test('Cannot create incomplete model', async () => {
-    const invalidIncompleteModelDefinition = { name: 'myModel' }
+    // @ts-ignore this is not a valid ModelDefinition - and that's the point of this test
+    const invalidIncompleteModelDefinition: ModelDefinition = { name: 'myModel' }
 
     await expect(Model.create(ceramic, invalidIncompleteModelDefinition)).rejects.toThrow(
->>>>>>> af4741fe
       /missing a 'schema' field/
     )
   })
 
   test('Cannot create model with relation with an invalid type', async () => {
-    const invalidRelationModelDefinition = {
+    // @ts-ignore this is not a valid relation - that's the point of this test
+    const linkedDocType: 'account' | 'document' = 'foobar'
+    const invalidRelationModelDefinition: ModelDefinition = {
       name: 'myModel',
       schema: {},
       accountRelation: { type: 'list' },
       relations: {
-        linkedDoc: { type: 'foobar' },
+        linkedDoc: { type: linkedDocType, model: MODEL_STREAM_ID },
       },
     }
 
@@ -167,7 +139,8 @@
   })
 
   test("Cannot create model with relation that isn't a streamid", async () => {
-    const invalidRelationModelDefinition = {
+    // @ts-ignore this is not a valid ModelDefinition - and that's the point of this test
+    const invalidRelationModelDefinition: ModelDefinition = {
       name: 'myModel',
       schema: {},
       accountRelation: { type: 'list' },
@@ -182,13 +155,9 @@
   })
 
   test('Can load a complete stream', async () => {
-<<<<<<< HEAD
     const modelContent = modelContentWithName('CanLoadACompleteStream')
 
     const model = await Model.create(ceramic, modelContent)
-=======
-    const model = await Model.create(ceramic, MODEL_DEFINITION)
->>>>>>> af4741fe
     await TestUtils.anchorUpdate(core, model)
     await model.sync()
 
@@ -231,12 +200,8 @@
   })
 
   test('load basic model', async () => {
-<<<<<<< HEAD
     const modelContent = modelContentWithName('LoadBasicModel')
     const model = await Model.create(ceramic0, modelContent)
-=======
-    const model = await Model.create(ceramic0, MODEL_DEFINITION)
->>>>>>> af4741fe
 
     const loaded = await Model.load(ceramic1, model.id)
 
@@ -251,12 +216,8 @@
   })
 
   test('load anchored model', async () => {
-<<<<<<< HEAD
     const modelContent = modelContentWithName('LoadAnchoredModel')
     const model = await Model.create(ceramic0, modelContent)
-=======
-    const model = await Model.create(ceramic0, MODEL_DEFINITION)
->>>>>>> af4741fe
     await TestUtils.anchorUpdate(ceramic0, model)
 
     const loaded = await Model.load(ceramic1, model.id)
