{
  "name": "@ceramicnetwork/stream-tests",
<<<<<<< HEAD
  "version": "2.5.1-rc.0",
=======
  "version": "2.5.1",
>>>>>>> b4d5d64b
  "private": true,
  "description": "Canary integration test for Ceramic components",
  "scripts": {
    "test": "NODE_OPTIONS=--experimental-vm-modules npx jest --verbose --coverage --runInBand --forceExit",
    "build": "npx tsc -p tsconfig.json",
    "lint": "npx eslint ./src --ext .js,.jsx,.ts,.tsx",
    "clean": "npx rimraf ./lib"
  },
  "license": "(Apache-2.0 OR MIT)",
  "directories": {
    "lib": "lib"
  },
  "devDependencies": {
<<<<<<< HEAD
    "@ceramicnetwork/3id-did-resolver": "^2.1.5-rc.0",
    "@ceramicnetwork/blockchain-utils-linking": "^2.0.9-rc.0",
    "@ceramicnetwork/blockchain-utils-validation": "^2.0.10-rc.0",
    "@ceramicnetwork/cli": "^2.6.0-rc.0",
    "@ceramicnetwork/common": "^2.5.0-rc.0",
    "@ceramicnetwork/core": "^2.8.0-rc.0",
    "@ceramicnetwork/http-client": "^2.3.2-rc.0",
    "@ceramicnetwork/ipfs-daemon": "^2.1.2-rc.0",
    "@ceramicnetwork/stream-caip10-link": "^2.2.1-rc.0",
    "@ceramicnetwork/stream-model": "^0.4.1-rc.0",
    "@ceramicnetwork/stream-model-instance": "^0.3.2-rc.0",
    "@ceramicnetwork/stream-tile": "^2.4.1-rc.0",
    "@ceramicnetwork/streamid": "^2.3.1-rc.0",
=======
    "@ceramicnetwork/3id-did-resolver": "^2.1.4",
    "@ceramicnetwork/blockchain-utils-linking": "^2.0.8",
    "@ceramicnetwork/blockchain-utils-validation": "^2.0.9",
    "@ceramicnetwork/cli": "^2.5.1",
    "@ceramicnetwork/common": "^2.4.0",
    "@ceramicnetwork/core": "^2.7.1",
    "@ceramicnetwork/http-client": "^2.3.1",
    "@ceramicnetwork/ipfs-daemon": "^2.1.1",
    "@ceramicnetwork/stream-caip10-link": "^2.2.0",
    "@ceramicnetwork/stream-model": "^0.4.0",
    "@ceramicnetwork/stream-model-instance": "^0.3.1",
    "@ceramicnetwork/stream-tile": "^2.4.0",
    "@ceramicnetwork/streamid": "^2.3.0",
>>>>>>> b4d5d64b
    "@stablelib/random": "^1.0.1",
    "@stablelib/sha256": "^1.0.1",
    "@truffle/hdwallet-provider": "^2.0.0",
    "caip": "~1.1.0",
    "ceramic-cacao": "^1.1.1",
    "did-resolver": "^3.1.5",
    "dids": "^3.2.0",
    "ethers": "^5.5.4",
    "ganache-core": "^2.13.2",
    "get-port": "^6.0.0",
    "it-first": "^1.0.7",
    "key-did-provider-ed25519": "^2.0.0",
    "key-did-resolver": "^2.1.0-rc.0",
    "merge-options": "^3.0.4",
    "pkh-did-resolver": "^1.0.7-rc.0",
    "tmp-promise": "^3.0.3",
    "uint8arrays": "^3.0.0"
  },
  "gitHead": "34eeee25597b0a60def72906c26d3afd6230aaf1"
}<|MERGE_RESOLUTION|>--- conflicted
+++ resolved
@@ -1,10 +1,6 @@
 {
   "name": "@ceramicnetwork/stream-tests",
-<<<<<<< HEAD
-  "version": "2.5.1-rc.0",
-=======
-  "version": "2.5.1",
->>>>>>> b4d5d64b
+  "version": "2.5.2-rc.0",
   "private": true,
   "description": "Canary integration test for Ceramic components",
   "scripts": {
@@ -18,7 +14,6 @@
     "lib": "lib"
   },
   "devDependencies": {
-<<<<<<< HEAD
     "@ceramicnetwork/3id-did-resolver": "^2.1.5-rc.0",
     "@ceramicnetwork/blockchain-utils-linking": "^2.0.9-rc.0",
     "@ceramicnetwork/blockchain-utils-validation": "^2.0.10-rc.0",
@@ -32,21 +27,6 @@
     "@ceramicnetwork/stream-model-instance": "^0.3.2-rc.0",
     "@ceramicnetwork/stream-tile": "^2.4.1-rc.0",
     "@ceramicnetwork/streamid": "^2.3.1-rc.0",
-=======
-    "@ceramicnetwork/3id-did-resolver": "^2.1.4",
-    "@ceramicnetwork/blockchain-utils-linking": "^2.0.8",
-    "@ceramicnetwork/blockchain-utils-validation": "^2.0.9",
-    "@ceramicnetwork/cli": "^2.5.1",
-    "@ceramicnetwork/common": "^2.4.0",
-    "@ceramicnetwork/core": "^2.7.1",
-    "@ceramicnetwork/http-client": "^2.3.1",
-    "@ceramicnetwork/ipfs-daemon": "^2.1.1",
-    "@ceramicnetwork/stream-caip10-link": "^2.2.0",
-    "@ceramicnetwork/stream-model": "^0.4.0",
-    "@ceramicnetwork/stream-model-instance": "^0.3.1",
-    "@ceramicnetwork/stream-tile": "^2.4.0",
-    "@ceramicnetwork/streamid": "^2.3.0",
->>>>>>> b4d5d64b
     "@stablelib/random": "^1.0.1",
     "@stablelib/sha256": "^1.0.1",
     "@truffle/hdwallet-provider": "^2.0.0",
