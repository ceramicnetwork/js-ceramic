--- conflicted
+++ resolved
@@ -1,10 +1,6 @@
 {
   "name": "@ceramicnetwork/ceramic-doctype-tile",
-<<<<<<< HEAD
-  "version": "0.7.1-alpha.1",
-=======
   "version": "0.7.1",
->>>>>>> 955e496c
   "description": "Ceramic Tile doctype",
   "keywords": [
     "ceramic",
@@ -30,11 +26,7 @@
   },
   "dependencies": {
     "3id-blockchain-utils": "^1.0.0",
-<<<<<<< HEAD
-    "@ceramicnetwork/ceramic-common": "^0.8.1-alpha.1",
-=======
     "@ceramicnetwork/ceramic-common": "^0.8.1",
->>>>>>> 955e496c
     "@ceramicnetwork/key-did-resolver": "^0.1.0",
     "@ethersproject/base64": "^5.0.2",
     "@ethersproject/random": "^5.0.2",
@@ -52,11 +44,7 @@
     "@babel/plugin-proposal-decorators": "^7.10.1",
     "@babel/preset-env": "^7.8.4",
     "@babel/preset-typescript": "^7.9.0",
-<<<<<<< HEAD
-    "@ceramicnetwork/3id-did-resolver": "^0.4.1-alpha.1",
-=======
     "@ceramicnetwork/3id-did-resolver": "^0.4.1",
->>>>>>> 955e496c
     "@types/encoding-down": "^5.0.0",
     "@types/events": "^3.0.0",
     "@types/node": "^13.13.15",
