--- conflicted
+++ resolved
@@ -28,17 +28,13 @@
     "3id-blockchain-utils": "^1.0.0",
     "@ceramicnetwork/ceramic-common": "^0.2.8",
     "@types/lodash.clonedeep": "^4.5.6",
-<<<<<<< HEAD
+    "base64url": "^3.0.1",
     "did-resolver": "^2.1.1",
     "fast-json-patch": "^2.2.1",
     "@ethersproject/base64": "^5.0.2",
     "@ethersproject/random": "^5.0.2",
     "did-jwt": "^4.0.0",
     "cids": "^0.8.0"
-=======
-    "base64url": "^3.0.1",
-    "did-resolver": "^2.1.1"
->>>>>>> 830ed4ec
   },
   "devDependencies": {
     "@ceramicnetwork/3id-did-resolver": "^0.1.9",
