import CID from 'cids'

import * as didJwt from 'did-jwt'
import base64url from 'base64url'

import jsonpatch from 'fast-json-patch'
import cloneDeep from 'lodash.clonedeep'

import { TileDoctype, TileParams } from "./tile-doctype"
import {
    AnchorProof,
    AnchorRecord,
    AnchorStatus,
    Context,
    DocOpts,
    DocState,
    DoctypeConstructor,
    DoctypeHandler,
    DoctypeUtils,
    SignatureStatus
} from "@ceramicnetwork/ceramic-common"

const DOCTYPE = 'tile'

/**
 * Tile doctype handler implementation
 */
export class TileDoctypeHandler implements DoctypeHandler<TileDoctype> {
    /**
     * Gets doctype name
     */
    get name(): string {
        return DOCTYPE
    }

    /**
     * Gets doctype class
     */
    get doctype(): DoctypeConstructor<TileDoctype> {
        return TileDoctype
    }

    /**
     * Create new Tile doctype instance
     * @param params - Create parameters
     * @param context - Ceramic context
     * @param opts - Initialization options
     */
    async create(params: TileParams, context: Context, opts?: DocOpts): Promise<TileDoctype> {
        return TileDoctype.create(params, context, opts)
    }

    /**
     * Applies record (genesis|signed|anchor)
     * @param record - Record
     * @param cid - Record CID
     * @param context - Ceramic context
     * @param state - Document state
     */
    async applyRecord(record: any, cid: CID, context: Context, state?: DocState): Promise<DocState> {
        if (state == null) {
            // apply genesis
            return this._applyGenesis(record, cid, context)
        }

        if (record.proof) {
            const proofRecord = (await context.ipfs.dag.get(record.proof)).value;
            return this._applyAnchor(record, proofRecord, cid, state);
        }

        return this._applySigned(record, cid, state, context)
    }

    /**
     * Applies genesis record
     * @param record - Genesis record
     * @param cid - Genesis record CID
     * @param context - Ceramic context
     * @private
     */
    async _applyGenesis(record: any, cid: CID, context: Context): Promise<DocState> {
        let payload = record
        const isSigned = DoctypeUtils.isSignedRecord(record)
        if (isSigned) {
            payload = (await context.ipfs.dag.get(record.link)).value
            await this._verifySignature(record, context, payload.header.controllers[0])
        } else if (payload.data !== null) {
            throw Error('Genesis record with contents should always be signed')
        }
        return {
            doctype: DOCTYPE,
            content: payload.data,
            metadata: payload.header,
            signature: isSigned? SignatureStatus.SIGNED : SignatureStatus.GENESIS,
            anchorStatus: AnchorStatus.NOT_REQUESTED,
            log: [cid]
        }
    }

    /**
     * Applies signed record
     * @param record - Signed record
     * @param cid - Signed record CID
     * @param state - Document state
     * @param context - Ceramic context
     * @private
     */
    async _applySigned(record: any, cid: CID, state: DocState, context: Context): Promise<DocState> {
        await this._verifySignature(record, context, state.metadata.controllers[0])

        const payload = (await context.ipfs.dag.get(record.link)).value
        if (!payload.id.equals(state.log[0])) {
            throw new Error(`Invalid docId ${payload.id}, expected ${state.log[0]}`)
        }

        const nextState = cloneDeep(state)

        nextState.signature = SignatureStatus.SIGNED
        nextState.anchorStatus = AnchorStatus.NOT_REQUESTED

        const nonce = payload.header.nonce
        const squash = nonce > 0 && state.next
        if (squash) {
            nextState.log[nextState.log.length-1] = cid
            nextState.next = {
                content: jsonpatch.applyPatch(state.next.content, payload.data).newDocument
            }
        } else {
            nextState.log.push(cid)
            nextState.next = {
                content: jsonpatch.applyPatch(state.content, payload.data).newDocument
            }
        }
<<<<<<< HEAD
        if (payload.header?.controllers) {
          newState.next.metadata = { ...state.metadata, controllers: payload.header.controllers }
=======

        let nextMetadata = nextState.metadata
        if (payload.header?.owners) {
            nextState.next.metadata = { ...nextMetadata, owners: payload.header.owners }
            nextMetadata = nextState.next.metadata
>>>>>>> 12b3f5b5
        }

        if (nonce) {
            nextState.next.metadata = { ...nextMetadata, nonce: nonce }
        }
        return nextState
    }

    /**
     * Applies anchor record
     * @param record - Anchor record
     * @param proof - Anchor record proof
     * @param cid - Anchor record CID
     * @param state - Document state
     * @private
     */
    async _applyAnchor(record: AnchorRecord, proof: AnchorProof, cid: CID, state: DocState): Promise<DocState> {
        state.log.push(cid)
        let content = state.content
        let metadata = state.metadata

        if (state.next?.content) {
            content = state.next.content
            delete state.next.content
        }

        if (state.next?.metadata) {
            metadata = state.next.metadata
            delete state.next.metadata
        }

        delete state.next

        return {
            ...state, content, metadata, anchorStatus: AnchorStatus.ANCHORED, anchorProof: proof,
        }
    }

    /**
     * Verifies record signature
     * @param record - Record to be verified
     * @param context - Ceramic context
     * @private
     */
    async _verifySignature(record: any, context: Context, did: string): Promise<void> {
        const { payload, signatures } = record
        const { signature,  protected: _protected } = signatures[0]

        const decodedHeader = JSON.parse(base64url.decode(_protected))
        const { kid } = decodedHeader
        if (!kid.startsWith(did)) {
            throw new Error(`Signature was made with wrong DID. Expected: ${did}, got: ${kid.split('?')[0]}`)
        }

        const { publicKey } = await context.resolver.resolve(kid)
        const jws = [_protected, payload, signature].join('.')
        try {
            await this.verifyJWS(jws, publicKey)
        } catch (e) {
            throw new Error('Invalid signature for signed record. ' + e)
        }
    }

    /**
     * Verifies JWS token
     * @param jws - JWS token
     * @param pubkeys - public key(s)
     */
    async verifyJWS(jws: string, pubkeys: any): Promise<void> {
        await didJwt.verifyJWS(jws, pubkeys)
    }

}<|MERGE_RESOLUTION|>--- conflicted
+++ resolved
@@ -131,16 +131,11 @@
                 content: jsonpatch.applyPatch(state.content, payload.data).newDocument
             }
         }
-<<<<<<< HEAD
+
+        let nextMetadata = nextState.metadata
         if (payload.header?.controllers) {
-          newState.next.metadata = { ...state.metadata, controllers: payload.header.controllers }
-=======
-
-        let nextMetadata = nextState.metadata
-        if (payload.header?.owners) {
-            nextState.next.metadata = { ...nextMetadata, owners: payload.header.owners }
+            nextState.next.metadata = { ...nextMetadata, controllers: payload.header.controllers }
             nextMetadata = nextState.next.metadata
->>>>>>> 12b3f5b5
         }
 
         if (nonce) {
