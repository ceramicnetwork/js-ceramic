import jsonpatch from 'fast-json-patch'

import { encode as base64Encode } from '@ethersproject/base64'
import { randomBytes } from '@ethersproject/random'

import { DID } from 'dids'
import { Doctype, DoctypeConstructor, DoctypeStatic, DocOpts, DocParams } from "@ceramicnetwork/ceramic-common"
import { Context } from "@ceramicnetwork/ceramic-common"

const DOCTYPE = 'tile'

/**
 * Tile doctype parameters
 */
export interface TileParams extends DocParams {
    content?: object;
}

/**
 * Tile doctype implementation
 */
@DoctypeStatic<DoctypeConstructor<TileDoctype>>()
export class TileDoctype extends Doctype {

    /**
     * Change existing Tile doctype
     * @param params - Change parameters
     * @param opts - Initialization options
     */
    async change(params: TileParams, opts: DocOpts = {}): Promise<void> {
        if (this.context.did == null) {
            throw new Error('No DID authenticated')
        }

        const updateRecord = await TileDoctype._makeRecord(this, this.context.did, params.content, params.metadata?.schema)
        const updated = await this.context.api.applyRecord(this.id, updateRecord, opts)
        this.state = updated.state
    }

    /**
     * Create Tile doctype
     * @param params - Create parameters
     * @param context - Ceramic context
     * @param opts - Initialization options
     */
    static async create(params: TileParams, context: Context, opts?: DocOpts): Promise<TileDoctype> {
        if (context.did == null) {
            throw new Error('No DID authenticated')
        }

        const { content, metadata } = params
        const record = await TileDoctype.makeGenesis({ content, metadata }, context, opts)
        return context.api.createDocumentFromGenesis<TileDoctype>(record, opts)
    }

    /**
     * Creates genesis record
     * @param params - Create parameters
     * @param context - Ceramic context
     * @param opts - Initialization options
     */
    static async makeGenesis(params: DocParams, context?: Context, opts: DocOpts = {}): Promise<Record<string, any>> {
        if (!context.did || !context.did.authenticated) {
            throw new Error('No DID authenticated')
        }

        const metadata = params.metadata? params.metadata : { owners: [] }

        let unique: string
        if (metadata.isUnique) {
            unique = base64Encode(randomBytes(12))
        }

        const { owners } = metadata
        if (!owners || owners.length === 0) {
            metadata.owners = [context.did.id]
        }

        const { content } = params
        const record = { doctype: DOCTYPE, data: content, header: metadata, unique }
<<<<<<< HEAD
        return TileDoctype._signRecord(record, context.did, owners[0])
=======
        return TileDoctype._signDagJWS(record, context.did)
>>>>>>> f68211f3
    }

    /**
     * Make change record
     * @param doctype - Tile doctype instance
     * @param did - DID instance
     * @param newContent - New context
     * @param schema - New schema ID
     * @private
     */
    static async _makeRecord(doctype: Doctype, did: DID, newContent: any, schema?: string): Promise<any> {
        if (did == null || !did.authenticated) {
            throw new Error('No DID authenticated')
        }

        const header: Record<string, any> = {}
        if (schema) {
            header.schema = schema
        }

        if (newContent == null) {
            newContent = doctype.content
        }

        const patch = jsonpatch.compare(doctype.content, newContent)
        const record = { header, data: patch, prev: doctype.head, id: doctype.state.log[0] }
<<<<<<< HEAD
        return TileDoctype._signRecord(record, did, doctype.owners[0])
=======
        return TileDoctype._signDagJWS(record, did)
>>>>>>> f68211f3
    }

    /**
     * Sign Tile record
     * @param did - DID instance
     * @param record - Record to be signed
     * @private
     */
<<<<<<< HEAD
    static async _signRecord(record: any, did: DID, owner: string): Promise<any> {
        if (did == null || !did.authenticated) {
            throw new Error('No DID authenticated')
        }
        // TODO - use the dag-jose library for properly encoded signed records
        // convert CID to string for signing
        const tmpCID = record.prev
        const tmpId = record.id
        if (tmpCID) {
            record.prev = { '/': tmpCID.toString() }
        }
        if (tmpId) {
            record.id = { '/': tmpId.toString() }
        }

        const jws = await did.createJWS(JSON.parse(JSON.stringify(record)), { did: owner })
        const [signedHeader, payload, signature] = jws.split('.') // eslint-disable-line @typescript-eslint/no-unused-vars
        if (tmpCID) {
            record.prev = tmpCID
        }
        if (tmpId) {
            record.id = tmpId
=======
    static async _signDagJWS(record: any, did: DID): Promise<any> {
        if (did == null || !did.authenticated) {
            throw new Error('No user authenticated')
>>>>>>> f68211f3
        }
        return did.createDagJWS(record)
    }

}
<|MERGE_RESOLUTION|>--- conflicted
+++ resolved
@@ -78,11 +78,7 @@
 
         const { content } = params
         const record = { doctype: DOCTYPE, data: content, header: metadata, unique }
-<<<<<<< HEAD
-        return TileDoctype._signRecord(record, context.did, owners[0])
-=======
-        return TileDoctype._signDagJWS(record, context.did)
->>>>>>> f68211f3
+        return TileDoctype._signDagJWS(record, context.did, owners[0])
     }
 
     /**
@@ -109,11 +105,7 @@
 
         const patch = jsonpatch.compare(doctype.content, newContent)
         const record = { header, data: patch, prev: doctype.head, id: doctype.state.log[0] }
-<<<<<<< HEAD
-        return TileDoctype._signRecord(record, did, doctype.owners[0])
-=======
-        return TileDoctype._signDagJWS(record, did)
->>>>>>> f68211f3
+        return TileDoctype._signDagJWS(record, did, doctype.owners[0])
     }
 
     /**
@@ -122,36 +114,11 @@
      * @param record - Record to be signed
      * @private
      */
-<<<<<<< HEAD
-    static async _signRecord(record: any, did: DID, owner: string): Promise<any> {
-        if (did == null || !did.authenticated) {
-            throw new Error('No DID authenticated')
-        }
-        // TODO - use the dag-jose library for properly encoded signed records
-        // convert CID to string for signing
-        const tmpCID = record.prev
-        const tmpId = record.id
-        if (tmpCID) {
-            record.prev = { '/': tmpCID.toString() }
-        }
-        if (tmpId) {
-            record.id = { '/': tmpId.toString() }
-        }
-
-        const jws = await did.createJWS(JSON.parse(JSON.stringify(record)), { did: owner })
-        const [signedHeader, payload, signature] = jws.split('.') // eslint-disable-line @typescript-eslint/no-unused-vars
-        if (tmpCID) {
-            record.prev = tmpCID
-        }
-        if (tmpId) {
-            record.id = tmpId
-=======
-    static async _signDagJWS(record: any, did: DID): Promise<any> {
+    static async _signDagJWS(record: any, did: DID, owner: string): Promise<any> {
         if (did == null || !did.authenticated) {
             throw new Error('No user authenticated')
->>>>>>> f68211f3
         }
-        return did.createDagJWS(record)
+        return did.createDagJWS(record, { did: owner })
     }
 
 }
