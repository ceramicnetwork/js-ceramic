import CID from 'cids'

import dagCBOR from "ipld-dag-cbor"

import { DID } from 'dids'
import { Resolver } from "did-resolver"
import ThreeIdResolver from '@ceramicnetwork/3id-did-resolver'
import { TileDoctypeHandler } from '../tile-doctype-handler'

import { TileDoctype } from "../tile-doctype"
import { Context } from "@ceramicnetwork/ceramic-common"

jest.mock('did-jwt', () => ({
  // TODO - We should test for when this function throws as well
  verifyJWS: (): void => { return }
}))

const cloneDeep = require('lodash.clonedeep') // eslint-disable-line @typescript-eslint/no-var-requires
const { sha256 } = require('js-sha256') // eslint-disable-line @typescript-eslint/no-var-requires
const hash = (data: string): CID => new CID(1, 'sha2-256', Buffer.from('1220' + sha256(data), 'hex'))

const FAKE_CID_1 = new CID('bafybeig6xv5nwphfmvcnektpnojts33jqcuam7bmye2pb54adnrtccjlsu')
const FAKE_CID_2 = new CID('bafybeig6xv5nwphfmvcnektpnojts44jqcuam7bmye2pb54adnrtccjlsu')
const FAKE_CID_3 = new CID('bafybeig6xv5nwphfmvcnektpnojts55jqcuam7bmye2pb54adnrtccjlsu')
const FAKE_CID_4 = new CID('bafybeig6xv5nwphfmvcnektpnojts66jqcuam7bmye2pb54adnrtccjlsu')

const RECORDS = {
  genesis: { doctype: 'tile', header: { owners: [ 'did:3:bafyasdfasdf' ] }, data: { much: 'data' } },
  genesisGenerated: {
    "jws": {
      "payload": "bbbb",
      "signatures": [
        {
          "protected": "eyJraWQiOiJkaWQ6MzpiYWZ5YXNkZmFzZGY_dmVyc2lvbj0wI3NpZ25pbmciLCJhbGciOiJFUzI1NksifQ",
          "signature": "cccc"
        }
      ],
      "link": "bafyreieud3bpdflio42dgqssv2mzkdohwq4wesmgmj42cqpaq5n6pdwm3e"
    },
    "linkedBlock": {
      "data": {
        "much": "data"
      },
      "header": {
        "owners": [
          "did:3:bafyuser"
        ]
      },
      "doctype": "tile"
    }
  },
  r1: {
    desiredContent: { much: 'data', very: 'content' },
<<<<<<< HEAD
    record: {
      "jws": {
        "payload": "bbbb",
        "signatures": [
          {
            "protected": "eyJraWQiOiJkaWQ6MzpiYWZ5YXNkZmFzZGY_dmVyc2lvbj0wI3NpZ25pbmciLCJhbGciOiJFUzI1NksifQ",
            "signature": "cccc"
          }
        ],
        "link": "bafyreihin42fgqrp5agbo34tu72g4x77xx3e3orqzfzdv5ydvv2hik3xl4"
      },
      "linkedPayload": {
        "id": "bafybeig6xv5nwphfmvcnektpnojts33jqcuam7bmye2pb54adnrtccjlsu",
        "data": [
          {
            "op": "add",
            "path": "/very",
            "value": "content"
          }
        ],
        "prev": "bafybeig6xv5nwphfmvcnektpnojts33jqcuam7bmye2pb54adnrtccjlsu",
        "header": {
          "owners": [
            "did:3:bafyuser"
          ]
        }
      }
    }
=======
    record: { data: [ { op: 'add', path: '/very', value: 'content' } ], header: {}, id: FAKE_CID_1, prev: FAKE_CID_1, signedHeader: 'eyJraWQiOiJkaWQ6MzpiYWZ5YXNkZmFzZGY_dmVyc2lvbj0wI3NpZ25pbmciLCJhbGciOiJFUzI1NksifQ', signature: 'cccc' }
>>>>>>> 309a8089
  },
  r2: { record: { proof: FAKE_CID_4 } },
  proof: {
    value: {
      blockNumber: 123456
    }
  }
}

const serialize = (data: any): any => {
  if (Array.isArray(data)) {
    const serialized = []
    for (const item of data) {
      serialized.push(serialize(item))
    }
    return serialized
  }
  if (!CID.isCID(data) && typeof data === "object") {
    const serialized: Record<string, any> = {}
    for (const prop in data) {
      serialized[prop] = serialize(data[prop])
    }
    return serialized
  }
  if (CID.isCID(data)) {
    return data.toString()
  }
  return data
}

describe('TileDoctypeHandler', () => {
  let did: DID;
  let tileDoctypeHandler: TileDoctypeHandler;
  let context: Context;

  beforeAll(() => {
    did = new DID()
    did.createJWS = jest.fn(async () => {
      // fake jws
      return 'eyJraWQiOiJkaWQ6MzpiYWZ5YXNkZmFzZGY_dmVyc2lvbj0wI3NpZ25pbmciLCJhbGciOiJFUzI1NksifQ.bbbb.cccc'
    })
    did._id = 'did:3:bafyuser'

    const recs: Record<string, any> = {}
    const ipfs = {
      dag: {
        put(rec: any, cid?: CID): any {
          if (cid) {
            recs[cid.toString()] = rec
            return cid
          }
          // stringify as a way of doing deep copy
          const clone = cloneDeep(rec)
          const c = hash(JSON.stringify(clone))
          recs[c.toString()] = clone
          return c
        },
        get(cid: any): any {
          return recs[cid.toString()]
        }
      }
    }

    const threeIdResolver = ThreeIdResolver.getResolver({
      loadDocument: (): any => {
        return Promise.resolve({
          content: {
            "publicKeys": {
              "signing": "zQ3shwsCgFanBax6UiaLu1oGvM7vhuqoW88VBUiUTCeHbTeTV",
              "encryption": "z6LSfQabSbJzX8WAm1qdQcHCHTzVv8a2u6F7kmzdodfvUCo9"
            }
          }
        })
      }
    })

    context = {
      did,
      ipfs: ipfs,
      anchorService: null,
      resolver: new Resolver({
        ...threeIdResolver
      })
    }
  })

  beforeEach(() => {
    tileDoctypeHandler = new TileDoctypeHandler()
  })

  it('is constructed correctly', async () => {
    expect(tileDoctypeHandler.name).toEqual('tile')
  })

  it('makes genesis record correctly', async () => {
    const record1 = await TileDoctype.makeGenesis({ content: RECORDS.genesis.data, metadata: { owners: [did.id] } }, { did })

    expect(record1).not.toBeNull()

    const { jws, linkedBlock } = record1
    expect(jws).not.toBeNull()
    expect(linkedBlock).not.toBeNull()

    const payload = dagCBOR.util.deserialize(linkedBlock)

    const serialized = { jws: serialize(jws), linkedBlock: serialize(payload)}

    const expected1 = await did.createDagJWS(RECORDS.genesis)
    expect(expected1).not.toBeNull()

    const { jws: eJws, linkedBlock: eLinkedBlock } = record1
    const ePayload = dagCBOR.util.deserialize(eLinkedBlock)
    const signed = { jws: serialize(eJws), linkedBlock: serialize(ePayload)}
    expect(serialized).toEqual(signed)
  })

  it('creates genesis records deterministically by default', async () => {
    const record1 = await TileDoctype.makeGenesis({ content: RECORDS.genesis.data, metadata: { owners: [did.id] } }, { did })
    const record2 = await TileDoctype.makeGenesis({ content: RECORDS.genesis.data, metadata: { owners: [did.id] } }, { did })

    expect(record1).toEqual(record2)
  })

  it('creates a unique genesis record if specified', async () => {
    const record1 = await TileDoctype.makeGenesis({ content: RECORDS.genesis.data, metadata: { owners: [did.id], isUnique: true } }, { did })
    const record2 = await TileDoctype.makeGenesis({ content: RECORDS.genesis.data, metadata: { owners: [did.id], isUnique: true } }, { did } )

    expect(record1).not.toEqual(record2)
  })

  it('applies genesis record correctly', async () => {
    const tileHandler = new TileDoctypeHandler()

    const record = await TileDoctype.makeGenesis({ content: RECORDS.genesis.data, metadata: { owners: [did.id] } }, { did })
    await context.ipfs.dag.put(record, FAKE_CID_1)

    const payload = dagCBOR.util.deserialize(record.linkedBlock)
    await context.ipfs.dag.put({ value: payload }, record.jws.link)

    const docState = await tileHandler.applyRecord(record.jws, FAKE_CID_1, context)
    expect(docState).toMatchSnapshot()
  })

  it('makes signed record correctly', async () => {
    const tileDoctypeHandler = new TileDoctypeHandler()

    await context.ipfs.dag.put(RECORDS.genesisGenerated.jws, FAKE_CID_1)
    await context.ipfs.dag.put({ value: RECORDS.genesisGenerated.linkedBlock }, RECORDS.genesisGenerated.jws.link)

    const state = await tileDoctypeHandler.applyRecord(RECORDS.genesisGenerated.jws, FAKE_CID_1, context)
    const doctype = new TileDoctype(state, context)

    await expect(TileDoctype._makeRecord(doctype, null, RECORDS.r1.desiredContent)).rejects.toThrow(/No DID/)

    const record = await TileDoctype._makeRecord(doctype, did, RECORDS.r1.desiredContent)
    const { jws: rJws, linkedBlock: rLinkedBlock} = record
    const rPayload = dagCBOR.util.deserialize(rLinkedBlock)
    expect({ jws: serialize(rJws), linkedPayload: serialize(rPayload)}).toEqual(RECORDS.r1.record)
  })

  it('applies signed record correctly', async () => {
    const tileDoctypeHandler = new TileDoctypeHandler()

    const genesisRecord = await TileDoctype.makeGenesis({ content: RECORDS.genesis.data, metadata: { owners: [did.id] } }, { did })
    await context.ipfs.dag.put(genesisRecord, FAKE_CID_1)

    const payload = dagCBOR.util.deserialize(genesisRecord.linkedBlock)
    await context.ipfs.dag.put({ value: payload }, genesisRecord.jws.link)

    // apply genesis
    let state = await tileDoctypeHandler.applyRecord(genesisRecord.jws, FAKE_CID_1, context)

    const doctype = new TileDoctype(state, context)
    const signedRecord = await TileDoctype._makeRecord(doctype, did, RECORDS.r1.desiredContent)

    await context.ipfs.dag.put(signedRecord, FAKE_CID_2)

    const sPayload = dagCBOR.util.deserialize(signedRecord.linkedBlock)
    await context.ipfs.dag.put({ value: sPayload }, signedRecord.jws.link)

    // apply signed
    state = await tileDoctypeHandler.applyRecord(signedRecord.jws, FAKE_CID_2, context, state)
    expect(state).toMatchSnapshot()
  })

  it('throws error if record signed by wrong DID', async () => {
    const tileDoctypeHandler = new TileDoctypeHandler()

    const genesis = cloneDeep(RECORDS.genesisGenerated)
    genesis.header.owners = ['did:3:fake']
    await context.ipfs.dag.put(genesis, FAKE_CID_1)
    await context.ipfs.dag.put(RECORDS.r1.record, FAKE_CID_2)

    await expect(tileDoctypeHandler.applyRecord(genesis, FAKE_CID_1, context)).rejects.toThrow(/wrong DID/)
  })

  it('applies anchor record correctly', async () => {
    const tileDoctypeHandler = new TileDoctypeHandler()

    const genesisRecord = await TileDoctype.makeGenesis({ content: RECORDS.genesis.data, metadata: { owners: [did.id] } }, { did })
    await context.ipfs.dag.put(genesisRecord, FAKE_CID_1)

    const payload = dagCBOR.util.deserialize(genesisRecord.linkedBlock)
    await context.ipfs.dag.put({ value: payload }, genesisRecord.jws.link)

    // apply genesis
    let state = await tileDoctypeHandler.applyRecord(genesisRecord.jws, FAKE_CID_1, context)

    const doctype = new TileDoctype(state, context)
    const signedRecord = await TileDoctype._makeRecord(doctype, did, RECORDS.r1.desiredContent)

    await context.ipfs.dag.put(signedRecord, FAKE_CID_2)

    const sPayload = dagCBOR.util.deserialize(signedRecord.linkedBlock)
    await context.ipfs.dag.put({ value: sPayload }, signedRecord.jws.link)

    // apply signed
    state = await tileDoctypeHandler.applyRecord(signedRecord.jws, FAKE_CID_2, context, state)

    await context.ipfs.dag.put(RECORDS.proof, FAKE_CID_4)
    // apply anchor
    state = await tileDoctypeHandler.applyRecord(RECORDS.r2.record, FAKE_CID_3, context, state)
    expect(state).toMatchSnapshot()
  })

})<|MERGE_RESOLUTION|>--- conflicted
+++ resolved
@@ -43,7 +43,7 @@
       },
       "header": {
         "owners": [
-          "did:3:bafyuser"
+          "did:3:bafyasdfasdf"
         ]
       },
       "doctype": "tile"
@@ -51,7 +51,6 @@
   },
   r1: {
     desiredContent: { much: 'data', very: 'content' },
-<<<<<<< HEAD
     record: {
       "jws": {
         "payload": "bbbb",
@@ -61,7 +60,7 @@
             "signature": "cccc"
           }
         ],
-        "link": "bafyreihin42fgqrp5agbo34tu72g4x77xx3e3orqzfzdv5ydvv2hik3xl4"
+        "link": "bafyreia6chsgnfihmdrl2d36llrfevc6xgmgzryi3ittdg3j5ohdifb7he"
       },
       "linkedPayload": {
         "id": "bafybeig6xv5nwphfmvcnektpnojts33jqcuam7bmye2pb54adnrtccjlsu",
@@ -74,15 +73,9 @@
         ],
         "prev": "bafybeig6xv5nwphfmvcnektpnojts33jqcuam7bmye2pb54adnrtccjlsu",
         "header": {
-          "owners": [
-            "did:3:bafyuser"
-          ]
         }
       }
     }
-=======
-    record: { data: [ { op: 'add', path: '/very', value: 'content' } ], header: {}, id: FAKE_CID_1, prev: FAKE_CID_1, signedHeader: 'eyJraWQiOiJkaWQ6MzpiYWZ5YXNkZmFzZGY_dmVyc2lvbj0wI3NpZ25pbmciLCJhbGciOiJFUzI1NksifQ', signature: 'cccc' }
->>>>>>> 309a8089
   },
   r2: { record: { proof: FAKE_CID_4 } },
   proof: {
@@ -124,7 +117,7 @@
       // fake jws
       return 'eyJraWQiOiJkaWQ6MzpiYWZ5YXNkZmFzZGY_dmVyc2lvbj0wI3NpZ25pbmciLCJhbGciOiJFUzI1NksifQ.bbbb.cccc'
     })
-    did._id = 'did:3:bafyuser'
+    did._id = 'did:3:bafyasdfasdf'
 
     const recs: Record<string, any> = {}
     const ipfs = {
@@ -271,12 +264,13 @@
   it('throws error if record signed by wrong DID', async () => {
     const tileDoctypeHandler = new TileDoctypeHandler()
 
-    const genesis = cloneDeep(RECORDS.genesisGenerated)
-    genesis.header.owners = ['did:3:fake']
-    await context.ipfs.dag.put(genesis, FAKE_CID_1)
-    await context.ipfs.dag.put(RECORDS.r1.record, FAKE_CID_2)
-
-    await expect(tileDoctypeHandler.applyRecord(genesis, FAKE_CID_1, context)).rejects.toThrow(/wrong DID/)
+    const genesisRecord = await TileDoctype.makeGenesis({ content: RECORDS.genesis.data, metadata: { owners: ['did:3:fake'] } }, { did })
+    await context.ipfs.dag.put(genesisRecord, FAKE_CID_1)
+
+    const payload = dagCBOR.util.deserialize(genesisRecord.linkedBlock)
+    await context.ipfs.dag.put({ value: payload }, genesisRecord.jws.link)
+
+    await expect(tileDoctypeHandler.applyRecord(genesisRecord.jws, FAKE_CID_1, context)).rejects.toThrow(/wrong DID/)
   })
 
   it('applies anchor record correctly', async () => {
