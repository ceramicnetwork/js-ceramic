{
  "name": "@ceramicnetwork/canary-integration",
  "version": "1.1.0",
  "private": true,
  "description": "Canary integration test for Ceramic components",
  "scripts": {
    "test": "../../node_modules/.bin/jest --silent --coverage",
    "build": "../../node_modules/.bin/tsc -p tsconfig.json",
    "lint": "../../node_modules/.bin/eslint ./src --ext .js,.jsx,.ts,.tsx",
    "clean": "rm -rf ./lib"
  },
  "license": "(Apache-2.0 OR MIT)",
  "directories": {
    "lib": "lib"
  },
  "devDependencies": {
<<<<<<< HEAD
    "@ceramicnetwork/3id-did-resolver": "^1.4.3-rc.2",
    "@ceramicnetwork/blockchain-utils-linking": "^1.2.0-rc.0",
    "@ceramicnetwork/blockchain-utils-validation": "^1.2.0-rc.0",
    "@ceramicnetwork/core": "^1.6.0-rc.1",
    "@ceramicnetwork/stream-caip10-link": "^1.1.5-rc.2",
=======
    "@ceramicnetwork/3id-did-resolver": "^1.4.3",
    "@ceramicnetwork/blockchain-utils-linking": "^1.1.2-rc.5",
    "@ceramicnetwork/blockchain-utils-validation": "^1.1.2-rc.5",
    "@ceramicnetwork/core": "^1.4.0-rc.6",
    "@ceramicnetwork/stream-caip10-link": "^1.1.5",
>>>>>>> fa473ad1
    "@truffle/hdwallet-provider": "^1.5.0",
    "ganache-core": "^2.13.1",
    "key-did-resolver": "^1.3.2-rc.5"
  },
  "jest": {
    "testEnvironment": "node",
    "resolver": "jest-resolver-enhanced",
    "testRegex": ".(spec|test).ts$",
    "transform": {
      "^.+\\.ts$": "ts-jest"
    }
  },
  "gitHead": "34eeee25597b0a60def72906c26d3afd6230aaf1"
}<|MERGE_RESOLUTION|>--- conflicted
+++ resolved
@@ -14,19 +14,11 @@
     "lib": "lib"
   },
   "devDependencies": {
-<<<<<<< HEAD
-    "@ceramicnetwork/3id-did-resolver": "^1.4.3-rc.2",
-    "@ceramicnetwork/blockchain-utils-linking": "^1.2.0-rc.0",
-    "@ceramicnetwork/blockchain-utils-validation": "^1.2.0-rc.0",
-    "@ceramicnetwork/core": "^1.6.0-rc.1",
-    "@ceramicnetwork/stream-caip10-link": "^1.1.5-rc.2",
-=======
     "@ceramicnetwork/3id-did-resolver": "^1.4.3",
     "@ceramicnetwork/blockchain-utils-linking": "^1.1.2-rc.5",
     "@ceramicnetwork/blockchain-utils-validation": "^1.1.2-rc.5",
     "@ceramicnetwork/core": "^1.4.0-rc.6",
     "@ceramicnetwork/stream-caip10-link": "^1.1.5",
->>>>>>> fa473ad1
     "@truffle/hdwallet-provider": "^1.5.0",
     "ganache-core": "^2.13.1",
     "key-did-resolver": "^1.3.2-rc.5"
