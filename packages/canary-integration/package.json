--- conflicted
+++ resolved
@@ -1,10 +1,6 @@
 {
   "name": "@ceramicnetwork/canary-integration",
-<<<<<<< HEAD
-  "version": "1.4.11",
-=======
   "version": "2.0.0-alpha.4",
->>>>>>> 36af9fa2
   "private": true,
   "description": "Canary integration test for Ceramic components",
   "scripts": {
@@ -18,17 +14,6 @@
     "lib": "lib"
   },
   "devDependencies": {
-<<<<<<< HEAD
-    "@ceramicnetwork/3id-did-resolver": "^1.4.17-rc.0",
-    "@ceramicnetwork/blockchain-utils-linking": "^1.5.6-rc.0",
-    "@ceramicnetwork/blockchain-utils-validation": "^1.6.9-rc.0",
-    "@ceramicnetwork/core": "^1.13.2",
-    "@ceramicnetwork/stream-caip10-link": "^1.2.10-rc.0",
-    "@ceramicnetwork/stream-tile": "^1.5.8-rc.0",
-    "@truffle/hdwallet-provider": "^1.5.0",
-    "dids": "^2.4.0",
-    "ganache-core": "^2.13.1",
-=======
     "@ceramicnetwork/3id-did-resolver": "^2.0.0-alpha.4",
     "@ceramicnetwork/blockchain-utils-linking": "^2.0.0-alpha.4",
     "@ceramicnetwork/blockchain-utils-validation": "^2.0.0-alpha.4",
@@ -42,7 +27,6 @@
     "dids": "^3.0.0-alpha.12",
     "ethers": "^5.5.4",
     "ganache-core": "^2.13.2",
->>>>>>> 36af9fa2
     "key-did-provider-ed25519": "^1.1.0",
     "key-did-resolver": "^2.0.0-alpha.4",
     "merge-options": "^3.0.4",
