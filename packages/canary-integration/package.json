{
  "name": "@ceramicnetwork/canary-integration",
<<<<<<< HEAD
  "version": "1.4.6-rc.2",
=======
  "version": "1.4.8",
>>>>>>> 929f5822
  "private": true,
  "description": "Canary integration test for Ceramic components",
  "scripts": {
    "test": "../../node_modules/.bin/jest --silent --coverage",
    "build": "../../node_modules/.bin/tsc -p tsconfig.json",
    "lint": "../../node_modules/.bin/eslint ./src --ext .js,.jsx,.ts,.tsx",
    "clean": "rm -rf ./lib"
  },
  "license": "(Apache-2.0 OR MIT)",
  "directories": {
    "lib": "lib"
  },
  "devDependencies": {
<<<<<<< HEAD
    "@ceramicnetwork/3id-did-resolver": "^1.4.13-rc.2",
    "@ceramicnetwork/blockchain-utils-linking": "^1.5.3",
    "@ceramicnetwork/blockchain-utils-validation": "^1.6.5-rc.2",
    "@ceramicnetwork/core": "^1.12.1-rc.2",
    "@ceramicnetwork/stream-caip10-link": "^1.2.6-rc.2",
    "@ceramicnetwork/stream-tile": "^1.5.4-rc.2",
=======
    "@ceramicnetwork/3id-did-resolver": "^1.4.15",
    "@ceramicnetwork/blockchain-utils-linking": "^1.5.4",
    "@ceramicnetwork/blockchain-utils-validation": "^1.6.7",
    "@ceramicnetwork/core": "^1.12.3",
    "@ceramicnetwork/stream-caip10-link": "^1.2.8",
    "@ceramicnetwork/stream-tile": "^1.5.6",
>>>>>>> 929f5822
    "@truffle/hdwallet-provider": "^1.5.0",
    "dids": "^2.4.0",
    "ganache-core": "^2.13.1",
    "key-did-provider-ed25519": "^1.1.0",
<<<<<<< HEAD
    "key-did-resolver": "^1.4.2"
=======
    "key-did-resolver": "^1.4.3"
>>>>>>> 929f5822
  },
  "jest": {
    "testEnvironment": "node",
    "resolver": "jest-resolver-enhanced",
    "testRegex": ".(spec|test).ts$",
    "transform": {
      "^.+\\.ts$": "ts-jest"
    }
  },
  "gitHead": "34eeee25597b0a60def72906c26d3afd6230aaf1"
}<|MERGE_RESOLUTION|>--- conflicted
+++ resolved
@@ -1,10 +1,6 @@
 {
   "name": "@ceramicnetwork/canary-integration",
-<<<<<<< HEAD
-  "version": "1.4.6-rc.2",
-=======
   "version": "1.4.8",
->>>>>>> 929f5822
   "private": true,
   "description": "Canary integration test for Ceramic components",
   "scripts": {
@@ -18,30 +14,17 @@
     "lib": "lib"
   },
   "devDependencies": {
-<<<<<<< HEAD
-    "@ceramicnetwork/3id-did-resolver": "^1.4.13-rc.2",
-    "@ceramicnetwork/blockchain-utils-linking": "^1.5.3",
-    "@ceramicnetwork/blockchain-utils-validation": "^1.6.5-rc.2",
-    "@ceramicnetwork/core": "^1.12.1-rc.2",
-    "@ceramicnetwork/stream-caip10-link": "^1.2.6-rc.2",
-    "@ceramicnetwork/stream-tile": "^1.5.4-rc.2",
-=======
     "@ceramicnetwork/3id-did-resolver": "^1.4.15",
     "@ceramicnetwork/blockchain-utils-linking": "^1.5.4",
     "@ceramicnetwork/blockchain-utils-validation": "^1.6.7",
     "@ceramicnetwork/core": "^1.12.3",
     "@ceramicnetwork/stream-caip10-link": "^1.2.8",
     "@ceramicnetwork/stream-tile": "^1.5.6",
->>>>>>> 929f5822
     "@truffle/hdwallet-provider": "^1.5.0",
     "dids": "^2.4.0",
     "ganache-core": "^2.13.1",
     "key-did-provider-ed25519": "^1.1.0",
-<<<<<<< HEAD
-    "key-did-resolver": "^1.4.2"
-=======
     "key-did-resolver": "^1.4.3"
->>>>>>> 929f5822
   },
   "jest": {
     "testEnvironment": "node",
