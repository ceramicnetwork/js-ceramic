{
  "name": "@ceramicnetwork/canary-integration",
  "version": "2.0.0-rc.0",
  "private": true,
  "description": "Canary integration test for Ceramic components",
  "scripts": {
    "test": "NODE_OPTIONS=--experimental-vm-modules npx jest --verbose --coverage --runInBand --forceExit",
    "build": "npx tsc -p tsconfig.json",
    "lint": "npx eslint ./src --ext .js,.jsx,.ts,.tsx",
    "clean": "npx rimraf ./lib"
  },
  "license": "(Apache-2.0 OR MIT)",
  "directories": {
    "lib": "lib"
  },
  "devDependencies": {
<<<<<<< HEAD
    "@ceramicnetwork/3id-did-resolver": "^2.0.0-alpha.4",
    "@ceramicnetwork/blockchain-utils-linking": "^2.0.0-alpha.4",
    "@ceramicnetwork/blockchain-utils-validation": "^2.0.0-alpha.4",
    "@ceramicnetwork/common": "^2.0.0-alpha.4",
    "@ceramicnetwork/core": "^2.0.0-alpha.4",
    "@ceramicnetwork/ipfs-daemon": "^2.0.0-alpha.4",
    "@ceramicnetwork/stream-caip10-link": "^2.0.0-alpha.4",
    "@ceramicnetwork/stream-tile": "^2.0.0-alpha.4",
=======
    "@ceramicnetwork/3id-did-resolver": "^2.0.0-rc.0",
    "@ceramicnetwork/blockchain-utils-linking": "^2.0.0-rc.0",
    "@ceramicnetwork/blockchain-utils-validation": "^2.0.0-rc.0",
    "@ceramicnetwork/core": "^2.0.0-rc.0",
    "@ceramicnetwork/ipfs-daemon": "^2.0.0-rc.0",
    "@ceramicnetwork/stream-caip10-link": "^2.0.0-rc.0",
    "@ceramicnetwork/stream-tile": "^2.0.0-rc.0",
>>>>>>> 7e8e8e40
    "@stablelib/random": "^1.0.1",
    "@truffle/hdwallet-provider": "^2.0.0",
    "ceramic-cacao": "^0.0.16",
    "dids": "^3.0.0-alpha.12",
    "ethers": "^5.5.4",
    "ganache-core": "^2.13.2",
    "key-did-provider-ed25519": "^1.1.0",
    "key-did-resolver": "^2.0.0-rc.0",
    "merge-options": "^3.0.4",
    "pkh-did-resolver": "^1.0.0-rc.0"
  },
  "gitHead": "34eeee25597b0a60def72906c26d3afd6230aaf1"
}<|MERGE_RESOLUTION|>--- conflicted
+++ resolved
@@ -14,24 +14,14 @@
     "lib": "lib"
   },
   "devDependencies": {
-<<<<<<< HEAD
-    "@ceramicnetwork/3id-did-resolver": "^2.0.0-alpha.4",
-    "@ceramicnetwork/blockchain-utils-linking": "^2.0.0-alpha.4",
-    "@ceramicnetwork/blockchain-utils-validation": "^2.0.0-alpha.4",
-    "@ceramicnetwork/common": "^2.0.0-alpha.4",
-    "@ceramicnetwork/core": "^2.0.0-alpha.4",
-    "@ceramicnetwork/ipfs-daemon": "^2.0.0-alpha.4",
-    "@ceramicnetwork/stream-caip10-link": "^2.0.0-alpha.4",
-    "@ceramicnetwork/stream-tile": "^2.0.0-alpha.4",
-=======
     "@ceramicnetwork/3id-did-resolver": "^2.0.0-rc.0",
     "@ceramicnetwork/blockchain-utils-linking": "^2.0.0-rc.0",
     "@ceramicnetwork/blockchain-utils-validation": "^2.0.0-rc.0",
+    "@ceramicnetwork/common": "^2.0.0-rc.0",
     "@ceramicnetwork/core": "^2.0.0-rc.0",
     "@ceramicnetwork/ipfs-daemon": "^2.0.0-rc.0",
     "@ceramicnetwork/stream-caip10-link": "^2.0.0-rc.0",
     "@ceramicnetwork/stream-tile": "^2.0.0-rc.0",
->>>>>>> 7e8e8e40
     "@stablelib/random": "^1.0.1",
     "@truffle/hdwallet-provider": "^2.0.0",
     "ceramic-cacao": "^0.0.16",
