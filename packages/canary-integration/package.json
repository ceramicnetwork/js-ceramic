--- conflicted
+++ resolved
@@ -1,10 +1,6 @@
 {
   "name": "@ceramicnetwork/canary-integration",
-<<<<<<< HEAD
-  "version": "2.1.0-rc.5",
-=======
   "version": "2.1.1",
->>>>>>> fceead0b
   "private": true,
   "description": "Canary integration test for Ceramic components",
   "scripts": {
@@ -18,16 +14,6 @@
     "lib": "lib"
   },
   "devDependencies": {
-<<<<<<< HEAD
-    "@ceramicnetwork/3id-did-resolver": "^2.0.1-rc.5",
-    "@ceramicnetwork/blockchain-utils-linking": "^2.0.1-rc.3",
-    "@ceramicnetwork/blockchain-utils-validation": "^2.0.1-rc.3",
-    "@ceramicnetwork/common": "^2.0.1-rc.3",
-    "@ceramicnetwork/core": "^2.2.0-rc.5",
-    "@ceramicnetwork/ipfs-daemon": "^2.0.2-rc.3",
-    "@ceramicnetwork/stream-caip10-link": "^2.0.1-rc.3",
-    "@ceramicnetwork/stream-tile": "^2.1.0-rc.4",
-=======
     "@ceramicnetwork/3id-did-resolver": "^2.0.2",
     "@ceramicnetwork/blockchain-utils-linking": "^2.0.2",
     "@ceramicnetwork/blockchain-utils-validation": "^2.0.2",
@@ -36,7 +22,6 @@
     "@ceramicnetwork/ipfs-daemon": "^2.0.3",
     "@ceramicnetwork/stream-caip10-link": "^2.0.2",
     "@ceramicnetwork/stream-tile": "^2.1.1",
->>>>>>> fceead0b
     "@stablelib/random": "^1.0.1",
     "@truffle/hdwallet-provider": "^2.0.0",
     "ceramic-cacao": "^1.0.0",
