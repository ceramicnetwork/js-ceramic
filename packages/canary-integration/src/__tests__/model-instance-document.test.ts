--- conflicted
+++ resolved
@@ -2,7 +2,10 @@
 import getPort from 'get-port'
 import { AnchorStatus, CeramicApi, CommitType, IpfsApi } from '@ceramicnetwork/common'
 import { createIPFS } from '@ceramicnetwork/ipfs-daemon'
-import { ModelInstanceDocument, ModelInstanceDocumentMetadata } from '@ceramicnetwork/stream-model-instance'
+import {
+  ModelInstanceDocument,
+  ModelInstanceDocumentMetadata,
+} from '@ceramicnetwork/stream-model-instance'
 import { createCeramic } from '../create-ceramic.js'
 import { anchorUpdate } from '@ceramicnetwork/core/lib/state-management/__tests__/anchor-update'
 import { Ceramic } from '@ceramicnetwork/core'
@@ -12,20 +15,10 @@
 import first from 'it-first'
 import { Model, ModelAccountRelation, ModelDefinition } from '@ceramicnetwork/stream-model'
 
-<<<<<<< HEAD
-const FAKE_MODEL_ID = StreamID.fromString(
-  'kjzl6hvfrbw6cbclh3fplllid7yvf18w05xw41wvuf9b4lk6q9jkq7d1o01wg6v'
-)
-=======
->>>>>>> 1346d88d
 const CONTENT0 = { myData: 0 }
 const CONTENT1 = { myData: 1 }
 const CONTENT2 = { myData: 2 }
 const CONTENT3 = { myData: 3 }
-<<<<<<< HEAD
-const METADATA = { model: FAKE_MODEL_ID }
-=======
->>>>>>> 1346d88d
 
 async function isPinned(ceramic: CeramicApi, streamId: StreamID): Promise<boolean> {
   const iterator = await ceramic.pin.ls(streamId)
@@ -36,20 +29,18 @@
   name: 'MyModel',
   accountRelation: ModelAccountRelation.LIST,
   schema: {
-    $schema: "https://json-schema.org/draft/2020-12/schema",
-    type: "object",
+    $schema: 'https://json-schema.org/draft/2020-12/schema',
+    type: 'object',
     additionalProperties: false,
     properties: {
       myData: {
-        type: "integer",
+        type: 'integer',
         maximum: 10000,
-        minimum: 0
+        minimum: 0,
       },
     },
-    required: [
-      "myData"
-    ]
-  }
+    required: ['myData'],
+  },
 }
 
 describe('ModelInstanceDocument API http-client tests', () => {
@@ -85,17 +76,13 @@
   })
 
   test('verifies the content against model schema when creating an MID', async () => {
-    await expect(
-      ModelInstanceDocument.create(ceramic, {}, midMetadata)
-    ).rejects.toThrow(/data must have required property 'myData'/)
+    await expect(ModelInstanceDocument.create(ceramic, {}, midMetadata)).rejects.toThrow(
+      /data must have required property 'myData'/
+    )
   })
 
   test('verifies the content against model schema when updating an MID', async () => {
-    const doc = await ModelInstanceDocument.create(
-      ceramic,
-      CONTENT0,
-      midMetadata
-    )
+    const doc = await ModelInstanceDocument.create(ceramic, CONTENT0, midMetadata)
     expect(doc.content).toEqual(CONTENT0)
 
     await expect(
@@ -106,31 +93,19 @@
   })
 
   test(`Create a valid doc`, async () => {
-    const doc = await ModelInstanceDocument.create(
-      ceramic,
-      CONTENT0,
-      midMetadata
-    )
+    const doc = await ModelInstanceDocument.create(ceramic, CONTENT0, midMetadata)
     expect(doc.id.type).toEqual(ModelInstanceDocument.STREAM_TYPE_ID)
     expect(doc.content).toEqual(CONTENT0)
     expect(doc.state.log.length).toEqual(1)
     expect(doc.state.log[0].type).toEqual(CommitType.GENESIS)
     expect(doc.state.anchorStatus).toEqual(AnchorStatus.PENDING)
-<<<<<<< HEAD
-    expect(doc.metadata.model.toString()).toEqual(FAKE_MODEL_ID.toString())
-=======
     expect(doc.metadata.model.toString()).toEqual(model.id.toString())
->>>>>>> 1346d88d
     expect(doc.metadata.unique instanceof Uint8Array).toBeTruthy()
     await expect(isPinned(ceramic, doc.id)).resolves.toBeTruthy()
   })
 
   test('Create and update doc', async () => {
-    const doc = await ModelInstanceDocument.create(
-      ceramic,
-      CONTENT0,
-      midMetadata
-    )
+    const doc = await ModelInstanceDocument.create(ceramic, CONTENT0, midMetadata)
     expect(doc.content).toEqual(CONTENT0)
 
     await doc.replace(CONTENT1)
@@ -142,11 +117,7 @@
   })
 
   test('Anchor genesis', async () => {
-    const doc = await ModelInstanceDocument.create(
-      ceramic,
-      CONTENT0,
-      midMetadata
-    )
+    const doc = await ModelInstanceDocument.create(ceramic, CONTENT0, midMetadata)
     expect(doc.state.anchorStatus).toEqual(AnchorStatus.PENDING)
 
     await anchorUpdate(core, doc)
@@ -160,11 +131,7 @@
   })
 
   test('Anchor after updating', async () => {
-    const doc = await ModelInstanceDocument.create(
-      ceramic,
-      CONTENT0,
-      midMetadata
-    )
+    const doc = await ModelInstanceDocument.create(ceramic, CONTENT0, midMetadata)
     expect(doc.state.anchorStatus).toEqual(AnchorStatus.PENDING)
     await doc.replace(CONTENT1)
     expect(doc.state.anchorStatus).toEqual(AnchorStatus.PENDING)
@@ -181,11 +148,7 @@
   })
 
   test('multiple updates', async () => {
-    const doc = await ModelInstanceDocument.create(
-      ceramic,
-      CONTENT0,
-      midMetadata
-    )
+    const doc = await ModelInstanceDocument.create(ceramic, CONTENT0, midMetadata)
     await doc.replace(CONTENT1)
 
     await anchorUpdate(core, doc)
@@ -230,7 +193,9 @@
   })
 
   test('create respects anchor flag', async () => {
-    const doc = await ModelInstanceDocument.create(ceramic, CONTENT0, midMetadata, { anchor: false })
+    const doc = await ModelInstanceDocument.create(ceramic, CONTENT0, midMetadata, {
+      anchor: false,
+    })
     expect(doc.state.anchorStatus).toEqual(AnchorStatus.NOT_REQUESTED)
   })
 
@@ -240,7 +205,9 @@
   })
 
   test('replace respects anchor flag', async () => {
-    const doc = await ModelInstanceDocument.create(ceramic, CONTENT0, midMetadata, { anchor: false })
+    const doc = await ModelInstanceDocument.create(ceramic, CONTENT0, midMetadata, {
+      anchor: false,
+    })
     await doc.replace(CONTENT1, { anchor: false })
     expect(doc.state.anchorStatus).toEqual(AnchorStatus.NOT_REQUESTED)
   })
