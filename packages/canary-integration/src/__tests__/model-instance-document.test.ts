import { jest } from '@jest/globals'
import getPort from 'get-port'
import { AnchorStatus, CeramicApi, CommitType, IpfsApi } from '@ceramicnetwork/common'
import { createIPFS } from '@ceramicnetwork/ipfs-daemon'
import { ModelInstanceDocument, ModelInstanceDocumentMetadata } from '@ceramicnetwork/stream-model-instance'
import { createCeramic } from '../create-ceramic.js'
import { anchorUpdate } from '@ceramicnetwork/core/lib/state-management/__tests__/anchor-update'
import { Ceramic } from '@ceramicnetwork/core'
import { CeramicDaemon, DaemonConfig } from '@ceramicnetwork/cli'
import { CeramicClient } from '@ceramicnetwork/http-client'
import { StreamID } from '@ceramicnetwork/streamid'
import first from 'it-first'
<<<<<<< HEAD
import {SqliteIndexApi} from "@ceramicnetwork/core/lib/indexing/sqlite/sqlite-index-api";
import {listMidTables} from "@ceramicnetwork/core/lib/indexing/sqlite/init-tables";
import knex, { Knex } from 'knex'
import { DataSource } from 'typeorm'
import tmp from 'tmp-promise'


const FAKE_STREAM_ID = StreamID.fromString(
  'kjzl6cwe1jw147dvq16zluojmraqvwdmbh61dx9e0c59i344lcrsgqfohexp60s'
)

=======
import { Model, ModelAccountRelation, ModelDefinition } from '@ceramicnetwork/stream-model'

>>>>>>> 81bcf9b1
const CONTENT0 = { myData: 0 }
const CONTENT1 = { myData: 1 }
const CONTENT2 = { myData: 2 }
const CONTENT3 = { myData: 3 }
<<<<<<< HEAD
const METADATA = { model: FAKE_STREAM_ID } //, controller: 'test123' }

let tmpFolder: tmp.DirectoryResult
let dataSource: DataSource
let knexConnection: Knex

beforeEach(async () => {
  tmpFolder = await tmp.dir({ unsafeCleanup: true })
  dataSource = new DataSource({
    type: 'sqlite',
    database: `${tmpFolder.path}/tmp-ceramic.sqlite`,
  })
  await dataSource.initialize()
  knexConnection = knex({
    client: 'sqlite3',
    useNullAsDefault: true,
  })
})

afterEach(async () => {
  await dataSource.close()
  await tmpFolder.cleanup()
})

describe('init', () => {
  test('initialize DataSource', async () => {
    const dataSource = new DataSource({
      type: 'sqlite',
      database: `${tmpFolder.path}/tmp-ceramic.sqlite`,
    })
    const initializeSpy = jest.spyOn(dataSource, 'initialize')
    const indexApi = new SqliteIndexApi(dataSource, knexConnection, [])
    await indexApi.init()
    expect(initializeSpy).toBeCalledTimes(1)
  })
  describe('create tables', () => {
    test('create new table from scratch', async () => {
      const modelsToIndex = [FAKE_STREAM_ID]
      const indexApi = new SqliteIndexApi(dataSource, knexConnection, modelsToIndex)
      await indexApi.init()
      const created = await listMidTables(dataSource)
      const tableNames = modelsToIndex.map((m) => `mid_${m.toString()}`)
      expect(created).toEqual(tableNames)
    })

    /*test('create new table with existing ones', async () => {
      // First init with one model
      const modelsA = [FAKE_STREAM_ID]
      const indexApiA = new SqliteIndexApi(dataSource, knexConnection, modelsA)
      await indexApiA.init()
      const createdA = await listMidTables(dataSource)
      const tableNamesA = modelsA.map((m) => `mid_${m.toString()}`)
      expect(createdA).toEqual(tableNamesA)

      // Next add another one
      const modelsB = [...modelsA, StreamID.fromString(STREAM_ID_B)]
      const indexApiB = new SqliteIndexApi(dataSource, knexConnection, modelsB)
      await indexApiB.init()
      const createdB = await listMidTables(dataSource)
      const tableNamesB = modelsB.map((m) => `mid_${m.toString()}`)
      expect(createdB).toEqual(tableNamesB)
    })*/
  })
})
=======
>>>>>>> 81bcf9b1

async function isPinned(ceramic: CeramicApi, streamId: StreamID): Promise<boolean> {
  const iterator = await ceramic.pin.ls(streamId)
  return (await first(iterator)) == streamId.toString()
}

const MODEL_DEFINITION: ModelDefinition = {
  name: 'MyModel',
  accountRelation: ModelAccountRelation.LIST,
  schema: {
    $schema: "https://json-schema.org/draft/2020-12/schema",
    type: "object",
    additionalProperties: false,
    properties: {
      myData: {
        type: "integer",
        maximum: 10000,
        minimum: 0
      },
    },
    required: [
      "myData"
    ]
  }
}

describe('ModelInstanceDocument API http-client tests', () => {
  jest.setTimeout(1000 * 30)

  let ipfs: IpfsApi
  let core: Ceramic
  let daemon: CeramicDaemon
  let ceramic: CeramicClient
  let model: Model
  let midMetadata: ModelInstanceDocumentMetadata

  beforeAll(async () => {
    ipfs = await createIPFS()
    core = await createCeramic(ipfs)

    const port = await getPort()
    const apiUrl = 'http://localhost:' + port
    daemon = new CeramicDaemon(core, DaemonConfig.fromObject({ 'http-api': { port } }))
    await daemon.listen()
    ceramic = new CeramicClient(apiUrl)
    ceramic.setDID(core.did)

    model = await Model.create(ceramic, MODEL_DEFINITION)
    midMetadata = { model: model.id }
  }, 12000)

  afterAll(async () => {
    await ceramic.close()
    await daemon.close()
    await core.close()
    await ipfs.stop()
  })

  test('verifies the content against model schema when creating an MID', async () => {
    await expect(
      ModelInstanceDocument.create(ceramic, {}, midMetadata)
    ).rejects.toThrow(/data must have required property 'myData'/)
  })

  test('verifies the content against model schema when updating an MID', async () => {
    const doc = await ModelInstanceDocument.create(
      ceramic,
      CONTENT0,
      midMetadata
    )
    expect(doc.content).toEqual(CONTENT0)

    await expect(
      // eslint-disable-next-line @typescript-eslint/ban-ts-comment
      // @ts-ignore
      doc.replace({})
    ).rejects.toThrow(/data must have required property 'myData'/)
  })

  test(`Create a valid doc`, async () => {
    const doc = await ModelInstanceDocument.create(
      ceramic,
      CONTENT0,
      midMetadata
    )
    expect(doc.id.type).toEqual(ModelInstanceDocument.STREAM_TYPE_ID)
    expect(doc.content).toEqual(CONTENT0)
    expect(doc.state.log.length).toEqual(1)
    expect(doc.state.log[0].type).toEqual(CommitType.GENESIS)
    expect(doc.state.anchorStatus).toEqual(AnchorStatus.PENDING)
    expect(doc.metadata.model.toString()).toEqual(model.id.toString())
    expect(doc.metadata.unique instanceof Uint8Array).toBeTruthy()
    await expect(isPinned(ceramic, doc.id)).resolves.toBeTruthy()
  })

  test('Create and update doc', async () => {
    const doc = await ModelInstanceDocument.create(
      ceramic,
      CONTENT0,
      midMetadata
    )
    expect(doc.content).toEqual(CONTENT0)

    // confirm stream was added to index
    /*let result: Array<any> = await dataSource.query(`SELECT * FROM mid_${FAKE_STREAM_ID}`)
    expect(result.length).toEqual(1)
    let raw = result[0]
    expect(raw.stream_id).toEqual(doc.id)
    expect(raw.controller_did).toEqual(METADATA.controller)
    const updated_at_create = raw.updated_at
    expect(raw.last_anchored_at).toBeNull()*/

    await doc.replace(CONTENT1)

    expect(doc.content).toEqual(CONTENT1)
    expect(doc.state.log.length).toEqual(2)
    expect(doc.state.log[0].type).toEqual(CommitType.GENESIS)
    expect(doc.state.log[1].type).toEqual(CommitType.SIGNED)

    // confirm updated_at timestamp was updated
    /*result = await dataSource.query(`SELECT * FROM mid_${FAKE_STREAM_ID}`)
    expect(result.length).toEqual(1)
    raw = result[0]
    expect(raw.updated_at).toBeGreaterThan(updated_at_create)*/

  })

  test('Anchor genesis', async () => {
    const doc = await ModelInstanceDocument.create(
      ceramic,
      CONTENT0,
      midMetadata
    )
    expect(doc.state.anchorStatus).toEqual(AnchorStatus.PENDING)

    await anchorUpdate(core, doc)
    await doc.sync()

    expect(doc.state.anchorStatus).toEqual(AnchorStatus.ANCHORED)
    expect(doc.state.log.length).toEqual(2)
    expect(doc.state.log[0].type).toEqual(CommitType.GENESIS)
    expect(doc.state.log[1].type).toEqual(CommitType.ANCHOR)
    expect(doc.content).toEqual(CONTENT0)
  })

  test('Anchor after updating', async () => {
    const doc = await ModelInstanceDocument.create(
      ceramic,
      CONTENT0,
      midMetadata
    )
    expect(doc.state.anchorStatus).toEqual(AnchorStatus.PENDING)
    await doc.replace(CONTENT1)
    expect(doc.state.anchorStatus).toEqual(AnchorStatus.PENDING)

    await anchorUpdate(core, doc)
    await doc.sync()

    expect(doc.state.anchorStatus).toEqual(AnchorStatus.ANCHORED)
    expect(doc.state.log.length).toEqual(3)
    expect(doc.state.log[0].type).toEqual(CommitType.GENESIS)
    expect(doc.state.log[1].type).toEqual(CommitType.SIGNED)
    expect(doc.state.log[2].type).toEqual(CommitType.ANCHOR)
    expect(doc.content).toEqual(CONTENT1)
  })

  test('multiple updates', async () => {
    const doc = await ModelInstanceDocument.create(
      ceramic,
      CONTENT0,
      midMetadata
    )
    await doc.replace(CONTENT1)

    await anchorUpdate(core, doc)
    await doc.sync()

    await doc.replace(CONTENT2)
    await doc.replace(CONTENT3)

    await anchorUpdate(core, doc)
    await doc.sync()

    expect(doc.state.anchorStatus).toEqual(AnchorStatus.ANCHORED)
    expect(doc.state.log.length).toEqual(6)
    expect(doc.state.log[0].type).toEqual(CommitType.GENESIS)
    expect(doc.state.log[1].type).toEqual(CommitType.SIGNED)
    expect(doc.state.log[2].type).toEqual(CommitType.ANCHOR)
    expect(doc.state.log[3].type).toEqual(CommitType.SIGNED)
    expect(doc.state.log[4].type).toEqual(CommitType.SIGNED)
    expect(doc.state.log[5].type).toEqual(CommitType.ANCHOR)
    expect(doc.content).toEqual(CONTENT3)
  })

  test('ModelInstanceDocuments are created uniquely', async () => {
    const doc1 = await ModelInstanceDocument.create(ceramic, CONTENT0, midMetadata)
    const doc2 = await ModelInstanceDocument.create(ceramic, CONTENT0, midMetadata)

    expect(doc1.id.toString()).not.toEqual(doc2.id.toString())
    expect(doc1.metadata.unique.toString()).not.toEqual(doc2.metadata.unique.toString())
  })

  test('Can load a stream', async () => {
    const doc = await ModelInstanceDocument.create(ceramic, CONTENT0, midMetadata)
    await doc.replace(CONTENT1)
    await anchorUpdate(core, doc)
    await doc.sync()

    const loaded = await ModelInstanceDocument.load(ceramic, doc.id)

    expect(loaded.state.anchorStatus).toEqual(AnchorStatus.ANCHORED)
    expect(loaded.state.log.length).toEqual(3)
    expect(JSON.stringify(loaded.state)).toEqual(JSON.stringify(doc.state))
  })

  test('create respects anchor flag', async () => {
    const doc = await ModelInstanceDocument.create(ceramic, CONTENT0, midMetadata, { anchor: false })
    expect(doc.state.anchorStatus).toEqual(AnchorStatus.NOT_REQUESTED)
  })

  test('create respects pin flag', async () => {
    const doc = await ModelInstanceDocument.create(ceramic, CONTENT0, midMetadata, { pin: false })
    await expect(isPinned(ceramic, doc.id)).resolves.toBeFalsy()
  })

  test('replace respects anchor flag', async () => {
    const doc = await ModelInstanceDocument.create(ceramic, CONTENT0, midMetadata, { anchor: false })
    await doc.replace(CONTENT1, { anchor: false })
    expect(doc.state.anchorStatus).toEqual(AnchorStatus.NOT_REQUESTED)
  })

  test('replace respects pin flag', async () => {
    const doc = await ModelInstanceDocument.create(ceramic, CONTENT0, midMetadata)
    await expect(isPinned(ceramic, doc.id)).resolves.toBeTruthy()
    await doc.replace(CONTENT1, { pin: false })
    await expect(isPinned(ceramic, doc.id)).resolves.toBeFalsy()
  })
})

describe('ModelInstanceDocument API multi-node tests', () => {
  jest.setTimeout(1000 * 30)

  let ipfs0: IpfsApi
  let ipfs1: IpfsApi
  let ceramic0: Ceramic
  let ceramic1: Ceramic
  let model: Model
  let midMetadata: ModelInstanceDocumentMetadata

  beforeAll(async () => {
    ipfs0 = await createIPFS()
    ipfs1 = await createIPFS()
    ceramic0 = await createCeramic(ipfs0)
    ceramic1 = await createCeramic(ipfs1)

    model = await Model.create(ceramic0, MODEL_DEFINITION)
    midMetadata = { model: model.id }
  }, 12000)

  afterAll(async () => {
    await ceramic0.close()
    await ceramic1.close()
    await ipfs0.stop()
    await ipfs1.stop()
  })

  test('load basic doc', async () => {
    const doc = await ModelInstanceDocument.create(ceramic0, CONTENT0, midMetadata)

    const loaded = await ModelInstanceDocument.load(ceramic1, doc.id)

    const docState = doc.state
    const loadedState = loaded.state
    expect(docState.anchorStatus).toEqual(AnchorStatus.PENDING)
    expect(loadedState.anchorStatus).toEqual(AnchorStatus.NOT_REQUESTED)
    delete docState.anchorStatus
    delete loadedState.anchorStatus
    expect(loadedState.log.length).toEqual(1)
    expect(JSON.stringify(loadedState)).toEqual(JSON.stringify(docState))
  })

  test('load updated doc', async () => {
    const doc = await ModelInstanceDocument.create(ceramic0, CONTENT0, midMetadata)
    await doc.replace(CONTENT1)

    const loaded = await ModelInstanceDocument.load(ceramic1, doc.id)

    const docState = doc.state
    const loadedState = loaded.state
    expect(docState.anchorStatus).toEqual(AnchorStatus.PENDING)
    expect(loadedState.anchorStatus).toEqual(AnchorStatus.NOT_REQUESTED)
    delete docState.anchorStatus
    delete loadedState.anchorStatus
    expect(loadedState.log.length).toEqual(2)
    expect(JSON.stringify(loadedState)).toEqual(JSON.stringify(docState))
  })

  test('load updated and anchored doc', async () => {
    const doc = await ModelInstanceDocument.create(ceramic0, CONTENT0, midMetadata)
    await doc.replace(CONTENT1)
    await anchorUpdate(ceramic0, doc)

    const loaded = await ModelInstanceDocument.load(ceramic1, doc.id)

    expect(loaded.state.anchorStatus).toEqual(AnchorStatus.ANCHORED)
    expect(loaded.state.log.length).toEqual(3)
    expect(JSON.stringify(loaded.state)).toEqual(JSON.stringify(doc.state))
  })
})<|MERGE_RESOLUTION|>--- conflicted
+++ resolved
@@ -10,7 +10,7 @@
 import { CeramicClient } from '@ceramicnetwork/http-client'
 import { StreamID } from '@ceramicnetwork/streamid'
 import first from 'it-first'
-<<<<<<< HEAD
+import { Model, ModelAccountRelation, ModelDefinition } from '@ceramicnetwork/stream-model'
 import {SqliteIndexApi} from "@ceramicnetwork/core/lib/indexing/sqlite/sqlite-index-api";
 import {listMidTables} from "@ceramicnetwork/core/lib/indexing/sqlite/init-tables";
 import knex, { Knex } from 'knex'
@@ -22,15 +22,10 @@
   'kjzl6cwe1jw147dvq16zluojmraqvwdmbh61dx9e0c59i344lcrsgqfohexp60s'
 )
 
-=======
-import { Model, ModelAccountRelation, ModelDefinition } from '@ceramicnetwork/stream-model'
-
->>>>>>> 81bcf9b1
 const CONTENT0 = { myData: 0 }
 const CONTENT1 = { myData: 1 }
 const CONTENT2 = { myData: 2 }
 const CONTENT3 = { myData: 3 }
-<<<<<<< HEAD
 const METADATA = { model: FAKE_STREAM_ID } //, controller: 'test123' }
 
 let tmpFolder: tmp.DirectoryResult
@@ -95,8 +90,6 @@
     })*/
   })
 })
-=======
->>>>>>> 81bcf9b1
 
 async function isPinned(ceramic: CeramicApi, streamId: StreamID): Promise<boolean> {
   const iterator = await ceramic.pin.ls(streamId)
