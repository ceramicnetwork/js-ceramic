--- conflicted
+++ resolved
@@ -26,13 +26,8 @@
     "clean": "rm -rf ./lib"
   },
   "dependencies": {
-<<<<<<< HEAD
     "3id-blockchain-utils": "^1.1.0",
-    "@ceramicnetwork/common": "^0.12.1",
-=======
-    "3id-blockchain-utils": "^1.0.0",
     "@ceramicnetwork/common": "^0.12.2",
->>>>>>> 806c9457
     "@types/lodash.clonedeep": "^4.5.6",
     "cids": "^1.0.2"
   },
