{
  "name": "@ceramicnetwork/ceramic-common",
<<<<<<< HEAD
  "version": "0.8.1-alpha.1",
=======
  "version": "0.8.1",
>>>>>>> 955e496c
  "description": "Ceramic common types and utilities",
  "keywords": [
    "ceramic",
    "types",
    "utilities"
  ],
  "author": "Janko Simonovic <simonovic86@gmail.com>",
  "homepage": "",
  "license": "(Apache-2.0 OR MIT)",
  "directories": {
    "lib": "lib"
  },
  "main": "lib/index.js",
  "files": [
    "lib"
  ],
  "scripts": {
    "test": "./node_modules/.bin/jest --coverage",
    "build": "../../node_modules/.bin/tsc -p tsconfig.json",
    "prepublishOnly": "npm run build",
    "prebuild": "npm run clean",
    "lint": "./node_modules/.bin/eslint ./src --ext .js,.jsx,.ts,.tsx",
    "clean": "rm -rf ./lib"
  },
  "dependencies": {
    "@types/json-schema": "^7.0.5",
    "ajv": "^6.12.3",
    "chalk": "^4.1.0",
    "cids": "^1.0.0",
    "dag-jose": "^0.2.0",
    "did-resolver": "^2.1.1",
    "lodash.clonedeep": "^4.5.0",
    "loglevel": "^1.7.0",
    "loglevel-plugin-prefix": "^0.8.4"
  },
  "devDependencies": {
    "@babel/core": "^7.9.0",
    "@babel/plugin-proposal-decorators": "^7.10.1",
    "@babel/preset-env": "^7.8.4",
    "@babel/preset-typescript": "^7.9.0",
    "@types/encoding-down": "^5.0.0",
    "@types/events": "^3.0.0",
    "@types/lodash.clonedeep": "^4.5.6",
    "@types/node": "^13.13.15",
    "@types/prettier": "^2.0.2",
    "@typescript-eslint/eslint-plugin": "^2.19.0",
    "@typescript-eslint/parser": "^2.19.0",
    "babel-jest": "^25.1.0",
    "dids": "^0.6.2",
    "eslint": "^6.8.0",
    "eslint-plugin-jest": "^23.8.2",
    "identity-wallet": "^2.0.0-alpha.7",
    "jest": "^25.1.0",
    "jest-mock-extended": "^1.0.9",
    "js-sha256": "^0.9.0",
    "json-schema-to-typescript": "^9.1.1",
    "tmp-promise": "^2.0.2",
    "ts-node": "^9.0.0",
    "tsc-watch": "^4.2.9",
    "typescript-json-schema": "^0.42.0"
  },
  "jest": {
    "transformIgnorePatterns": [
      "/node_modules(?!/did-jwt)/"
    ]
  },
  "gitHead": "c58eb9659f5fdd976aca2db6465619c20ba30ff9"
}<|MERGE_RESOLUTION|>--- conflicted
+++ resolved
@@ -1,10 +1,6 @@
 {
   "name": "@ceramicnetwork/ceramic-common",
-<<<<<<< HEAD
-  "version": "0.8.1-alpha.1",
-=======
   "version": "0.8.1",
->>>>>>> 955e496c
   "description": "Ceramic common types and utilities",
   "keywords": [
     "ceramic",
