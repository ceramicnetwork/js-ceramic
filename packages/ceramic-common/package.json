{
  "name": "@ceramicnetwork/ceramic-common",
  "version": "0.2.8",
  "description": "Ceramic common types and utilities",
  "keywords": [
    "ceramic",
    "types",
    "utilities"
  ],
  "author": "Janko Simonovic <simonovic86@gmail.com>",
  "homepage": "",
  "license": "MIT",
  "directories": {
    "lib": "lib"
  },
  "main": "lib/index.js",
  "files": [
    "lib"
  ],
  "scripts": {
    "test": "./node_modules/.bin/jest --coverage",
    "build": "../../node_modules/.bin/tsc -p tsconfig.json",
    "prepublishOnly": "npm run build",
    "prebuild": "npm run clean",
    "lint": "./node_modules/.bin/eslint ./src --ext .js,.jsx,.ts,.tsx",
    "clean": "rm -rf ./lib"
  },
  "dependencies": {
    "@types/json-schema": "^7.0.5",
    "ajv": "^6.12.3",
    "did-resolver": "^2.1.1",
<<<<<<< HEAD
    "dag-jose": "^0.1.1",
    "multiformats": "0.0.11",
    "ipfs": "^0.49.0"
=======
    "lodash.clonedeep": "^4.5.0",
    "cids": "^0.8.0",
    "is-circular": "^1.0.2"
>>>>>>> 113c99c9
  },
  "devDependencies": {
    "@babel/core": "^7.9.0",
    "@babel/plugin-proposal-decorators": "^7.10.1",
    "@babel/preset-env": "^7.8.4",
    "@babel/preset-typescript": "^7.9.0",
    "@types/encoding-down": "^5.0.0",
    "@types/events": "^3.0.0",
    "@types/lodash.clonedeep": "^4.5.6",
    "@types/node": "^13.13.15",
    "@types/prettier": "^2.0.2",
    "@typescript-eslint/eslint-plugin": "^2.19.0",
    "@typescript-eslint/parser": "^2.19.0",
    "babel-jest": "^25.1.0",
    "eslint": "^6.8.0",
    "eslint-plugin-jest": "^23.8.2",
    "identity-wallet": "2.0.0-alpha.1",
    "jest": "^25.1.0",
    "jest-mock-extended": "^1.0.9",
    "js-sha256": "^0.9.0",
    "json-schema-to-typescript": "^9.1.1",
    "tmp-promise": "^2.0.2",
    "ts-node": "^8.10.2",
    "tsc-watch": "^4.2.9",
    "typescript-json-schema": "^0.42.0",
    "dids": "^0.5.0"
  },
  "jest": {
    "transformIgnorePatterns": [
      "/node_modules(?!/did-jwt)/"
    ]
  },
  "gitHead": "c58eb9659f5fdd976aca2db6465619c20ba30ff9"
}<|MERGE_RESOLUTION|>--- conflicted
+++ resolved
@@ -29,15 +29,11 @@
     "@types/json-schema": "^7.0.5",
     "ajv": "^6.12.3",
     "did-resolver": "^2.1.1",
-<<<<<<< HEAD
     "dag-jose": "^0.1.1",
     "multiformats": "0.0.11",
-    "ipfs": "^0.49.0"
-=======
+    "ipfs": "^0.49.0",
     "lodash.clonedeep": "^4.5.0",
-    "cids": "^0.8.0",
-    "is-circular": "^1.0.2"
->>>>>>> 113c99c9
+    "cids": "^0.8.0"
   },
   "devDependencies": {
     "@babel/core": "^7.9.0",
