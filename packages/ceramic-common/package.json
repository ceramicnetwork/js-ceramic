{
  "name": "@ceramicnetwork/ceramic-common",
  "version": "0.12.0",
  "description": "Ceramic common types and utilities",
  "keywords": [
    "ceramic",
    "types",
    "utilities"
  ],
  "author": "Janko Simonovic <simonovic86@gmail.com>",
  "homepage": "",
  "license": "(Apache-2.0 OR MIT)",
  "directories": {
    "lib": "lib"
  },
  "main": "lib/index.js",
  "types": "lib/index.d.ts",
  "files": [
    "lib"
  ],
  "scripts": {
    "test": "./node_modules/.bin/jest --coverage --passWithNoTests",
    "build": "../../node_modules/.bin/tsc -p tsconfig.json",
    "prepublishOnly": "npm run build",
    "prebuild": "npm run clean",
    "lint": "./node_modules/.bin/eslint ./src --ext .js,.jsx,.ts,.tsx",
    "clean": "rm -rf ./lib"
  },
  "dependencies": {
    "@ceramicnetwork/docid": "^0.2.0",
    "cids": "^1.0.0",
    "dag-jose": "^0.3.0",
    "did-resolver": "^2.1.1",
    "lodash.clonedeep": "^4.5.0",
    "loglevel": "^1.7.0",
    "loglevel-plugin-prefix": "^0.8.4",
    "uint8arrays": "^1.1.0"
  },
  "devDependencies": {
    "@babel/core": "^7.9.0",
    "@babel/plugin-proposal-decorators": "^7.10.1",
    "@babel/preset-env": "^7.8.4",
    "@babel/preset-typescript": "^7.9.0",
    "@types/encoding-down": "^5.0.0",
    "@types/events": "^3.0.0",
    "@types/json-schema": "^7.0.5",
    "@types/lodash.clonedeep": "^4.5.6",
    "@types/node": "^13.13.15",
    "@types/prettier": "^2.0.2",
    "@typescript-eslint/eslint-plugin": "^4.6.0",
    "@typescript-eslint/parser": "^4.6.0",
    "babel-jest": "^25.1.0",
    "dids": "^0.7.0",
    "eslint": "^6.8.0",
    "eslint-plugin-jest": "^23.8.2",
<<<<<<< HEAD
    "identity-wallet": "^2.0.0-alpha.18",
=======
>>>>>>> a649bce4
    "jest": "^25.1.0",
    "js-sha256": "^0.9.0",
    "json-schema-to-typescript": "^9.1.1",
    "tmp-promise": "^2.0.2",
    "ts-node": "^9.0.0",
    "tsc-watch": "^4.2.9",
    "typescript-json-schema": "^0.42.0"
  },
  "jest": {
    "transformIgnorePatterns": [
      "/node_modules(?!/did-jwt)/"
    ]
  },
  "gitHead": "c58eb9659f5fdd976aca2db6465619c20ba30ff9"
}<|MERGE_RESOLUTION|>--- conflicted
+++ resolved
@@ -53,10 +53,6 @@
     "dids": "^0.7.0",
     "eslint": "^6.8.0",
     "eslint-plugin-jest": "^23.8.2",
-<<<<<<< HEAD
-    "identity-wallet": "^2.0.0-alpha.18",
-=======
->>>>>>> a649bce4
     "jest": "^25.1.0",
     "js-sha256": "^0.9.0",
     "json-schema-to-typescript": "^9.1.1",
