{
  "name": "@ceramicnetwork/ceramic-common",
  "version": "0.2.8",
  "description": "Ceramic common types and utilities",
  "keywords": [
    "ceramic",
    "types",
    "utilities"
  ],
  "author": "Janko Simonovic <simonovic86@gmail.com>",
  "homepage": "",
  "license": "MIT",
  "directories": {
    "lib": "lib"
  },
  "main": "lib/index.js",
  "files": [
    "lib"
  ],
  "scripts": {
    "test": "./node_modules/.bin/jest --coverage",
    "build": "../../node_modules/.bin/tsc -p tsconfig.json",
    "prepublishOnly": "npm run build",
    "prebuild": "npm run clean",
    "lint": "./node_modules/.bin/eslint ./src --ext .js,.jsx,.ts,.tsx",
    "clean": "rm -rf ./lib"
  },
  "dependencies": {
    "@types/json-schema": "^7.0.5",
    "ajv": "^6.12.3",
    "did-resolver": "^2.1.1",
<<<<<<< HEAD
    "lodash.clonedeep": "^4.5.0",
    "cids": "^0.8.0"
=======
    "is-circular": "^1.0.2"
>>>>>>> 830ed4ec
  },
  "devDependencies": {
    "@babel/core": "^7.9.0",
    "@babel/plugin-proposal-decorators": "^7.10.1",
    "@babel/preset-env": "^7.8.4",
    "@babel/preset-typescript": "^7.9.0",
    "@types/encoding-down": "^5.0.0",
    "@types/events": "^3.0.0",
    "@types/lodash.clonedeep": "^4.5.6",
    "@types/node": "^13.13.14",
    "@types/prettier": "^2.0.2",
    "@typescript-eslint/eslint-plugin": "^2.19.0",
    "@typescript-eslint/parser": "^2.19.0",
    "babel-jest": "^25.1.0",
    "eslint": "^6.8.0",
    "eslint-plugin-jest": "^23.8.2",
    "identity-wallet": "2.0.0-alpha.1",
    "ipfs": "^0.49.0",
    "jest": "^25.1.0",
    "jest-mock-extended": "^1.0.9",
    "js-sha256": "^0.9.0",
    "json-schema-to-typescript": "^9.1.1",
    "tmp-promise": "^2.0.2",
    "ts-node": "^8.10.2",
    "tsc-watch": "^4.2.9",
    "typescript-json-schema": "^0.42.0",
    "dids": "^0.5.0"
  },
  "jest": {
    "transformIgnorePatterns": [
      "/node_modules(?!/did-jwt)/"
    ]
  },
  "gitHead": "c58eb9659f5fdd976aca2db6465619c20ba30ff9"
}<|MERGE_RESOLUTION|>--- conflicted
+++ resolved
@@ -29,12 +29,9 @@
     "@types/json-schema": "^7.0.5",
     "ajv": "^6.12.3",
     "did-resolver": "^2.1.1",
-<<<<<<< HEAD
     "lodash.clonedeep": "^4.5.0",
-    "cids": "^0.8.0"
-=======
+    "cids": "^0.8.0",
     "is-circular": "^1.0.2"
->>>>>>> 830ed4ec
   },
   "devDependencies": {
     "@babel/core": "^7.9.0",
