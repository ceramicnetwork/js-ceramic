{
  "name": "@ceramicnetwork/ceramic-common",
  "version": "0.10.2-alpha.0",
  "description": "Ceramic common types and utilities",
  "keywords": [
    "ceramic",
    "types",
    "utilities"
  ],
  "author": "Janko Simonovic <simonovic86@gmail.com>",
  "homepage": "",
  "license": "(Apache-2.0 OR MIT)",
  "directories": {
    "lib": "lib"
  },
  "main": "lib/index.js",
  "files": [
    "lib"
  ],
  "scripts": {
    "test": "./node_modules/.bin/jest --coverage --passWithNoTests",
    "build": "../../node_modules/.bin/tsc -p tsconfig.json",
    "prepublishOnly": "npm run build",
    "prebuild": "npm run clean",
    "lint": "./node_modules/.bin/eslint ./src --ext .js,.jsx,.ts,.tsx",
    "clean": "rm -rf ./lib"
  },
  "dependencies": {
<<<<<<< HEAD
    "@ceramicnetwork/docid": "^0.2.0-alpha.0",
    "@types/json-schema": "^7.0.5",
    "ajv": "^6.12.3",
=======
>>>>>>> 7efe2c6b
    "cids": "^1.0.0",
    "dag-jose": "^0.3.0",
    "did-resolver": "^2.1.1",
    "lodash.clonedeep": "^4.5.0",
    "loglevel": "^1.7.0",
    "loglevel-plugin-prefix": "^0.8.4",
    "uint8arrays": "^1.1.0"
  },
  "devDependencies": {
    "@babel/core": "^7.9.0",
    "@babel/plugin-proposal-decorators": "^7.10.1",
    "@babel/preset-env": "^7.8.4",
    "@babel/preset-typescript": "^7.9.0",
    "@types/encoding-down": "^5.0.0",
    "@types/events": "^3.0.0",
    "@types/json-schema": "^7.0.5",
    "@types/lodash.clonedeep": "^4.5.6",
    "@types/node": "^13.13.15",
    "@types/prettier": "^2.0.2",
    "@typescript-eslint/eslint-plugin": "^2.19.0",
    "@typescript-eslint/parser": "^2.19.0",
    "babel-jest": "^25.1.0",
    "dids": "^0.6.2",
    "eslint": "^6.8.0",
    "eslint-plugin-jest": "^23.8.2",
    "identity-wallet": "github:3box/identity-wallet-js#feat/docids",
    "jest": "^25.1.0",
    "js-sha256": "^0.9.0",
    "json-schema-to-typescript": "^9.1.1",
    "tmp-promise": "^2.0.2",
    "ts-node": "^9.0.0",
    "tsc-watch": "^4.2.9",
    "typescript-json-schema": "^0.42.0"
  },
  "jest": {
    "transformIgnorePatterns": [
      "/node_modules(?!/did-jwt)/"
    ]
  },
  "gitHead": "c58eb9659f5fdd976aca2db6465619c20ba30ff9"
}<|MERGE_RESOLUTION|>--- conflicted
+++ resolved
@@ -26,12 +26,7 @@
     "clean": "rm -rf ./lib"
   },
   "dependencies": {
-<<<<<<< HEAD
     "@ceramicnetwork/docid": "^0.2.0-alpha.0",
-    "@types/json-schema": "^7.0.5",
-    "ajv": "^6.12.3",
-=======
->>>>>>> 7efe2c6b
     "cids": "^1.0.0",
     "dag-jose": "^0.3.0",
     "did-resolver": "^2.1.1",
