{
  "name": "@ceramicnetwork/ceramic-common",
<<<<<<< HEAD
  "version": "0.8.2",
=======
  "version": "0.9.0-alpha.1",
>>>>>>> 1642e31f
  "description": "Ceramic common types and utilities",
  "keywords": [
    "ceramic",
    "types",
    "utilities"
  ],
  "author": "Janko Simonovic <simonovic86@gmail.com>",
  "homepage": "",
  "license": "(Apache-2.0 OR MIT)",
  "directories": {
    "lib": "lib"
  },
  "main": "lib/index.js",
  "files": [
    "lib"
  ],
  "scripts": {
    "test": "./node_modules/.bin/jest --coverage",
    "build": "../../node_modules/.bin/tsc -p tsconfig.json",
    "prepublishOnly": "npm run build",
    "prebuild": "npm run clean",
    "lint": "./node_modules/.bin/eslint ./src --ext .js,.jsx,.ts,.tsx",
    "clean": "rm -rf ./lib"
  },
  "dependencies": {
    "@types/json-schema": "^7.0.5",
    "ajv": "^6.12.3",
    "chalk": "^4.1.0",
    "cids": "^1.0.0",
    "dag-jose": "^0.2.0",
    "did-resolver": "^2.1.1",
    "lodash.clonedeep": "^4.5.0",
    "loglevel": "^1.7.0",
    "loglevel-plugin-prefix": "^0.8.4"
  },
  "devDependencies": {
    "@babel/core": "^7.9.0",
    "@babel/plugin-proposal-decorators": "^7.10.1",
    "@babel/preset-env": "^7.8.4",
    "@babel/preset-typescript": "^7.9.0",
    "@types/encoding-down": "^5.0.0",
    "@types/events": "^3.0.0",
    "@types/lodash.clonedeep": "^4.5.6",
    "@types/node": "^13.13.15",
    "@types/prettier": "^2.0.2",
    "@typescript-eslint/eslint-plugin": "^2.19.0",
    "@typescript-eslint/parser": "^2.19.0",
    "babel-jest": "^25.1.0",
    "dids": "^0.6.2",
    "eslint": "^6.8.0",
    "eslint-plugin-jest": "^23.8.2",
    "identity-wallet": "^2.0.0-alpha.11",
    "jest": "^25.1.0",
    "jest-mock-extended": "^1.0.9",
    "js-sha256": "^0.9.0",
    "json-schema-to-typescript": "^9.1.1",
    "tmp-promise": "^2.0.2",
    "ts-node": "^9.0.0",
    "tsc-watch": "^4.2.9",
    "typescript-json-schema": "^0.42.0"
  },
  "jest": {
    "transformIgnorePatterns": [
      "/node_modules(?!/did-jwt)/"
    ]
  },
  "gitHead": "c58eb9659f5fdd976aca2db6465619c20ba30ff9"
}<|MERGE_RESOLUTION|>--- conflicted
+++ resolved
@@ -1,10 +1,6 @@
 {
   "name": "@ceramicnetwork/ceramic-common",
-<<<<<<< HEAD
-  "version": "0.8.2",
-=======
   "version": "0.9.0-alpha.1",
->>>>>>> 1642e31f
   "description": "Ceramic common types and utilities",
   "keywords": [
     "ceramic",
