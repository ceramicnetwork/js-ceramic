--- conflicted
+++ resolved
@@ -6,13 +6,8 @@
 import type { AnchorService } from "./anchor-service"
 
 export interface Context {
-<<<<<<< HEAD
-    user?: User;
+    user?: DID;
     ipfs?: Ipfs; // an ipfs instance
-=======
-    user?: DID;
-    ipfs?: Ipfs.Ipfs; // an ipfs instance
->>>>>>> 830ed4ec
     resolver?: Resolver; // a DID resolver instance
     provider?: DIDProvider; // a DID provider (3ID provider initially)
     anchorService?: AnchorService;
