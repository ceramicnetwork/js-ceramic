--- conflicted
+++ resolved
@@ -1,10 +1,6 @@
 {
   "name": "pkh-did-resolver",
-<<<<<<< HEAD
-  "version": "0.3.5",
-=======
   "version": "0.3.6",
->>>>>>> 929f5822
   "description": "did:pkh method resolver",
   "keywords": [
     "ceramic",
