{
  "name": "@ceramicnetwork/pinning-ipfs-backend",
<<<<<<< HEAD
  "version": "2.0.10-rc.1",
=======
  "version": "2.0.10",
>>>>>>> 211861ca
  "description": "IPFS Pinning backend",
  "keywords": [
    "ceramic",
    "ipfs"
  ],
  "main": "./lib/index.js",
  "types": "./lib/index.d.ts",
  "type": "module",
  "files": [
    "lib"
  ],
  "sideEffects": false,
  "exports": {
    ".": "./lib/index.js"
  },
  "scripts": {
    "test": "NODE_OPTIONS=--experimental-vm-modules npx jest --silent --coverage",
    "build": "npx tsc --project tsconfig.json",
    "prepublishOnly": "npm run build",
    "prebuild": "npm run clean",
    "lint": "npx eslint ./src --ext .js,.jsx,.ts,.tsx",
    "clean": "npx rimraf ./lib"
  },
  "author": "Sergey Ukustov <sergey@ukstv.me>",
  "license": "(Apache-2.0 OR MIT)",
  "directories": {
    "lib": "./lib"
  },
  "dependencies": {
    "@stablelib/sha256": "^1.0.1",
    "ipfs-http-client": "^55.0.0",
    "uint8arrays": "^3.0.0"
  },
  "devDependencies": {
<<<<<<< HEAD
    "@ceramicnetwork/common": "^2.5.0-rc.1",
=======
    "@ceramicnetwork/common": "^2.4.1",
>>>>>>> 211861ca
    "ipfs-core-types": "~0.9.0",
    "multiformats": "^9.5.8"
  },
  "publishConfig": {
    "access": "public"
  },
  "gitHead": "56e646e82ee6e9cdb0b762bbbf77b8432edce367"
}<|MERGE_RESOLUTION|>--- conflicted
+++ resolved
@@ -1,10 +1,6 @@
 {
   "name": "@ceramicnetwork/pinning-ipfs-backend",
-<<<<<<< HEAD
-  "version": "2.0.10-rc.1",
-=======
   "version": "2.0.10",
->>>>>>> 211861ca
   "description": "IPFS Pinning backend",
   "keywords": [
     "ceramic",
@@ -39,11 +35,7 @@
     "uint8arrays": "^3.0.0"
   },
   "devDependencies": {
-<<<<<<< HEAD
-    "@ceramicnetwork/common": "^2.5.0-rc.1",
-=======
     "@ceramicnetwork/common": "^2.4.1",
->>>>>>> 211861ca
     "ipfs-core-types": "~0.9.0",
     "multiformats": "^9.5.8"
   },
