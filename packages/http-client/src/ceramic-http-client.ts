--- conflicted
+++ resolved
@@ -137,11 +137,7 @@
     const streamRef = StreamRef.from(streamId)
     let doc = this._docCache.get(streamRef.baseID.toString())
     if (doc) {
-<<<<<<< HEAD
-      await doc._syncState(docRef, opts)
-=======
-      await doc._syncState(streamRef)
->>>>>>> 6c0a1421
+      await doc._syncState(streamRef, opts)
     } else {
       doc = await Document.load(streamRef, this._apiUrl, this._config.docSyncInterval, opts)
       this._docCache.set(doc.id.toString(), doc)
