import { combineURLs, fetchJson, typeDocID } from "./utils"
import { Document } from './document'

import { DID } from 'dids'
import {
  CeramicApi,
  CeramicCommit,
  Context,
  DocOpts,
  Doctype,
  DoctypeConstructor,
  DoctypeHandler,
  DoctypeUtils,
  MultiQuery,
  PinApi,
} from '@ceramicnetwork/common';
import { TileDoctype } from "@ceramicnetwork/doctype-tile"
import { Caip10LinkDoctype } from "@ceramicnetwork/doctype-caip10-link"
import { DocID, CommitID, DocRef } from '@ceramicnetwork/docid';

const API_PATH = '/api/v0'
const CERAMIC_HOST = 'http://localhost:7007'

/**
 * Default Ceramic client configuration
 */
export const DEFAULT_CLIENT_CONFIG: CeramicClientConfig = {
  docSyncInterval: 5000,
}

/**
 * Ceramic client configuration
 */
export interface CeramicClientConfig {
  /**
   * Period of synchronisation, in milliseconds. Active when subscribing document.
   */
  docSyncInterval: number
}

/**
 * Ceramic client implementation
 */
export default class CeramicClient implements CeramicApi {
  private readonly _apiUrl: string
  /**
   * _docCache stores handles to Documents that been handed out. This allows us
   * to update the state within the Document object when we learn about changes
   * to the document. This means that client code with Document references
   * always have access to the most recent known-about version, without needing
   * to explicitly re-load the document.
   */
  private readonly _docCache: Map<string, Document>
  private _supportedChains: Array<string>

  public readonly pin: PinApi
  public readonly context: Context

  private readonly _config: CeramicClientConfig
  public readonly _doctypeConstructors: Record<string, DoctypeConstructor<Doctype>>

  constructor (apiHost: string = CERAMIC_HOST, config: Partial<CeramicClientConfig> = {}) {
    this._config = { ...DEFAULT_CLIENT_CONFIG, ...config }

    this._apiUrl = combineURLs(apiHost, API_PATH)
    // this._docCache = new LRUMap(config.docCacheLimit) Not now. We do not know what to do when document is evicted on HTTP client.
    this._docCache = new Map()

    this.context = { api: this }

    this.pin = this._initPinApi()

    this._doctypeConstructors = {
      'tile': TileDoctype,
      'caip10-link': Caip10LinkDoctype
    }
  }

  get did(): DID | undefined {
    return this.context.did
  }

  _initPinApi(): PinApi {
    return {
      add: async (docId: DocID): Promise<void> => {
        await fetchJson(this._apiUrl + '/pins' + `/${docId.toString()}`, { method: 'post' })
      },
      rm: async (docId: DocID): Promise<void> => {
        await fetchJson(this._apiUrl + '/pins' + `/${docId.toString()}`, { method: 'delete' })
      },
      ls: async (docId?: DocID): Promise<AsyncIterable<string>> => {
        let url = this._apiUrl + '/pins'
        if (docId) {
          url += `/${docId.toString()}`
        }
        const result = await fetchJson(url)
        const { pinnedDocIds } = result
        return {
          [Symbol.asyncIterator](): AsyncIterator<string, any, undefined> {
            let index = 0
            return {
              next(): Promise<IteratorResult<string>> {
                if (index === pinnedDocIds.length) {
                  return Promise.resolve({ value: null, done: true });
                }
                return Promise.resolve({ value: pinnedDocIds[index++], done: false });
              }
            }
          }
        }
      }
    }
  }

  async createDocumentFromGenesis<T extends Doctype>(doctype: string, genesis: any, opts?: DocOpts): Promise<T> {
    const doc = await Document.createFromGenesis(this._apiUrl, doctype, genesis, opts, this._config.docSyncInterval)

    const found = this._docCache.get(doc.id.toString())
    if (found) {
      if (!DoctypeUtils.statesEqual(doc.state, found.state)) found.next(doc.state);
      return this.buildDoctype<T>(found);
    } else {
      this._docCache.set(doc.id.toString(), doc);
      return this.buildDoctype<T>(doc);
    }
  }

  async loadDocument<T extends Doctype>(docId: DocID | CommitID | string): Promise<T> {
    const docRef = DocRef.from(docId)
    let doc = this._docCache.get(docRef.baseID.toString())
    if (doc) {
      await doc._syncState(docRef)
    } else {
      doc = await Document.load(docRef, this._apiUrl, this._config.docSyncInterval)
      this._docCache.set(doc.id.toString(), doc)
    }
    return this.buildDoctype<T>(doc)
  }

  async multiQuery(queries: Array<MultiQuery>): Promise<Record<string, Doctype>> {
    const queriesJSON = queries.map(q => {
      return {
        docId: typeof q.docId === 'string' ? q.docId : q.docId.toString(),
        paths: q.paths,
        atTime: q.atTime
      }
    })

    const results = await fetchJson(this._apiUrl + '/multiqueries', {
      method: 'post',
      body: {
       queries: queriesJSON
      }
    })

    return Object.entries(results).reduce((acc, e) => {
      const [k, v] = e
      const state = DoctypeUtils.deserializeState(v)
      const doc = new Document(state, this._apiUrl, this._config.docSyncInterval)
      acc[k] = this.buildDoctype(doc)
      return acc
    }, {})
  }

  loadDocumentCommits(docId: string | DocID): Promise<Record<string, any>[]> {
    const effectiveDocId = typeDocID(docId)
    return Document.loadDocumentCommits(effectiveDocId, this._apiUrl)
  }

  /**
   * @deprecated See `loadDocumentCommits`.
   */
  async loadDocumentRecords(docId: DocID | string): Promise<Array<Record<string, any>>> {
    return this.loadDocumentCommits(docId)
  }

  async applyCommit<T extends Doctype>(docId: string | DocID, commit: CeramicCommit, opts?: DocOpts): Promise<T> {
    const effectiveDocId = typeDocID(docId)
    const document = await Document.applyCommit(this._apiUrl, effectiveDocId, commit, opts, this._config.docSyncInterval)
    return this.buildDoctype<T>(document)
  }

  /**
   * @deprecated See `applyCommit`.
   */
  async applyRecord<T extends Doctype>(docId: DocID | string, record: CeramicCommit, opts?: DocOpts): Promise<T> {
    return this.applyCommit(docId, record, opts)
  }

  addDoctypeHandler<T extends Doctype>(doctypeHandler: DoctypeHandler<T>): void {
    this._doctypeConstructors[doctypeHandler.name] = doctypeHandler.doctype
  }

  findDoctypeConstructor<T extends Doctype>(doctype: string) {
    const constructor = this._doctypeConstructors[doctype]
    if (constructor) {
      return constructor as DoctypeConstructor<T>
    } else {
      throw new Error(`Failed to find doctype constructor for doctype ${doctype}`)
    }
  }

  private buildDoctype<T extends Doctype = Doctype>(document: Document) {
    const doctypeConstructor = this.findDoctypeConstructor<T>(document.state.doctype)
    return new doctypeConstructor(document, this.context)
  }

  async setDID(did: DID): Promise<void> {
    this.context.did = did
<<<<<<< HEAD
    if (!did.authenticated) {
      await this.did.authenticate()
    }
=======
>>>>>>> e9b3c18d
  }

  async getSupportedChains(): Promise<Array<string>> {
    if (this._supportedChains) {
      return this._supportedChains
    }

    // Fetch the chainId from the daemon and cache the result
    const {supportedChains} = await fetchJson(this._apiUrl + '/node/chains')
    this._supportedChains = supportedChains
    return supportedChains
  }

  async close (): Promise<void> {
    Array.from(this._docCache).map(([, document]) => {
      document.complete()
    })
    this._docCache.clear()
  }
}<|MERGE_RESOLUTION|>--- conflicted
+++ resolved
@@ -207,12 +207,6 @@
 
   async setDID(did: DID): Promise<void> {
     this.context.did = did
-<<<<<<< HEAD
-    if (!did.authenticated) {
-      await this.did.authenticate()
-    }
-=======
->>>>>>> e9b3c18d
   }
 
   async getSupportedChains(): Promise<Array<string>> {
