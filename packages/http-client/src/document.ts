import {
  Context, DocOpts, DocParams, DocState, Doctype, DoctypeHandler, DoctypeUtils
} from "@ceramicnetwork/common"

import DocID from '@ceramicnetwork/docid'

import { fetchJson, typeDocID, delay } from './utils'
import { CeramicClientConfig } from "./ceramic-http-client"

class Document extends Doctype {

  private _syncEnabled: boolean
  private readonly _syncInterval: number

  public doctypeHandler: DoctypeHandler<Doctype>

  constructor (state: DocState, context: Context, private _apiUrl: string, config: CeramicClientConfig = { docSyncEnabled: false }) {
    super(state, context)

    this._syncEnabled = config.docSyncEnabled
    this._syncInterval = config.docSyncInterval

    if (this._syncEnabled) {
      this._syncPeriodically() // start syncing
    }
  }

  /**
   * Sync document states periodically
   * @private
   */
  async _syncPeriodically() {
    const _syncState = async () => {
      const { state } = await fetchJson(this._apiUrl + '/documents/' + this.id.toString())

      if (JSON.stringify(DoctypeUtils.serializeState(this.state)) !== JSON.stringify(state)) {
        this.state = DoctypeUtils.deserializeState(state)
        this.emit('change')
      }
    }

    while (this._syncEnabled) {
      try {
        await _syncState()
      } catch (e) {
        // failed to sync state
      }
      await delay(this._syncInterval)
    }
  }

  get id(): DocID {
    return new DocID(this.state.doctype, this.state.log[0].cid)
  }

<<<<<<< HEAD
  static async createFromGenesis (apiUrl: string, doctype: string, genesis: any, context: Context, docOpts: DocOpts = {}, config: CeramicClientConfig): Promise<Document> {
    const { state } = await fetchJson(apiUrl + '/create', {
      doctype,
      genesis: DoctypeUtils.serializeRecord(genesis),
      docOpts,
=======
  static async createFromGenesis (apiUrl: string, doctype: string, genesis: any, context: Context, opts: DocOpts = {}, config: CeramicClientConfig): Promise<Document> {
    const { state } = await fetchJson(apiUrl + '/documents', {
      method: 'post',
      body: {
        doctype,
        genesis: DoctypeUtils.serializeRecord(genesis),
        docOpts: {
          applyOnly: opts.applyOnly,
        }
      }
>>>>>>> 901e9571
    })
    return new Document(DoctypeUtils.deserializeState(state), context, apiUrl, config)
  }

  static async applyRecord(apiUrl: string, docId: DocID | string, record: any, context: Context, docOpts: DocOpts = {}): Promise<Document> {
    docId = typeDocID(docId)
<<<<<<< HEAD
    const { state } = await fetchJson(apiUrl + '/apply', {
      docId: docId.toString(),
      record: DoctypeUtils.serializeRecord(record),
      docOpts,
=======
    const { state } = await fetchJson(apiUrl + '/records', {
      method: 'post',
      body: {
        docId: docId.toString(),
        record: DoctypeUtils.serializeRecord(record),
        docOpts: {
          applyOnly: opts.applyOnly,
        }
      }
>>>>>>> 901e9571
    })
    return new Document(DoctypeUtils.deserializeState(state), context, apiUrl)
  }

  static async load (docId: DocID | string, apiUrl: string, context: Context, config: CeramicClientConfig): Promise<Document> {
    docId = typeDocID(docId)
    const { state } = await fetchJson(apiUrl + '/documents/' + docId.toString())
    return new Document(DoctypeUtils.deserializeState(state), context, apiUrl, config)
  }

  static async loadDocumentRecords (docId: DocID | string, apiUrl: string): Promise<Array<Record<string, any>>> {
    docId = typeDocID(docId)
    const { records } = await fetchJson(apiUrl + '/records/' + docId.toString())

    return records.map((r: any) => {
      return {
        cid: r.cid, value: DoctypeUtils.deserializeRecord(r.value)
      }
    })
  }

  async change(params: DocParams, opts: DocOpts): Promise<void> {
    const doctype = new this.doctypeHandler.doctype(this.state, this.context)

    await doctype.change(params, opts)
    this.state = doctype.state
  }

  close(): void {
    this._syncEnabled = false
  }
}

export default Document<|MERGE_RESOLUTION|>--- conflicted
+++ resolved
@@ -53,46 +53,27 @@
     return new DocID(this.state.doctype, this.state.log[0].cid)
   }
 
-<<<<<<< HEAD
   static async createFromGenesis (apiUrl: string, doctype: string, genesis: any, context: Context, docOpts: DocOpts = {}, config: CeramicClientConfig): Promise<Document> {
-    const { state } = await fetchJson(apiUrl + '/create', {
-      doctype,
-      genesis: DoctypeUtils.serializeRecord(genesis),
-      docOpts,
-=======
-  static async createFromGenesis (apiUrl: string, doctype: string, genesis: any, context: Context, opts: DocOpts = {}, config: CeramicClientConfig): Promise<Document> {
     const { state } = await fetchJson(apiUrl + '/documents', {
       method: 'post',
       body: {
         doctype,
         genesis: DoctypeUtils.serializeRecord(genesis),
-        docOpts: {
-          applyOnly: opts.applyOnly,
-        }
+        docOpts,
       }
->>>>>>> 901e9571
     })
     return new Document(DoctypeUtils.deserializeState(state), context, apiUrl, config)
   }
 
   static async applyRecord(apiUrl: string, docId: DocID | string, record: any, context: Context, docOpts: DocOpts = {}): Promise<Document> {
     docId = typeDocID(docId)
-<<<<<<< HEAD
-    const { state } = await fetchJson(apiUrl + '/apply', {
-      docId: docId.toString(),
-      record: DoctypeUtils.serializeRecord(record),
-      docOpts,
-=======
     const { state } = await fetchJson(apiUrl + '/records', {
       method: 'post',
       body: {
         docId: docId.toString(),
         record: DoctypeUtils.serializeRecord(record),
-        docOpts: {
-          applyOnly: opts.applyOnly,
-        }
+        docOpts,
       }
->>>>>>> 901e9571
     })
     return new Document(DoctypeUtils.deserializeState(state), context, apiUrl)
   }
