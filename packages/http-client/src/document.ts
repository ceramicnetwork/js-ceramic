--- conflicted
+++ resolved
@@ -55,11 +55,7 @@
     return new DocID(this.state.doctype, this.state.log[0].cid)
   }
 
-<<<<<<< HEAD
-  static async createFromGenesis (apiUrl: string, doctype: string, genesis: any, context: Context, docOpts: DocOpts = {}): Promise<Document> {
-=======
-  static async createFromGenesis (apiUrl: string, doctype: string, genesis: any, context: Context, opts: DocOpts = {}, config: CeramicClientConfig): Promise<Document> {
->>>>>>> 89f41bc8
+  static async createFromGenesis (apiUrl: string, doctype: string, genesis: any, context: Context, docOpts: DocOpts = {}, config: CeramicClientConfig): Promise<Document> {
     const { state } = await fetchJson(apiUrl + '/create', {
       doctype,
       genesis: DoctypeUtils.serializeRecord(genesis),
