--- conflicted
+++ resolved
@@ -19,7 +19,6 @@
     return new URL(this.baseURL, this._apiUrl)
   }
 
-<<<<<<< HEAD
   private async buildAuthorizationHeader(actingDid: DID, modelsIDs?: Array<StreamID>): Promise<string> {
     const body = modelsIDs ? { models: modelsIDs.map(streamID => streamID.toString()) } : undefined
     const jws = await actingDid.createJWS({
@@ -30,10 +29,7 @@
     return `${jws.signatures[0].protected}.${jws.payload}.${jws.signatures[0].signature}`
   }
 
-  async addModelsToIndex(actingDid: DID, modelsIDs: Array<StreamID>): Promise<void> {
-=======
-  async startIndexingModels(modelsIDs: Array<StreamID>): Promise<void> {
->>>>>>> 9ec9b676
+  async startIndexingModels(actingDid: DID, modelsIDs: Array<StreamID>): Promise<void> {
     await this._fetchJson(this.getUrl(), {
       headers: { 'Authorization:': `Basic ${await this.buildAuthorizationHeader(actingDid, modelsIDs)}` },
       method: 'post',
@@ -41,27 +37,16 @@
     })
   }
 
-<<<<<<< HEAD
   async getIndexedModels(actingDid: DID): Promise<Array<StreamID>> {
     const response= await this._fetchJson(this.getUrl(), {
       headers: { 'Authorization:': `Basic ${await this.buildAuthorizationHeader(actingDid)}` },
     })
-=======
-  async getIndexedModels(): Promise<Array<StreamID>> {
-
-    const response= await this._fetchJson(this.getUrl())
->>>>>>> 9ec9b676
     return response.models.map((modelStreamIDString: string) => {
       return StreamID.fromString(modelStreamIDString)
     })
-
   }
 
-<<<<<<< HEAD
-  async removeModelsFromIndex(actingDid: DID, modelsIDs: Array<StreamID>): Promise<void> {
-=======
-  async stopIndexingModels(modelsIDs: Array<StreamID>): Promise<void> {
->>>>>>> 9ec9b676
+  async stopIndexingModels(actingDid: DID, modelsIDs: Array<StreamID>): Promise<void> {
     await this._fetchJson(this.getUrl(), {
       headers: { 'Authorization:': `Basic ${await this.buildAuthorizationHeader(actingDid, modelsIDs)}` },
       method: 'delete',
@@ -69,11 +54,7 @@
     })
   }
 
-<<<<<<< HEAD
-  async replaceModelsInIndex(actingDid: DID, modelsIDs: Array<StreamID>): Promise<void> {
-=======
-  async replaceIndexedModels(modelsIDs: Array<StreamID>): Promise<void> {
->>>>>>> 9ec9b676
+  async replaceIndexedModels(actingDid: DID, modelsIDs: Array<StreamID>): Promise<void> {
     await this._fetchJson(this.getUrl(), {
       headers: { 'Authorization:': `Basic ${await this.buildAuthorizationHeader(actingDid, modelsIDs)}` },
       method: 'put',
