--- conflicted
+++ resolved
@@ -53,15 +53,4 @@
       body: { models: modelsIDs.map(modelID => modelID.toString()) },
     })
   }
-<<<<<<< HEAD
-
-  async replaceIndexedModels(actingDid: DID, modelsIDs: Array<StreamID>): Promise<void> {
-    await this._fetchJson(this.getUrl(), {
-      headers: { 'Authorization:': `Basic ${await this.buildAuthorizationHeader(actingDid, modelsIDs)}` },
-      method: 'put',
-      body: { models: modelsIDs.map(modelID => modelID.toString()) },
-    })
-  }
-=======
->>>>>>> 2faa3c57
 }