--- conflicted
+++ resolved
@@ -22,15 +22,9 @@
     "build": "../../node_modules/.bin/tsc -p tsconfig.json",
     "prepublishOnly": "npm run build",
     "prebuild": "npm run clean",
-<<<<<<< HEAD
-    "lint": "./node_modules/.bin/eslint ./src --ext .js,.jsx,.ts,.tsx",
-    "clean": "rm -rf ./lib",
-    "test": "./node_modules/.bin/jest --coverage --passWithNoTests --env=node"
-=======
     "lint": "../../node_modules/.bin/eslint ./src --ext .js,.jsx,.ts,.tsx",
     "clean": "rm -rf ./lib",
     "test": "../../node_modules/.bin/jest --coverage --passWithNoTests --env=node"
->>>>>>> 296bab1d
   },
   "dependencies": {
     "@ceramicnetwork/common": "^1.0.0-rc.2",
@@ -44,11 +38,7 @@
   "devDependencies": {
     "@types/node": "^13.13.15",
     "cids": "~1.1.6",
-<<<<<<< HEAD
-    "dids": "^2.0.0"
-=======
     "dids": "^2.1.0"
->>>>>>> 296bab1d
   },
   "jest": {
     "testMatch": [
