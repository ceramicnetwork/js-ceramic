--- conflicted
+++ resolved
@@ -36,13 +36,9 @@
     "cross-fetch": "^3.0.6",
     "did-resolver": "^3.0.1",
     "dids": "^2.0.0",
-<<<<<<< HEAD
-    "key-did-resolver": "^1.1.1-rc.3",
+    "key-did-resolver": "^1.1.1",
     "lru_map": "^0.4.1",
     "rxjs": "^6.6.6"
-=======
-    "key-did-resolver": "^1.1.1"
->>>>>>> ce6d1305
   },
   "devDependencies": {
     "@babel/core": "^7.9.0",
