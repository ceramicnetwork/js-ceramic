--- conflicted
+++ resolved
@@ -1,10 +1,6 @@
 {
   "name": "@ceramicnetwork/http-client",
-<<<<<<< HEAD
-  "version": "0.10.2",
-=======
   "version": "1.0.0-rc.6",
->>>>>>> 28d0e659
   "description": "An http client for the ceramic network",
   "keywords": [
     "Ceramic",
@@ -31,18 +27,6 @@
     "test": "../../node_modules/.bin/jest --coverage --passWithNoTests"
   },
   "dependencies": {
-<<<<<<< HEAD
-    "@ceramicnetwork/3id-did-resolver": "^1.1.2",
-    "@ceramicnetwork/common": "^0.17.1",
-    "@ceramicnetwork/docid": "^0.5.2",
-    "@ceramicnetwork/doctype-caip10-link": "^0.13.5",
-    "@ceramicnetwork/doctype-tile": "^0.14.2",
-    "cids": "~1.1.6",
-    "cross-fetch": "^3.0.6",
-    "did-resolver": "^3.0.1",
-    "dids": "^2.0.0",
-    "key-did-resolver": "^1.1.2"
-=======
     "@ceramicnetwork/common": "^1.0.0-rc.6",
     "@ceramicnetwork/stream-caip10-link": "^1.0.0-rc.6",
     "@ceramicnetwork/stream-tile": "^1.0.0-rc.6",
@@ -50,7 +34,6 @@
     "cross-fetch": "^3.1.4",
     "query-string": "7.0.0",
     "rxjs": "^6.6.7"
->>>>>>> 28d0e659
   },
   "devDependencies": {
     "@types/node": "^13.13.15",
