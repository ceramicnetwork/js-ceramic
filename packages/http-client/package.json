--- conflicted
+++ resolved
@@ -1,10 +1,6 @@
 {
   "name": "@ceramicnetwork/http-client",
-<<<<<<< HEAD
-  "version": "1.5.8-rc.0",
-=======
   "version": "2.0.0-alpha.1",
->>>>>>> fb9c06e9
   "description": "An http client for the ceramic network",
   "keywords": [
     "Ceramic",
@@ -37,17 +33,10 @@
     "test": "../../node_modules/.bin/jest --silent --coverage --passWithNoTests"
   },
   "dependencies": {
-<<<<<<< HEAD
-    "@ceramicnetwork/common": "^1.11.1-rc.0",
-    "@ceramicnetwork/stream-caip10-link": "^1.2.10-rc.0",
-    "@ceramicnetwork/stream-tile": "^1.5.8-rc.0",
-    "@ceramicnetwork/streamid": "^1.3.10-rc.0",
-=======
     "@ceramicnetwork/common": "^2.0.0-alpha.1",
     "@ceramicnetwork/stream-caip10-link": "^2.0.0-alpha.1",
     "@ceramicnetwork/stream-tile": "^2.0.0-alpha.1",
     "@ceramicnetwork/streamid": "^2.0.0-alpha.1",
->>>>>>> fb9c06e9
     "query-string": "7.0.1",
     "rxjs": "^7.4.0"
   },
