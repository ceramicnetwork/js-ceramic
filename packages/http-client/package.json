--- conflicted
+++ resolved
@@ -1,10 +1,6 @@
 {
   "name": "@ceramicnetwork/http-client",
-<<<<<<< HEAD
-  "version": "2.0.1-rc.5",
-=======
   "version": "2.0.2",
->>>>>>> fceead0b
   "description": "An http client for the ceramic network",
   "keywords": [
     "Ceramic",
@@ -37,17 +33,10 @@
     "test": "NODE_OPTIONS=--experimental-vm-modules npx jest --silent --coverage --passWithNoTests --forceExit"
   },
   "dependencies": {
-<<<<<<< HEAD
-    "@ceramicnetwork/common": "^2.0.1-rc.3",
-    "@ceramicnetwork/stream-caip10-link": "^2.0.1-rc.3",
-    "@ceramicnetwork/stream-tile": "^2.1.0-rc.4",
-    "@ceramicnetwork/streamid": "^2.0.1-rc.2",
-=======
     "@ceramicnetwork/common": "^2.0.2",
     "@ceramicnetwork/stream-caip10-link": "^2.0.2",
     "@ceramicnetwork/stream-tile": "^2.1.1",
     "@ceramicnetwork/streamid": "^2.0.2",
->>>>>>> fceead0b
     "query-string": "^7.1.0",
     "rxjs": "^7.5.2"
   },
