--- conflicted
+++ resolved
@@ -1,10 +1,6 @@
 {
   "name": "@ceramicnetwork/ipfs-topology",
-<<<<<<< HEAD
-  "version": "0.0.4-rc.0",
-=======
   "version": "1.0.0-rc.2",
->>>>>>> 7e03a62d
   "description": "Setup IPFS topology right",
   "keywords": [
     "ipfs",
@@ -31,11 +27,7 @@
     "cross-fetch": "^3.1.4"
   },
   "devDependencies": {
-<<<<<<< HEAD
-    "@ceramicnetwork/common": "^0.18.0-rc.0",
-=======
     "@ceramicnetwork/common": "^1.0.0-rc.2",
->>>>>>> 7e03a62d
     "@types/node": "^13.13.15"
   }
 }