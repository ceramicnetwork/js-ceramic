{
  "name": "@ceramicnetwork/ipfs-topology",
<<<<<<< HEAD
  "version": "2.1.4-rc.1",
=======
  "version": "2.1.4",
>>>>>>> 211861ca
  "description": "Setup IPFS topology right",
  "keywords": [
    "ipfs",
    "ceramic"
  ],
  "homepage": "https://ceramic.network",
  "license": "(Apache-2.0 OR MIT)",
  "main": "./lib/index.js",
  "types": "./lib/index.d.ts",
  "type": "module",
  "exports": {
    ".": "./lib/index.js"
  },
  "directories": {
    "lib": "./lib"
  },
  "files": [
    "lib"
  ],
  "sideEffects": false,
  "scripts": {
    "build": "npx tsc --project tsconfig.json",
    "prepublishOnly": "npm run build",
    "prebuild": "npm run clean",
    "lint": "npx eslint ./src --ext .js,.jsx,.ts,.tsx",
    "clean": "npx rimraf ./lib",
    "test": "exit 0"
  },
  "dependencies": {
<<<<<<< HEAD
    "@ceramicnetwork/common": "^2.5.0-rc.1",
=======
    "@ceramicnetwork/common": "^2.4.1",
>>>>>>> 211861ca
    "cross-fetch": "^3.1.4"
  },
  "devDependencies": {
    "multiaddr": "^10.0.1"
  },
  "gitHead": "56e646e82ee6e9cdb0b762bbbf77b8432edce367"
}<|MERGE_RESOLUTION|>--- conflicted
+++ resolved
@@ -1,10 +1,6 @@
 {
   "name": "@ceramicnetwork/ipfs-topology",
-<<<<<<< HEAD
-  "version": "2.1.4-rc.1",
-=======
   "version": "2.1.4",
->>>>>>> 211861ca
   "description": "Setup IPFS topology right",
   "keywords": [
     "ipfs",
@@ -34,11 +30,7 @@
     "test": "exit 0"
   },
   "dependencies": {
-<<<<<<< HEAD
-    "@ceramicnetwork/common": "^2.5.0-rc.1",
-=======
     "@ceramicnetwork/common": "^2.4.1",
->>>>>>> 211861ca
     "cross-fetch": "^3.1.4"
   },
   "devDependencies": {
