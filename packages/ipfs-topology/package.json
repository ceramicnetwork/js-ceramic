--- conflicted
+++ resolved
@@ -1,10 +1,6 @@
 {
   "name": "@ceramicnetwork/ipfs-topology",
-<<<<<<< HEAD
-  "version": "0.0.4",
-=======
   "version": "1.0.0-rc.8",
->>>>>>> 28d0e659
   "description": "Setup IPFS topology right",
   "keywords": [
     "ipfs",
@@ -29,13 +25,7 @@
     "test": "exit 0"
   },
   "dependencies": {
-<<<<<<< HEAD
-    "@ceramicnetwork/common": "^0.17.1",
-    "cross-fetch": "^3.0.6",
-    "express": "^4.17.1"
-=======
     "cross-fetch": "^3.1.4"
->>>>>>> 28d0e659
   },
   "devDependencies": {
     "@ceramicnetwork/common": "^1.0.0-rc.6",
