--- conflicted
+++ resolved
@@ -1,10 +1,6 @@
 {
   "name": "@ceramicnetwork/ipfs-topology",
-<<<<<<< HEAD
-  "version": "2.0.2-rc.3",
-=======
   "version": "2.0.3",
->>>>>>> fceead0b
   "description": "Setup IPFS topology right",
   "keywords": [
     "ipfs",
@@ -34,11 +30,7 @@
     "test": "exit 0"
   },
   "dependencies": {
-<<<<<<< HEAD
-    "@ceramicnetwork/common": "^2.0.1-rc.3",
-=======
     "@ceramicnetwork/common": "^2.0.2",
->>>>>>> fceead0b
     "cross-fetch": "^3.1.4"
   },
   "devDependencies": {
