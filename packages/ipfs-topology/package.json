{
  "name": "@ceramicnetwork/ipfs-topology",
<<<<<<< HEAD
  "version": "1.1.20-rc.2",
=======
  "version": "1.1.22",
>>>>>>> 929f5822
  "description": "Setup IPFS topology right",
  "keywords": [
    "ipfs",
    "ceramic"
  ],
  "homepage": "https://ceramic.network",
  "license": "(Apache-2.0 OR MIT)",
  "main": "lib/index.js",
  "types": "lib/index.d.ts",
  "directories": {
    "lib": "lib"
  },
  "files": [
    "lib"
  ],
  "scripts": {
    "build": "../../node_modules/.bin/tsc -p tsconfig.json",
    "prepublishOnly": "npm run build",
    "prebuild": "npm run clean",
    "lint": "../../node_modules/.bin/eslint ./src --ext .js,.jsx,.ts,.tsx",
    "clean": "rm -rf ./lib",
    "test": "exit 0"
  },
  "dependencies": {
    "cross-fetch": "^3.1.4"
  },
  "devDependencies": {
<<<<<<< HEAD
    "@ceramicnetwork/common": "^1.10.2-rc.2",
=======
    "@ceramicnetwork/common": "^1.10.4",
>>>>>>> 929f5822
    "@types/node": "^13.13.15",
    "multiaddr": "^9.0.1"
  }
}<|MERGE_RESOLUTION|>--- conflicted
+++ resolved
@@ -1,10 +1,6 @@
 {
   "name": "@ceramicnetwork/ipfs-topology",
-<<<<<<< HEAD
-  "version": "1.1.20-rc.2",
-=======
   "version": "1.1.22",
->>>>>>> 929f5822
   "description": "Setup IPFS topology right",
   "keywords": [
     "ipfs",
@@ -32,11 +28,7 @@
     "cross-fetch": "^3.1.4"
   },
   "devDependencies": {
-<<<<<<< HEAD
-    "@ceramicnetwork/common": "^1.10.2-rc.2",
-=======
     "@ceramicnetwork/common": "^1.10.4",
->>>>>>> 929f5822
     "@types/node": "^13.13.15",
     "multiaddr": "^9.0.1"
   }
