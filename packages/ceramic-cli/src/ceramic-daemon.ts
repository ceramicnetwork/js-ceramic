--- conflicted
+++ resolved
@@ -73,7 +73,10 @@
       Object.assign(ceramicConfig, {
         ethereumRpcUrl: opts.ethereumRpcUrl,
         anchorServiceUrl: opts.anchorServiceUrl,
-<<<<<<< HEAD
+      })
+    } else {
+      Object.assign(ceramicConfig, {
+        anchorServiceUrl: DEFAULT_ANCHOR_SERVICE_URL,
       })
     }
 
@@ -81,13 +84,6 @@
       Object.assign(ceramicConfig, {
         stateStorePath: opts.stateStorePath,
       })
-=======
-      }
-    } else {
-      ceramicConfig = {
-        anchorServiceUrl: DEFAULT_ANCHOR_SERVICE_URL,
-      }
->>>>>>> 8f257af5
     }
 
     const ceramic = await Ceramic.create(ipfs, ceramicConfig)
