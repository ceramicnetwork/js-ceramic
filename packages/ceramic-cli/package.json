--- conflicted
+++ resolved
@@ -1,10 +1,6 @@
 {
   "name": "@ceramicnetwork/ceramic-cli",
-<<<<<<< HEAD
-  "version": "0.9.2",
-=======
   "version": "0.10.0-alpha.1",
->>>>>>> 1642e31f
   "description": "Typescript implementation of the Ceramic CLI",
   "keywords": [
     "Ceramic",
@@ -41,17 +37,10 @@
   },
   "dependencies": {
     "@babel/register": "^7.10.5",
-<<<<<<< HEAD
-    "@ceramicnetwork/ceramic-common": "^0.8.2",
-    "@ceramicnetwork/ceramic-core": "^0.8.2",
-    "@ceramicnetwork/ceramic-doctype-tile": "^0.7.2",
-    "@ceramicnetwork/ceramic-http-client": "^0.6.2",
-=======
     "@ceramicnetwork/ceramic-common": "^0.9.0-alpha.1",
     "@ceramicnetwork/ceramic-core": "^0.9.0-alpha.1",
     "@ceramicnetwork/ceramic-doctype-tile": "^0.8.0-alpha.0",
     "@ceramicnetwork/ceramic-http-client": "^0.6.3-alpha.0",
->>>>>>> 1642e31f
     "@stablelib/random": "^1.0.0",
     "bs58": "^4.0.1",
     "commander": "^6.0.0",
