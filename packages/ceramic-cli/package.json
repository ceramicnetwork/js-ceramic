--- conflicted
+++ resolved
@@ -31,17 +31,10 @@
     "clean": "rm -rf ./lib"
   },
   "dependencies": {
-<<<<<<< HEAD
-    "@ceramicnetwork/ceramic-common": "^0.2.0",
-    "@ceramicnetwork/ceramic-core": "^0.2.0",
-    "@ceramicnetwork/ceramic-doctype-tile": "^0.2.0",
-    "@ceramicnetwork/ceramic-http-client": "^0.2.0",
-=======
     "@ceramicnetwork/ceramic-common": "^0.2.4",
     "@ceramicnetwork/ceramic-core": "^0.2.4",
     "@ceramicnetwork/ceramic-doctype-tile": "^0.2.4",
     "@ceramicnetwork/ceramic-http-client": "^0.2.4",
->>>>>>> 78443e47
     "commander": "^5.0.0",
     "express": "^4.17.1",
     "identity-wallet": "1.2.0-ceramic.1",
