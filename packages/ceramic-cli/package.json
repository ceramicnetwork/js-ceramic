--- conflicted
+++ resolved
@@ -37,18 +37,11 @@
   },
   "dependencies": {
     "@babel/register": "^7.10.5",
-<<<<<<< HEAD
-    "@ceramicnetwork/ceramic-common": "^0.10.1",
-    "@ceramicnetwork/ceramic-core": "^0.10.1",
-    "@ceramicnetwork/docid": "^0.2.0-alpha.0",
-    "@ceramicnetwork/ceramic-doctype-tile": "^0.8.2",
-    "@ceramicnetwork/ceramic-http-client": "^0.6.5",
-=======
     "@ceramicnetwork/ceramic-common": "^0.10.2-alpha.0",
     "@ceramicnetwork/ceramic-core": "^0.10.2-alpha.0",
     "@ceramicnetwork/ceramic-doctype-tile": "^0.8.3-alpha.0",
     "@ceramicnetwork/ceramic-http-client": "^0.6.6-alpha.0",
->>>>>>> 7efe2c6b
+    "@ceramicnetwork/docid": "^0.2.0-alpha.0",
     "@stablelib/random": "^1.0.0",
     "bs58": "^4.0.1",
     "commander": "^6.0.0",
