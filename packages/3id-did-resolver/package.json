--- conflicted
+++ resolved
@@ -19,11 +19,7 @@
     "lib"
   ],
   "scripts": {
-<<<<<<< HEAD
-    "test": "./node_modules/.bin/jest --coverage --env=node",
-=======
     "test": "../../node_modules/.bin/jest --coverage --env=node",
->>>>>>> 296bab1d
     "build": "../../node_modules/.bin/tsc -p tsconfig.json",
     "prepublishOnly": "npm run build",
     "prebuild": "npm run clean",
