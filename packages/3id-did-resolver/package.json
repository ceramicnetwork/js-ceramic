--- conflicted
+++ resolved
@@ -1,10 +1,6 @@
 {
   "name": "@ceramicnetwork/3id-did-resolver",
-<<<<<<< HEAD
-  "version": "1.4.6-rc.3",
-=======
   "version": "1.4.6",
->>>>>>> 24c53307
   "description": "DID Resolver for the 3ID method",
   "keywords": [
     "Ceramic",
@@ -41,11 +37,7 @@
     "uint8arrays": "^2.0.5"
   },
   "devDependencies": {
-<<<<<<< HEAD
-    "@ceramicnetwork/http-client": "^1.4.2-rc.3",
-=======
     "@ceramicnetwork/http-client": "^1.4.2",
->>>>>>> 24c53307
     "@types/node": "^13.13.15",
     "did-resolver": "^3.1.0"
   },
