{
  "name": "@ceramicnetwork/3id-did-resolver",
  "version": "2.29.0",
  "description": "DID Resolver for the 3ID method",
  "keywords": [
    "Ceramic",
    "DID",
    "identity",
    "Data"
  ],
  "author": "Joel Torstensson <oed3933@gmail.com>",
  "repository": {
    "type": "git",
    "url": "git+https://github.com/ceramicnetwork/js-ceramic.git"
  },
  "bugs": {
    "url": "https://github.com/ceramicnetwork/js-ceramic/issues"
  },
  "homepage": "https://github.com/ceramicnetwork/js-ceramic#readme",
  "license": "(Apache-2.0 OR MIT)",
  "main": "./lib/index.js",
  "types": "./lib/index.d.ts",
  "type": "module",
  "directories": {
    "lib": "./lib"
  },
  "files": [
    "lib"
  ],
  "sideEffects": false,
  "exports": {
    ".": "./lib/index.js"
  },
  "scripts": {
    "test": "NODE_OPTIONS=--experimental-vm-modules npx jest --coverage",
    "build": "npx tsc --project tsconfig.json",
    "prepublishOnly": "npm run build",
    "prebuild": "npm run clean",
    "lint": "npx eslint ./src --ext .js,.jsx,.ts,.tsx",
    "clean": "npx rimraf ./lib"
  },
  "dependencies": {
    "@ceramicnetwork/common": "^2.36.0",
    "@ceramicnetwork/stream-tile": "^2.32.0",
    "@ceramicnetwork/streamid": "^2.17.0",
    "cross-fetch": "^3.1.4",
    "least-recent": "^1.0.3",
    "multiformats": "^11.0.1",
    "uint8arrays": "^4.0.3"
  },
  "devDependencies": {
<<<<<<< HEAD
    "@ceramicnetwork/http-client": "^2.33.0-rc.0",
    "did-resolver": "^4.0.1",
    "http-request-mock": "^1.8.17"
=======
    "@ceramicnetwork/http-client": "^2.33.0",
    "did-resolver": "^4.0.1"
>>>>>>> ea440c74
  },
  "gitHead": "56e646e82ee6e9cdb0b762bbbf77b8432edce367"
}<|MERGE_RESOLUTION|>--- conflicted
+++ resolved
@@ -49,14 +49,9 @@
     "uint8arrays": "^4.0.3"
   },
   "devDependencies": {
-<<<<<<< HEAD
-    "@ceramicnetwork/http-client": "^2.33.0-rc.0",
+    "@ceramicnetwork/http-client": "^2.33.0",
     "did-resolver": "^4.0.1",
     "http-request-mock": "^1.8.17"
-=======
-    "@ceramicnetwork/http-client": "^2.33.0",
-    "did-resolver": "^4.0.1"
->>>>>>> ea440c74
   },
   "gitHead": "56e646e82ee6e9cdb0b762bbbf77b8432edce367"
 }