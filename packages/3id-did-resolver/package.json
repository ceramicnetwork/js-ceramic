--- conflicted
+++ resolved
@@ -1,10 +1,6 @@
 {
   "name": "@ceramicnetwork/3id-did-resolver",
-<<<<<<< HEAD
-  "version": "1.4.13-rc.2",
-=======
   "version": "1.4.15",
->>>>>>> 929f5822
   "description": "DID Resolver for the 3ID method",
   "keywords": [
     "Ceramic",
@@ -32,26 +28,16 @@
     "clean": "rm -rf ./lib"
   },
   "dependencies": {
-<<<<<<< HEAD
-    "@ceramicnetwork/common": "^1.10.2-rc.2",
-    "@ceramicnetwork/stream-tile": "^1.5.4-rc.2",
-    "@ceramicnetwork/streamid": "^1.3.7",
-=======
     "@ceramicnetwork/common": "^1.10.4",
     "@ceramicnetwork/stream-tile": "^1.5.6",
     "@ceramicnetwork/streamid": "^1.3.8",
->>>>>>> 929f5822
     "cids": "~1.1.6",
     "cross-fetch": "^3.1.4",
     "lru_map": "^0.4.1",
     "uint8arrays": "^2.0.5"
   },
   "devDependencies": {
-<<<<<<< HEAD
-    "@ceramicnetwork/http-client": "^1.5.4-rc.2",
-=======
     "@ceramicnetwork/http-client": "^1.5.6",
->>>>>>> 929f5822
     "@types/node": "^13.13.15",
     "did-resolver": "^3.1.0"
   },
