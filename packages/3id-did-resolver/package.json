{
  "name": "@ceramicnetwork/3id-did-resolver",
  "version": "0.4.9",
  "description": "DID Resolver for the 3ID method",
  "keywords": [
    "Ceramic",
    "DID",
    "identity",
    "Data"
  ],
  "author": "Joel Torstensson <oed3933@gmail.com>",
  "homepage": "",
  "license": "(Apache-2.0 OR MIT)",
  "main": "lib/index.js",
  "directories": {
    "lib": "lib"
  },
  "files": [
    "lib"
  ],
  "scripts": {
    "test": "./node_modules/.bin/jest --coverage",
    "build": "../../node_modules/.bin/tsc -p tsconfig.json",
    "prepublishOnly": "npm run build",
    "prebuild": "npm run clean",
    "lint": "./node_modules/.bin/eslint ./src --ext .js,.jsx,.ts,.tsx",
    "clean": "rm -rf ./lib"
  },
  "dependencies": {
<<<<<<< HEAD
    "@ceramicnetwork/ceramic-common": "^0.12.2",
    "bs58": "^4.0.1"
=======
    "@ceramicnetwork/common": "^0.12.2",
    "@ceramicnetwork/docid": "^0.2.0",
    "cids": "^1.0.2",
    "cross-fetch": "^3.0.6",
    "uint8arrays": "^1.1.0"
>>>>>>> eedeb989
  },
  "devDependencies": {
    "@babel/core": "^7.9.0",
    "@babel/preset-env": "^7.8.4",
    "@babel/preset-typescript": "^7.9.0",
    "@types/bs58": "^4.0.1",
    "@types/events": "^3.0.0",
    "@types/node": "^13.13.15",
    "@typescript-eslint/eslint-plugin": "^4.6.0",
    "@typescript-eslint/parser": "^4.6.0",
    "babel-jest": "^25.1.0",
    "did-resolver": "^2.1.1",
    "eslint": "^6.8.0",
    "eslint-plugin-jest": "^23.8.2",
    "jest": "^25.1.0",
    "tmp-promise": "^2.0.2"
  },
  "jest": {
    "transformIgnorePatterns": [
      "/node_modules(?!/did-jwt)/"
    ]
  },
  "gitHead": "c58eb9659f5fdd976aca2db6465619c20ba30ff9"
}<|MERGE_RESOLUTION|>--- conflicted
+++ resolved
@@ -27,16 +27,11 @@
     "clean": "rm -rf ./lib"
   },
   "dependencies": {
-<<<<<<< HEAD
-    "@ceramicnetwork/ceramic-common": "^0.12.2",
-    "bs58": "^4.0.1"
-=======
     "@ceramicnetwork/common": "^0.12.2",
     "@ceramicnetwork/docid": "^0.2.0",
     "cids": "^1.0.2",
     "cross-fetch": "^3.0.6",
     "uint8arrays": "^1.1.0"
->>>>>>> eedeb989
   },
   "devDependencies": {
     "@babel/core": "^7.9.0",
