--- conflicted
+++ resolved
@@ -1,10 +1,6 @@
 {
   "name": "@ceramicnetwork/3id-did-resolver",
-<<<<<<< HEAD
-  "version": "2.1.5-rc.1",
-=======
   "version": "2.1.5",
->>>>>>> 211861ca
   "description": "DID Resolver for the 3ID method",
   "keywords": [
     "Ceramic",
@@ -37,26 +33,16 @@
     "clean": "npx rimraf ./lib"
   },
   "dependencies": {
-<<<<<<< HEAD
-    "@ceramicnetwork/common": "^2.5.0-rc.1",
-    "@ceramicnetwork/stream-tile": "^2.4.1-rc.1",
-    "@ceramicnetwork/streamid": "^2.3.1-rc.0",
-=======
     "@ceramicnetwork/common": "^2.4.1",
     "@ceramicnetwork/stream-tile": "^2.4.1",
     "@ceramicnetwork/streamid": "^2.3.1",
->>>>>>> 211861ca
     "cross-fetch": "^3.1.4",
     "lru_map": "^0.4.1",
     "multiformats": "^9.5.8",
     "uint8arrays": "^3.0.0"
   },
   "devDependencies": {
-<<<<<<< HEAD
-    "@ceramicnetwork/http-client": "^2.3.2-rc.1",
-=======
     "@ceramicnetwork/http-client": "^2.3.2",
->>>>>>> 211861ca
     "did-resolver": "^3.1.5"
   },
   "gitHead": "56e646e82ee6e9cdb0b762bbbf77b8432edce367"
