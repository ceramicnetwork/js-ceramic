{
  "name": "@ceramicnetwork/3id-did-resolver",
<<<<<<< HEAD
  "version": "2.0.1-rc.5",
=======
  "version": "2.0.2",
>>>>>>> fceead0b
  "description": "DID Resolver for the 3ID method",
  "keywords": [
    "Ceramic",
    "DID",
    "identity",
    "Data"
  ],
  "author": "Joel Torstensson <oed3933@gmail.com>",
  "homepage": "",
  "license": "(Apache-2.0 OR MIT)",
  "main": "./lib/index.js",
  "types": "./lib/index.d.ts",
  "type": "module",
  "directories": {
    "lib": "./lib"
  },
  "files": [
    "lib"
  ],
  "sideEffects": false,
  "exports": {
    ".": "./lib/index.js"
  },
  "scripts": {
    "test": "NODE_OPTIONS=--experimental-vm-modules npx jest --silent --coverage --forceExit",
    "build": "npx tsc --project tsconfig.json",
    "prepublishOnly": "npm run build",
    "prebuild": "npm run clean",
    "lint": "npx eslint ./src --ext .js,.jsx,.ts,.tsx",
    "clean": "npx rimraf ./lib"
  },
  "dependencies": {
<<<<<<< HEAD
    "@ceramicnetwork/common": "^2.0.1-rc.3",
    "@ceramicnetwork/stream-tile": "^2.1.0-rc.4",
    "@ceramicnetwork/streamid": "^2.0.1-rc.2",
=======
    "@ceramicnetwork/common": "^2.0.2",
    "@ceramicnetwork/stream-tile": "^2.1.1",
    "@ceramicnetwork/streamid": "^2.0.2",
>>>>>>> fceead0b
    "cross-fetch": "^3.1.4",
    "lru_map": "^0.4.1",
    "multiformats": "^9.5.8",
    "uint8arrays": "^3.0.0"
  },
  "devDependencies": {
<<<<<<< HEAD
    "@ceramicnetwork/http-client": "^2.0.1-rc.5",
=======
    "@ceramicnetwork/http-client": "^2.0.2",
>>>>>>> fceead0b
    "did-resolver": "^3.1.5"
  },
  "gitHead": "34eeee25597b0a60def72906c26d3afd6230aaf1"
}<|MERGE_RESOLUTION|>--- conflicted
+++ resolved
@@ -1,10 +1,6 @@
 {
   "name": "@ceramicnetwork/3id-did-resolver",
-<<<<<<< HEAD
-  "version": "2.0.1-rc.5",
-=======
   "version": "2.0.2",
->>>>>>> fceead0b
   "description": "DID Resolver for the 3ID method",
   "keywords": [
     "Ceramic",
@@ -37,26 +33,16 @@
     "clean": "npx rimraf ./lib"
   },
   "dependencies": {
-<<<<<<< HEAD
-    "@ceramicnetwork/common": "^2.0.1-rc.3",
-    "@ceramicnetwork/stream-tile": "^2.1.0-rc.4",
-    "@ceramicnetwork/streamid": "^2.0.1-rc.2",
-=======
     "@ceramicnetwork/common": "^2.0.2",
     "@ceramicnetwork/stream-tile": "^2.1.1",
     "@ceramicnetwork/streamid": "^2.0.2",
->>>>>>> fceead0b
     "cross-fetch": "^3.1.4",
     "lru_map": "^0.4.1",
     "multiformats": "^9.5.8",
     "uint8arrays": "^3.0.0"
   },
   "devDependencies": {
-<<<<<<< HEAD
-    "@ceramicnetwork/http-client": "^2.0.1-rc.5",
-=======
     "@ceramicnetwork/http-client": "^2.0.2",
->>>>>>> fceead0b
     "did-resolver": "^3.1.5"
   },
   "gitHead": "34eeee25597b0a60def72906c26d3afd6230aaf1"
