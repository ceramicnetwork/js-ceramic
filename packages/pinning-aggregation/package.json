--- conflicted
+++ resolved
@@ -1,10 +1,6 @@
 {
   "name": "@ceramicnetwork/pinning-aggregation",
-<<<<<<< HEAD
-  "version": "2.0.10-rc.1",
-=======
   "version": "2.0.10",
->>>>>>> 211861ca
   "description": "Aggregated pinning",
   "keywords": [
     "ceramic",
@@ -40,15 +36,9 @@
     "uint8arrays": "^3.0.0"
   },
   "devDependencies": {
-<<<<<<< HEAD
-    "@ceramicnetwork/common": "^2.5.0-rc.1",
-    "@ceramicnetwork/pinning-ipfs-backend": "^2.0.10-rc.1",
-    "@ceramicnetwork/pinning-powergate-backend": "^2.0.10-rc.1",
-=======
     "@ceramicnetwork/common": "^2.4.1",
     "@ceramicnetwork/pinning-ipfs-backend": "^2.0.10",
     "@ceramicnetwork/pinning-powergate-backend": "^2.0.10",
->>>>>>> 211861ca
     "ipfs-core-types": "~0.9.0",
     "multiformats": "^9.5.8"
   },
