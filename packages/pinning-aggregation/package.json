--- conflicted
+++ resolved
@@ -1,10 +1,6 @@
 {
   "name": "@ceramicnetwork/pinning-aggregation",
-<<<<<<< HEAD
-  "version": "0.2.2-rc.0",
-=======
   "version": "1.0.0-rc.2",
->>>>>>> 7e03a62d
   "description": "Aggregated pinning",
   "keywords": [
     "ceramic",
@@ -35,15 +31,9 @@
     "@stablelib/sha256": "^1.0.0"
   },
   "devDependencies": {
-<<<<<<< HEAD
-    "@ceramicnetwork/common": "^0.18.0-rc.0",
-    "@ceramicnetwork/pinning-ipfs-backend": "^0.2.2-rc.0",
-    "@ceramicnetwork/pinning-powergate-backend": "^0.2.2-rc.0",
-=======
     "@ceramicnetwork/common": "^1.0.0-rc.2",
     "@ceramicnetwork/pinning-ipfs-backend": "^1.0.0-rc.2",
     "@ceramicnetwork/pinning-powergate-backend": "^1.0.0-rc.2",
->>>>>>> 7e03a62d
     "cids": "~1.1.6"
   },
   "publishConfig": {
