--- conflicted
+++ resolved
@@ -31,18 +31,11 @@
     "@stablelib/sha256": "^1.0.0"
   },
   "devDependencies": {
-<<<<<<< HEAD
-    "@ceramicnetwork/common": "^1.0.0-rc.6",
-    "@ceramicnetwork/pinning-ipfs-backend": "^1.0.0-rc.6",
-    "@ceramicnetwork/pinning-powergate-backend": "^1.0.0-rc.6",
-    "cids": "~1.1.6",
-    "ipfs-core-types": "^0.4.0"
-=======
     "@ceramicnetwork/common": "^1.0.0",
     "@ceramicnetwork/pinning-ipfs-backend": "^1.0.0",
     "@ceramicnetwork/pinning-powergate-backend": "^1.0.0",
-    "cids": "~1.1.6"
->>>>>>> 13c6fbf9
+    "cids": "~1.1.6",
+    "ipfs-core-types": "^0.4.0"
   },
   "publishConfig": {
     "access": "public"
