--- conflicted
+++ resolved
@@ -1,10 +1,6 @@
 {
   "name": "@ceramicnetwork/pinning-aggregation",
-<<<<<<< HEAD
-  "version": "0.2.2",
-=======
   "version": "1.0.0-rc.6",
->>>>>>> 28d0e659
   "description": "Aggregated pinning",
   "keywords": [
     "ceramic",
@@ -31,22 +27,13 @@
     "lib": "lib"
   },
   "dependencies": {
-<<<<<<< HEAD
-    "@ceramicnetwork/pinning-ipfs-backend": "^0.2.2",
-=======
->>>>>>> 28d0e659
     "@stablelib/base64": "^1.0.0",
     "@stablelib/sha256": "^1.0.0"
   },
   "devDependencies": {
-<<<<<<< HEAD
-    "@ceramicnetwork/common": "^0.17.1",
-    "@ceramicnetwork/pinning-powergate-backend": "^0.2.2",
-=======
     "@ceramicnetwork/common": "^1.0.0-rc.6",
     "@ceramicnetwork/pinning-ipfs-backend": "^1.0.0-rc.6",
     "@ceramicnetwork/pinning-powergate-backend": "^1.0.0-rc.6",
->>>>>>> 28d0e659
     "cids": "~1.1.6"
   },
   "publishConfig": {
