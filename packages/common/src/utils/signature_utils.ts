--- conflicted
+++ resolved
@@ -4,24 +4,17 @@
 import type { StreamID } from '@ceramicnetwork/streamid'
 import { getEIP191Verifier } from '@didtools/pkh-ethereum'
 import { getSolanaVerifier } from '@didtools/pkh-solana'
-<<<<<<< HEAD
+import { getTezosVerifier } from '@didtools/pkh-tezos'
 import { getStacksVerifier } from '@didtools/pkh-stacks'
-=======
-import { getTezosVerifier }  from '@didtools/pkh-tezos'
->>>>>>> fbe19e05
 
 const DEFAULT_CACAO_REVOCATION_PHASE_OUT = 24 * 60 * 60
-
 
 // Register supported CACAO Verifiers
 const verifiersCACAO = {
   ...getEIP191Verifier(),
   ...getSolanaVerifier(),
-<<<<<<< HEAD
+  ...getTezosVerifier(),
   ...getStacksVerifier(),
-=======
-  ...getTezosVerifier()
->>>>>>> fbe19e05
 }
 
 /**
@@ -55,7 +48,7 @@
         disableTimecheck: commitData.disableTimecheck,
         capability: cacao,
         revocationPhaseOutSecs: DEFAULT_CACAO_REVOCATION_PHASE_OUT,
-        verifiers: verifiersCACAO
+        verifiers: verifiersCACAO,
       })
     } catch (e: any) {
       const original = e.message ? e.message : String(e)
