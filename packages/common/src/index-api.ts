--- conflicted
+++ resolved
@@ -33,7 +33,7 @@
   filter?: Record<string, string>
 }
 
-export type IndexQuery = BaseQuery & Pagination
+export type PaginationQuery = BaseQuery & Pagination
 
 /**
  * API to query an index.
@@ -41,12 +41,8 @@
  * Returns null, iff the stream state can't be retrieved from the repository.
  */
 export interface IndexApi {
-<<<<<<< HEAD
-  queryCount(query: BaseQuery): Promise<number>
-  queryIndex(query: IndexQuery): Promise<Page<StreamState>>
-=======
-  queryIndex(query: BaseQuery & Pagination): Promise<Page<StreamState | null>>
->>>>>>> 0b51309b
+  count(query: BaseQuery): Promise<number>
+  query(query: PaginationQuery): Promise<Page<StreamState | null>>
 }
 
 export type Edge<T> = {
