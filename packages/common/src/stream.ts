import CID from 'cids'
import cloneDeep from 'lodash.clonedeep'
import type { Context } from './context'
import { CommitID, StreamID } from '@ceramicnetwork/streamid'
import type { DagJWS, DagJWSResult } from 'dids'
import { Observable } from 'rxjs'
import { RunningStateLike } from './running-state-like'
import { CeramicApi } from './ceramic-api'
import { LoadOpts, SyncOptions } from './docopts'

/**
 * Describes signature status
 */
export enum SignatureStatus {
  GENESIS,
  PARTIAL,
  SIGNED,
}

/**
 * Describes all anchor statuses
 */
export enum AnchorStatus {
  NOT_REQUESTED,
  PENDING,
  PROCESSING,
  ANCHORED,
  FAILED,
}

export interface CommitHeader {
  controllers: Array<string>
  family?: string
  schema?: string
  tags?: Array<string>

  [index: string]: any // allow support for future changes
}

export interface GenesisHeader extends CommitHeader {
  unique?: string
}

export type GenesisCommit = {
  header: GenesisHeader
  data?: any
}

export interface RawCommit {
  id: CID
  header?: CommitHeader
  data: any
  prev: CID
}

export interface AnchorProof {
  chainId: string
  blockNumber: number
  blockTimestamp: number
  txHash: CID
  root: CID
}

export interface AnchorCommit {
  id: CID
  prev: CID
  proof: CID
  path: string
}

export type SignedCommit = DagJWS

export type SignedCommitContainer = DagJWSResult

export type CeramicCommit =
  | AnchorCommit
  | GenesisCommit
  | RawCommit
  | SignedCommit
  | SignedCommitContainer

/**
 * Commit meta-information, like CID and timestamp.
 */
export type CommitMeta = {
  cid: CID
  timestamp?: number
  /**
   * Do not time-check a signature.
   */
  disableTimecheck?: boolean
}

/**
 * Stream metadata
 */
export interface StreamMetadata {
  controllers: Array<string>
  family?: string
  schema?: string
  tags?: Array<string>

  [index: string]: any // allow arbitrary properties
}

/**
 * Stream information about the next iteration
 */
export interface StreamNext {
  content?: any
  controllers?: Array<string>
  metadata?: StreamMetadata
}

export enum CommitType {
  GENESIS,
  SIGNED,
  ANCHOR,
}

export interface LogEntry {
  cid: CID
  type: CommitType
  timestamp?: number
}

export interface CommitData extends LogEntry {
  // Holding on to these fields when fetching and processing new commits significantly reduces the number of IPFS
  // lookups required. Use of these fields is currently limited to `conflict-resolution.ts` but further optimization of
  // the code is possible by relaying them to code that looks the fields up again.
  commit?: any
  envelope?: DagJWS
}

/**
 * Stream state
 */
export interface StreamState {
  type: number
  content: any
  next?: StreamNext
  metadata: StreamMetadata
  signature: SignatureStatus
  anchorStatus: AnchorStatus
  anchorScheduledFor?: number // only present when anchor status is pending
  anchorProof?: AnchorProof // the anchor proof of the latest anchor, only present when anchor status is anchored
  log: Array<LogEntry>
}

/**
 * Describes object which stores StreamState.
 *
 * Note: the interface should be removed once we refactor streams.
 *
 */
export interface StreamStateHolder {
  id: StreamID
  state: StreamState
}

/**
 * Describes common stream attributes
 */
export abstract class Stream extends Observable<StreamState> implements StreamStateHolder {
<<<<<<< HEAD
    constructor(protected readonly state$: RunningStateLike, private _context: Context) {
        super(subscriber => {
          state$.subscribe(subscriber)
        })
    }

    get id(): StreamID {
        return new StreamID(this.state$.value.type, this.state$.value.log[0].cid)
    }

    get api(): CeramicApi {
        return this._context.api
    }

    get metadata(): StreamMetadata {
        const { next, metadata } = this.state$.value
        return cloneDeep(next?.metadata ?? metadata)
    }

    get content(): any {
        const { next, content } = this.state$.value
        return cloneDeep(next?.content ?? content)
    }

    get controllers(): Array<string> {
        return this.metadata.controllers
    }

    get tip(): CID {
        return this.state$.value.log[this.state$.value.log.length - 1].cid
    }

    get commitId(): CommitID {
        return this.id.atCommit(this.tip)
    }

    /**
     * Lists available commits
     */
    get allCommitIds(): Array<CommitID> {
      return this.state$.value.log.map(({ cid }) => this.id.atCommit(cid))
    }

    /**
     * Lists available commits that correspond to anchor commits
     */
    get anchorCommitIds(): Array<CommitID> {
        return this.state$.value.log
            .filter(({ type }) => type === CommitType.ANCHOR)
            .map(({ cid }) => this.id.atCommit(cid))
    }

    get state(): StreamState {
        return cloneDeep(this.state$.value)
    }

    async sync(opts: LoadOpts = {}): Promise<void> {
      opts = { sync: SyncOptions.PREFER_CACHE, ...opts }
      const stream = await this.api.loadStream(this.id, opts)
      this.state$.next(stream.state)
    }

    /**
     * Makes this stream read-only. After this has been called any future attempts to call
     * mutation methods on the instance will throw.
     */
    abstract makeReadOnly()

=======
  constructor(protected readonly state$: RunningStateLike, private _context: Context) {
    super((subscriber) => {
      state$.subscribe(subscriber)
    })
  }

  get id(): StreamID {
    return new StreamID(this.state$.value.type, this.state$.value.log[0].cid)
  }

  get api(): CeramicApi {
    return this._context.api
  }

  get metadata(): StreamMetadata {
    const { next, metadata } = this.state$.value
    return cloneDeep(next?.metadata ?? metadata)
  }

  get controllers(): Array<string> {
    return this.metadata.controllers
  }

  get tip(): CID {
    return this.state$.value.log[this.state$.value.log.length - 1].cid
  }

  get commitId(): CommitID {
    return this.id.atCommit(this.tip)
  }

  /**
   * Lists available commits
   */
  get allCommitIds(): Array<CommitID> {
    return this.state$.value.log.map(({ cid }) => this.id.atCommit(cid))
  }

  /**
   * Lists available commits that correspond to anchor commits
   */
  get anchorCommitIds(): Array<CommitID> {
    return this.state$.value.log
      .filter(({ type }) => type === CommitType.ANCHOR)
      .map(({ cid }) => this.id.atCommit(cid))
  }

  get state(): StreamState {
    return cloneDeep(this.state$.value)
  }

  async sync(opts: LoadOpts = {}): Promise<void> {
    opts = { sync: SyncOptions.PREFER_CACHE, ...opts }
    const stream = await this.api.loadStream(this.id, opts)
    this.state$.next(stream.state)
  }

  protected _getContent(): any {
    const { next, content } = this.state$.value
    return cloneDeep(next?.content ?? content)
  }

  /**
   * Makes this stream read-only. After this has been called any future attempts to call
   * mutation methods on the instance will throw.
   */
  abstract makeReadOnly(): void

  /**
   * True if 'makeReadOnly()' has been called previously.
   */
  abstract isReadOnly: boolean
>>>>>>> 6cb88ba8
}

/**
 * Stream decorator
 * @constructor
 */
export function StreamStatic<T>() {
  return <U extends T>(constructor: U): any => {
    constructor
  }
}

/**
 * Stream static signatures
 */
export interface StreamConstructor<T extends Stream> {
  /**
   * Constructor signature
   * @param state$ - Stream state
   * @param context - Ceramic context
   */
  new (state$: RunningStateLike, context: Context): T
}

/**
 * Describes stream type handler functionality
 */
export interface StreamHandler<T extends Stream> {
  /**
   * The ID number of the streamtype. This is specified by the table within CIP-59.
   */
  type: number

  /**
   * The string name of the streamtype
   */
  name: string

  /**
   * The constructor used to instantiate an instance of the handled streamtype.
   */
  stream_constructor: StreamConstructor<T>

  /**
   * Applies commit to the stream (genesis|signed|anchored)
   * @param commit - Commit instance
   * @param meta - Record meta-inforamtion, like CID and timestamp
   * @param context - Ceramic context
   * @param state - Stream state
   */
  applyCommit(
    commit: CeramicCommit,
    meta: CommitMeta,
    context: Context,
    state?: StreamState
  ): Promise<StreamState>
}<|MERGE_RESOLUTION|>--- conflicted
+++ resolved
@@ -162,76 +162,6 @@
  * Describes common stream attributes
  */
 export abstract class Stream extends Observable<StreamState> implements StreamStateHolder {
-<<<<<<< HEAD
-    constructor(protected readonly state$: RunningStateLike, private _context: Context) {
-        super(subscriber => {
-          state$.subscribe(subscriber)
-        })
-    }
-
-    get id(): StreamID {
-        return new StreamID(this.state$.value.type, this.state$.value.log[0].cid)
-    }
-
-    get api(): CeramicApi {
-        return this._context.api
-    }
-
-    get metadata(): StreamMetadata {
-        const { next, metadata } = this.state$.value
-        return cloneDeep(next?.metadata ?? metadata)
-    }
-
-    get content(): any {
-        const { next, content } = this.state$.value
-        return cloneDeep(next?.content ?? content)
-    }
-
-    get controllers(): Array<string> {
-        return this.metadata.controllers
-    }
-
-    get tip(): CID {
-        return this.state$.value.log[this.state$.value.log.length - 1].cid
-    }
-
-    get commitId(): CommitID {
-        return this.id.atCommit(this.tip)
-    }
-
-    /**
-     * Lists available commits
-     */
-    get allCommitIds(): Array<CommitID> {
-      return this.state$.value.log.map(({ cid }) => this.id.atCommit(cid))
-    }
-
-    /**
-     * Lists available commits that correspond to anchor commits
-     */
-    get anchorCommitIds(): Array<CommitID> {
-        return this.state$.value.log
-            .filter(({ type }) => type === CommitType.ANCHOR)
-            .map(({ cid }) => this.id.atCommit(cid))
-    }
-
-    get state(): StreamState {
-        return cloneDeep(this.state$.value)
-    }
-
-    async sync(opts: LoadOpts = {}): Promise<void> {
-      opts = { sync: SyncOptions.PREFER_CACHE, ...opts }
-      const stream = await this.api.loadStream(this.id, opts)
-      this.state$.next(stream.state)
-    }
-
-    /**
-     * Makes this stream read-only. After this has been called any future attempts to call
-     * mutation methods on the instance will throw.
-     */
-    abstract makeReadOnly()
-
-=======
   constructor(protected readonly state$: RunningStateLike, private _context: Context) {
     super((subscriber) => {
       state$.subscribe(subscriber)
@@ -251,6 +181,11 @@
     return cloneDeep(next?.metadata ?? metadata)
   }
 
+  get content(): any {
+    const { next, content } = this.state$.value
+    return cloneDeep(next?.content ?? content)
+  }
+
   get controllers(): Array<string> {
     return this.metadata.controllers
   }
@@ -289,11 +224,6 @@
     this.state$.next(stream.state)
   }
 
-  protected _getContent(): any {
-    const { next, content } = this.state$.value
-    return cloneDeep(next?.content ?? content)
-  }
-
   /**
    * Makes this stream read-only. After this has been called any future attempts to call
    * mutation methods on the instance will throw.
@@ -304,7 +234,6 @@
    * True if 'makeReadOnly()' has been called previously.
    */
   abstract isReadOnly: boolean
->>>>>>> 6cb88ba8
 }
 
 /**
