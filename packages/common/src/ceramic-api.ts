--- conflicted
+++ resolved
@@ -79,19 +79,8 @@
    * @param actingDid - did that performs the operation
    * @param modelsIDs - array of model stream IDs to remove from index
    */
-<<<<<<< HEAD
+
   stopIndexingModels(actingDid: DID | string, modelsIDs: Array<StreamID>): Promise<void>
-
-  /**
-   * Replaces model streams in index with given model streams
-   *
-   * @param actingDid - did that performs the operation
-   * @param modelsIDs - array of model stream IDs to put in the index instead of the previous ones
-   */
-  replaceIndexedModels(actingDid: DID | string, modelsIDs: Array<StreamID>): Promise<void>
-=======
-  stopIndexingModels(modelsIDs: Array<StreamID>): Promise<void>
->>>>>>> 2faa3c57
 }
 
 /**
