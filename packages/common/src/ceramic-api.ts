--- conflicted
+++ resolved
@@ -71,11 +71,7 @@
    * @param actingDid - did that performs the operation
    * @param modelsIDs - array of model stream IDs to add to index
    */
-<<<<<<< HEAD
-  addModelsToIndex(actingDid: DID | string, modelsIDs: Array<StreamID>): Promise<void>
-=======
-  startIndexingModels(modelsIDs: Array<StreamID>): Promise<void>
->>>>>>> 9ec9b676
+  startIndexingModels(actingDid: DID | string, modelsIDs: Array<StreamID>): Promise<void>
 
   /**
    * Removes model streams from index
@@ -83,11 +79,7 @@
    * @param actingDid - did that performs the operation
    * @param modelsIDs - array of model stream IDs to remove from index
    */
-<<<<<<< HEAD
-  removeModelsFromIndex(actingDid: DID | string, modelsIDs: Array<StreamID>): Promise<void>
-=======
-  stopIndexingModels(modelsIDs: Array<StreamID>): Promise<void>
->>>>>>> 9ec9b676
+  stopIndexingModels(actingDid: DID | string, modelsIDs: Array<StreamID>): Promise<void>
 
   /**
    * Replaces model streams in index with given model streams
@@ -95,11 +87,7 @@
    * @param actingDid - did that performs the operation
    * @param modelsIDs - array of model stream IDs to put in the index instead of the previous ones
    */
-<<<<<<< HEAD
-  replaceModelsInIndex(actingDid: DID | string, modelsIDs: Array<StreamID>): Promise<void>
-=======
-  replaceIndexedModels(modelsIDs: Array<StreamID>): Promise<void>
->>>>>>> 9ec9b676
+  replaceIndexedModels(actingDid: DID | string, modelsIDs: Array<StreamID>): Promise<void>
 }
 
 /**
