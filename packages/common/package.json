{
  "name": "@ceramicnetwork/common",
<<<<<<< HEAD
  "version": "1.10.2-rc.2",
=======
  "version": "1.10.4",
>>>>>>> 929f5822
  "description": "Ceramic common types and utilities",
  "keywords": [
    "ceramic",
    "types",
    "utilities"
  ],
  "author": "Janko Simonovic <simonovic86@gmail.com>",
  "homepage": "",
  "license": "(Apache-2.0 OR MIT)",
  "directories": {
    "lib": "lib"
  },
  "main": "lib/index.js",
  "types": "lib/index.d.ts",
  "files": [
    "lib"
  ],
  "browser": {
    "./lib/logger-provider.js": "./lib/logger-provider-browser.js",
    "./lib/loggers.js": "./lib/loggers-browser.js"
  },
  "scripts": {
    "test": "../../node_modules/.bin/jest --silent --coverage --passWithNoTests",
    "build": "../../node_modules/.bin/tsc -p tsconfig.json",
    "prepublishOnly": "npm run build",
    "prebuild": "npm run clean",
    "lint": "../../node_modules/.bin/eslint ./src --ext .js,.jsx,.ts,.tsx",
    "clean": "rm -rf ./lib"
  },
  "dependencies": {
<<<<<<< HEAD
    "@ceramicnetwork/streamid": "^1.3.7",
=======
    "@ceramicnetwork/streamid": "^1.3.8",
>>>>>>> 929f5822
    "@overnightjs/logger": "1.2.1",
    "abort-controller": "^3.0.0",
    "caip": "~1.0.0",
    "cids": "~1.1.6",
    "colors": "1.3.3",
    "cross-fetch": "^3.1.4",
    "flat": "^5.0.2",
    "lodash.clonedeep": "^4.5.0",
    "logfmt": "^1.3.2",
    "rxjs": "^7.0.0",
    "uint8arrays": "^2.0.5"
  },
  "devDependencies": {
    "@types/lodash.clonedeep": "^4.5.6",
    "@types/logfmt": "^1.2.1",
    "@types/node": "^13.13.15",
    "dids": "^2.4.0",
    "ipfs-core-types": "~0.5.1",
    "json-schema-to-typescript": "^9.1.1",
    "typescript-json-schema": "^0.42.0"
  },
  "jest": {
    "testMatch": [
      "**/?(*.)+(spec|test).[jt]s?(x)"
    ],
    "testEnvironment": "node",
    "resolver": "jest-resolver-enhanced"
  },
  "gitHead": "34eeee25597b0a60def72906c26d3afd6230aaf1"
}<|MERGE_RESOLUTION|>--- conflicted
+++ resolved
@@ -1,10 +1,6 @@
 {
   "name": "@ceramicnetwork/common",
-<<<<<<< HEAD
-  "version": "1.10.2-rc.2",
-=======
   "version": "1.10.4",
->>>>>>> 929f5822
   "description": "Ceramic common types and utilities",
   "keywords": [
     "ceramic",
@@ -35,11 +31,7 @@
     "clean": "rm -rf ./lib"
   },
   "dependencies": {
-<<<<<<< HEAD
-    "@ceramicnetwork/streamid": "^1.3.7",
-=======
     "@ceramicnetwork/streamid": "^1.3.8",
->>>>>>> 929f5822
     "@overnightjs/logger": "1.2.1",
     "abort-controller": "^3.0.0",
     "caip": "~1.0.0",
