{
  "name": "@ceramicnetwork/common",
  "version": "6.2.0",
  "description": "Ceramic common types and utilities",
  "keywords": [
    "ceramic",
    "types",
    "utilities"
  ],
  "author": "Janko Simonovic <simonovic86@gmail.com>",
  "repository": {
    "type": "git",
    "url": "git+https://github.com/ceramicnetwork/js-ceramic.git"
  },
  "bugs": {
    "url": "https://github.com/ceramicnetwork/js-ceramic/issues"
  },
  "homepage": "https://github.com/ceramicnetwork/js-ceramic#readme",
  "license": "(Apache-2.0 OR MIT)",
  "directories": {
    "lib": "./lib"
  },
  "main": "lib/index.js",
  "type": "module",
  "exports": {
    ".": "./lib/index.js"
  },
  "types": "lib/index.d.ts",
  "files": [
    "lib"
  ],
  "sideEffects": false,
  "browser": {
    "./lib/logger-provider.js": "./lib/logger-provider-browser.js",
    "./lib/loggers.js": "./lib/loggers-browser.js"
  },
  "scripts": {
    "test": "NODE_OPTIONS=--experimental-vm-modules npx jest --silent --coverage --passWithNoTests",
    "build": "npx tsc --project tsconfig.json",
    "prepublishOnly": "npm run build",
    "prebuild": "npm run clean",
    "lint": "npx eslint ./src --ext .js,.jsx,.ts,.tsx",
    "clean": "npx rimraf ./lib"
  },
  "dependencies": {
<<<<<<< HEAD
    "@ceramicnetwork/streamid": "^5.5.0",
=======
    "@ceramicnetwork/node-metrics": "^1.0.3",
    "@ceramicnetwork/streamid": "^5.6.0",
>>>>>>> 536f79cc
    "@didtools/cacao": "^3.0.0",
    "@didtools/key-webauthn": "^2.0.2",
    "@didtools/pkh-ethereum": "^0.2.0",
    "@didtools/pkh-solana": "^0.2.0",
    "@didtools/pkh-stacks": "^0.2.0",
    "@didtools/pkh-tezos": "^0.3.0",
    "@ipld/dag-cbor": "^9.1.0",
    "@stablelib/random": "^1.0.1",
    "caip": "~1.1.0",
    "flat": "^5.0.2",
    "it-first": "^3.0.4",
    "jet-logger": "1.2.2",
    "lodash.clonedeep": "^4.5.0",
    "logfmt": "^1.3.2",
    "multiformats": "~13.1.3",
    "rxjs": "^7.8.1",
    "uint8arrays": "^5.0.1"
  },
  "devDependencies": {
    "@ceramicnetwork/base-test-utils": "^3.11.0",
    "@types/lodash.clonedeep": "^4.5.6",
    "@types/logfmt": "^1.2.2",
    "@types/node": "^18.0.3",
    "dids": "^5.0.0",
    "express": "^4.18.2",
    "get-port": "^7.0.0",
    "ipfs-core-types": "^0.14.0",
    "json-schema-to-typescript": "^10.1.5",
    "typescript-json-schema": "^0.52.0"
  },
  "gitHead": "56e646e82ee6e9cdb0b762bbbf77b8432edce367"
}<|MERGE_RESOLUTION|>--- conflicted
+++ resolved
@@ -43,12 +43,7 @@
     "clean": "npx rimraf ./lib"
   },
   "dependencies": {
-<<<<<<< HEAD
-    "@ceramicnetwork/streamid": "^5.5.0",
-=======
-    "@ceramicnetwork/node-metrics": "^1.0.3",
     "@ceramicnetwork/streamid": "^5.6.0",
->>>>>>> 536f79cc
     "@didtools/cacao": "^3.0.0",
     "@didtools/key-webauthn": "^2.0.2",
     "@didtools/pkh-ethereum": "^0.2.0",
