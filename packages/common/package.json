{
  "name": "@ceramicnetwork/common",
  "version": "0.15.9",
  "description": "Ceramic common types and utilities",
  "keywords": [
    "ceramic",
    "types",
    "utilities"
  ],
  "author": "Janko Simonovic <simonovic86@gmail.com>",
  "homepage": "",
  "license": "(Apache-2.0 OR MIT)",
  "directories": {
    "lib": "lib"
  },
  "main": "lib/index.js",
  "types": "lib/index.d.ts",
  "files": [
    "lib"
  ],
  "scripts": {
    "test": "./node_modules/.bin/jest --coverage --passWithNoTests",
    "build": "../../node_modules/.bin/tsc -p tsconfig.json",
    "prepublishOnly": "npm run build",
    "prebuild": "npm run clean",
    "lint": "./node_modules/.bin/eslint ./src --ext .js,.jsx,.ts,.tsx",
    "clean": "rm -rf ./lib"
  },
  "dependencies": {
<<<<<<< HEAD
    "@ceramicnetwork/docid": "^0.4.6-rc.0",
    "@ceramicnetwork/logger": "^0.0.1",
=======
    "@ceramicnetwork/docid": "^0.4.6",
>>>>>>> 8efe3daf
    "cids": "1.0.2",
    "did-resolver": "^2.1.1",
    "events": "^3.2.0",
    "lodash.clonedeep": "^4.5.0",
    "loglevel": "^1.7.0",
    "loglevel-plugin-prefix": "^0.8.4",
    "lru_map": "^0.4.1",
    "uint8arrays": "^2.0.5"
  },
  "devDependencies": {
    "@babel/core": "^7.9.0",
    "@babel/plugin-proposal-decorators": "^7.10.1",
    "@babel/preset-env": "^7.8.4",
    "@babel/preset-typescript": "^7.9.0",
    "@types/encoding-down": "^5.0.0",
    "@types/events": "^3.0.0",
    "@types/json-schema": "^7.0.5",
    "@types/lodash.clonedeep": "^4.5.6",
    "@types/node": "^13.13.15",
    "@typescript-eslint/eslint-plugin": "^4.6.0",
    "@typescript-eslint/parser": "^4.6.0",
    "babel-jest": "^26.6.3",
    "dids": "^1.1.1",
    "eslint": "^6.8.0",
    "eslint-plugin-jest": "^23.8.2",
    "ipfs-core": "0.3.0",
    "jest": "^26.6.3",
    "json-schema-to-typescript": "^9.1.1",
    "tmp-promise": "^2.0.2",
    "ts-node": "^9.0.0",
    "tsc-watch": "^4.2.9",
    "typescript-json-schema": "^0.42.0"
  },
  "jest": {
    "transformIgnorePatterns": [
      "/node_modules(?!/did-jwt)/"
    ]
  },
  "gitHead": "34eeee25597b0a60def72906c26d3afd6230aaf1"
}<|MERGE_RESOLUTION|>--- conflicted
+++ resolved
@@ -27,12 +27,8 @@
     "clean": "rm -rf ./lib"
   },
   "dependencies": {
-<<<<<<< HEAD
-    "@ceramicnetwork/docid": "^0.4.6-rc.0",
+    "@ceramicnetwork/docid": "^0.4.6",
     "@ceramicnetwork/logger": "^0.0.1",
-=======
-    "@ceramicnetwork/docid": "^0.4.6",
->>>>>>> 8efe3daf
     "cids": "1.0.2",
     "did-resolver": "^2.1.1",
     "events": "^3.2.0",
