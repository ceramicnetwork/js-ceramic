{
  "name": "@ceramicnetwork/common",
  "version": "2.29.0",
  "description": "Ceramic common types and utilities",
  "keywords": [
    "ceramic",
    "types",
    "utilities"
  ],
  "author": "Janko Simonovic <simonovic86@gmail.com>",
  "repository": {
    "type": "git",
    "url": "git+https://github.com/ceramicnetwork/js-ceramic.git"
  },
  "bugs": {
    "url": "https://github.com/ceramicnetwork/js-ceramic/issues"
  },
  "homepage": "https://github.com/ceramicnetwork/js-ceramic#readme",
  "license": "(Apache-2.0 OR MIT)",
  "directories": {
    "lib": "./lib"
  },
  "main": "lib/index.js",
  "type": "module",
  "exports": {
    ".": "./lib/index.js"
  },
  "types": "lib/index.d.ts",
  "files": [
    "lib"
  ],
  "sideEffects": false,
  "browser": {
    "./lib/logger-provider.js": "./lib/logger-provider-browser.js",
    "./lib/loggers.js": "./lib/loggers-browser.js"
  },
  "scripts": {
    "test": "NODE_OPTIONS=--experimental-vm-modules npx jest --silent --coverage --passWithNoTests",
    "build": "npx tsc --project tsconfig.json",
    "prepublishOnly": "npm run build",
    "prebuild": "npm run clean",
    "lint": "npx eslint ./src --ext .js,.jsx,.ts,.tsx",
    "clean": "npx rimraf ./lib"
  },
  "dependencies": {
<<<<<<< HEAD
    "@ceramicnetwork/codecs": "^1.4.0-rc.0",
    "@ceramicnetwork/streamid": "^2.16.0-rc.0",
    "@didtools/cacao": "^2.1.0",
=======
    "@ceramicnetwork/codecs": "^1.4.0",
    "@ceramicnetwork/streamid": "^2.16.0",
    "@didtools/cacao": "^2.0.0",
>>>>>>> c3cd0a30
    "@didtools/pkh-ethereum": "^0.1.0",
    "@didtools/pkh-solana": "^0.1.0",
    "@didtools/pkh-stacks": "^0.1.0",
    "@didtools/pkh-tezos": "^0.2.1",
    "@stablelib/random": "^1.0.1",
    "caip": "~1.1.0",
    "cross-fetch": "^3.1.4",
    "flat": "^5.0.2",
    "it-first": "^1.0.7",
    "jet-logger": "1.2.2",
    "lodash.clonedeep": "^4.5.0",
    "logfmt": "^1.3.2",
    "multiformats": "^11.0.1",
    "rxjs": "^7.5.2",
    "uint8arrays": "^4.0.3"
  },
  "devDependencies": {
    "@types/lodash.clonedeep": "^4.5.6",
    "@types/logfmt": "^1.2.2",
    "@types/node": "^18.0.3",
    "dids": "^4.0.0",
    "ipfs-core-types": "^0.14.0",
    "json-schema-to-typescript": "^10.1.5",
    "typescript-json-schema": "^0.52.0"
  },
  "gitHead": "56e646e82ee6e9cdb0b762bbbf77b8432edce367"
}<|MERGE_RESOLUTION|>--- conflicted
+++ resolved
@@ -43,15 +43,10 @@
     "clean": "npx rimraf ./lib"
   },
   "dependencies": {
-<<<<<<< HEAD
-    "@ceramicnetwork/codecs": "^1.4.0-rc.0",
-    "@ceramicnetwork/streamid": "^2.16.0-rc.0",
-    "@didtools/cacao": "^2.1.0",
-=======
+
     "@ceramicnetwork/codecs": "^1.4.0",
     "@ceramicnetwork/streamid": "^2.16.0",
-    "@didtools/cacao": "^2.0.0",
->>>>>>> c3cd0a30
+    "@didtools/cacao": "^2.1.0",
     "@didtools/pkh-ethereum": "^0.1.0",
     "@didtools/pkh-solana": "^0.1.0",
     "@didtools/pkh-stacks": "^0.1.0",
