--- conflicted
+++ resolved
@@ -1,10 +1,6 @@
 {
   "name": "@ceramicnetwork/common",
-<<<<<<< HEAD
-  "version": "2.0.1-rc.3",
-=======
   "version": "2.0.2",
->>>>>>> fceead0b
   "description": "Ceramic common types and utilities",
   "keywords": [
     "ceramic",
@@ -40,11 +36,7 @@
     "clean": "npx rimraf ./lib"
   },
   "dependencies": {
-<<<<<<< HEAD
-    "@ceramicnetwork/streamid": "^2.0.1-rc.2",
-=======
     "@ceramicnetwork/streamid": "^2.0.2",
->>>>>>> fceead0b
     "abort-controller": "^3.0.0",
     "caip": "~1.1.0",
     "ceramic-cacao": "^1.0.0",
