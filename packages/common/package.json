{
  "name": "@ceramicnetwork/common",
  "version": "1.10.4",
  "description": "Ceramic common types and utilities",
  "keywords": [
    "ceramic",
    "types",
    "utilities"
  ],
  "author": "Janko Simonovic <simonovic86@gmail.com>",
  "homepage": "",
  "license": "(Apache-2.0 OR MIT)",
  "directories": {
    "lib": "lib"
  },
  "main": "lib/index.js",
  "types": "lib/index.d.ts",
  "files": [
    "lib"
  ],
  "browser": {
    "./lib/logger-provider.js": "./lib/logger-provider-browser.js",
    "./lib/loggers.js": "./lib/loggers-browser.js"
  },
  "scripts": {
    "test": "../../node_modules/.bin/jest --silent --coverage --passWithNoTests",
    "build": "../../node_modules/.bin/tsc -p tsconfig.json",
    "prepublishOnly": "npm run build",
    "prebuild": "npm run clean",
    "lint": "../../node_modules/.bin/eslint ./src --ext .js,.jsx,.ts,.tsx",
    "clean": "rm -rf ./lib"
  },
  "dependencies": {
<<<<<<< HEAD
    "@ceramicnetwork/streamid": "^1.3.5",
=======
    "@ceramicnetwork/streamid": "^1.3.8",
>>>>>>> a8aa2139
    "@overnightjs/logger": "1.2.1",
    "abort-controller": "^3.0.0",
    "caip": "~1.0.0",
    "cids": "~1.1.6",
    "colors": "1.3.3",
    "cross-fetch": "^3.1.4",
    "flat": "^5.0.2",
    "lodash.clonedeep": "^4.5.0",
    "logfmt": "^1.3.2",
    "rxjs": "^7.0.0",
    "uint8arrays": "^2.0.5"
  },
  "devDependencies": {
    "@types/lodash.clonedeep": "^4.5.6",
    "@types/logfmt": "^1.2.1",
    "@types/node": "^13.13.15",
    "dids": "^2.4.0",
    "ipfs-core-types": "~0.5.1",
    "json-schema-to-typescript": "^9.1.1",
    "typescript-json-schema": "^0.42.0"
  },
  "jest": {
    "testMatch": [
      "**/?(*.)+(spec|test).[jt]s?(x)"
    ],
    "testEnvironment": "node",
    "resolver": "jest-resolver-enhanced"
  },
  "gitHead": "34eeee25597b0a60def72906c26d3afd6230aaf1"
}<|MERGE_RESOLUTION|>--- conflicted
+++ resolved
@@ -31,11 +31,7 @@
     "clean": "rm -rf ./lib"
   },
   "dependencies": {
-<<<<<<< HEAD
-    "@ceramicnetwork/streamid": "^1.3.5",
-=======
     "@ceramicnetwork/streamid": "^1.3.8",
->>>>>>> a8aa2139
     "@overnightjs/logger": "1.2.1",
     "abort-controller": "^3.0.0",
     "caip": "~1.0.0",
