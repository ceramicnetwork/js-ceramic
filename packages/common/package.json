{
  "name": "@ceramicnetwork/common",
  "version": "2.1.0",
  "description": "Ceramic common types and utilities",
  "keywords": [
    "ceramic",
    "types",
    "utilities"
  ],
  "author": "Janko Simonovic <simonovic86@gmail.com>",
  "homepage": "",
  "license": "(Apache-2.0 OR MIT)",
  "directories": {
    "lib": "./lib"
  },
  "main": "lib/index.js",
  "type": "module",
  "exports": {
    ".": "./lib/index.js"
  },
  "types": "lib/index.d.ts",
  "files": [
    "lib"
  ],
  "sideEffects": false,
  "browser": {
    "./lib/logger-provider.js": "./lib/logger-provider-browser.js",
    "./lib/loggers.js": "./lib/loggers-browser.js"
  },
  "scripts": {
    "test": "NODE_OPTIONS=--experimental-vm-modules npx jest --silent --coverage --passWithNoTests --forceExit",
    "build": "npx tsc --project tsconfig.json",
    "prepublishOnly": "npm run build",
    "prebuild": "npm run clean",
    "lint": "npx eslint ./src --ext .js,.jsx,.ts,.tsx",
    "clean": "npx rimraf ./lib"
  },
  "dependencies": {
<<<<<<< HEAD
    "@ceramicnetwork/streamid": "^2.0.4",
    "@opentelemetry/exporter-prometheus": "^0.28.0",
    "@opentelemetry/sdk-metrics-base": "^0.28.0",
    "@opentelemetry/semantic-conventions": "^1.3.0",
=======
    "@ceramicnetwork/streamid": "^2.1.0",
>>>>>>> 7b7de4d0
    "abort-controller": "^3.0.0",
    "caip": "~1.1.0",
    "ceramic-cacao": "^1.0.0",
    "cross-fetch": "^3.1.4",
    "flat": "^5.0.2",
    "jet-logger": "^1.1.5",
    "lodash.clonedeep": "^4.5.0",
    "logfmt": "^1.3.2",
    "multiformats": "^9.5.8",
    "rxjs": "^7.5.2",
    "uint8arrays": "^3.0.0"
  },
  "devDependencies": {
    "@types/lodash.clonedeep": "^4.5.6",
    "@types/logfmt": "^1.2.2",
    "@types/node": "^17.0.5",
    "dids": "^3.0.0",
    "ipfs-core-types": "~0.9.0",
    "json-schema-to-typescript": "^10.1.5",
    "typescript-json-schema": "^0.52.0"
  },
  "gitHead": "34eeee25597b0a60def72906c26d3afd6230aaf1"
}<|MERGE_RESOLUTION|>--- conflicted
+++ resolved
@@ -36,14 +36,11 @@
     "clean": "npx rimraf ./lib"
   },
   "dependencies": {
-<<<<<<< HEAD
     "@ceramicnetwork/streamid": "^2.0.4",
     "@opentelemetry/exporter-prometheus": "^0.28.0",
     "@opentelemetry/sdk-metrics-base": "^0.28.0",
     "@opentelemetry/semantic-conventions": "^1.3.0",
-=======
     "@ceramicnetwork/streamid": "^2.1.0",
->>>>>>> 7b7de4d0
     "abort-controller": "^3.0.0",
     "caip": "~1.1.0",
     "ceramic-cacao": "^1.0.0",
