{
  "name": "@ceramicnetwork/common",
  "version": "4.0.0-rc.1",
  "description": "Ceramic common types and utilities",
  "keywords": [
    "ceramic",
    "types",
    "utilities"
  ],
  "author": "Janko Simonovic <simonovic86@gmail.com>",
  "repository": {
    "type": "git",
    "url": "git+https://github.com/ceramicnetwork/js-ceramic.git"
  },
  "bugs": {
    "url": "https://github.com/ceramicnetwork/js-ceramic/issues"
  },
  "homepage": "https://github.com/ceramicnetwork/js-ceramic#readme",
  "license": "(Apache-2.0 OR MIT)",
  "directories": {
    "lib": "./lib"
  },
  "main": "lib/index.js",
  "type": "module",
  "exports": {
    ".": "./lib/index.js"
  },
  "types": "lib/index.d.ts",
  "files": [
    "lib"
  ],
  "sideEffects": false,
  "browser": {
    "./lib/logger-provider.js": "./lib/logger-provider-browser.js",
    "./lib/loggers.js": "./lib/loggers-browser.js"
  },
  "scripts": {
    "test": "NODE_OPTIONS=--experimental-vm-modules npx jest --silent --coverage --passWithNoTests",
    "build": "npx tsc --project tsconfig.json",
    "prepublishOnly": "npm run build",
    "prebuild": "npm run clean",
    "lint": "npx eslint ./src --ext .js,.jsx,.ts,.tsx",
    "clean": "npx rimraf ./lib"
  },
  "dependencies": {
<<<<<<< HEAD
=======
    "@ceramicnetwork/codecs": "^2.4.0-rc.1",
>>>>>>> 5dd02381
    "@ceramicnetwork/streamid": "^3.4.0-rc.0",
    "@didtools/cacao": "^3.0.0",
    "@didtools/pkh-ethereum": "^0.2.0",
    "@didtools/pkh-solana": "^0.2.0",
    "@didtools/pkh-stacks": "^0.2.0",
    "@didtools/pkh-tezos": "^0.3.0",
    "@stablelib/random": "^1.0.1",
    "caip": "~1.1.0",
    "flat": "^5.0.2",
    "it-first": "^3.0.4",
    "jet-logger": "1.2.2",
    "lodash.clonedeep": "^4.5.0",
    "logfmt": "^1.3.2",
    "multiformats": "^13.0.0",
    "rxjs": "^7.8.1",
    "uint8arrays": "^5.0.1"
  },
  "devDependencies": {
    "@ceramicnetwork/base-test-utils": "^1.2.0-rc.0",
    "@types/lodash.clonedeep": "^4.5.6",
    "@types/logfmt": "^1.2.2",
    "@types/node": "^18.0.3",
    "dids": "^5.0.0",
    "express": "^4.18.2",
    "get-port": "^7.0.0",
    "ipfs-core-types": "^0.14.0",
    "json-schema-to-typescript": "^10.1.5",
    "typescript-json-schema": "^0.52.0"
  },
  "gitHead": "56e646e82ee6e9cdb0b762bbbf77b8432edce367"
}<|MERGE_RESOLUTION|>--- conflicted
+++ resolved
@@ -43,10 +43,7 @@
     "clean": "npx rimraf ./lib"
   },
   "dependencies": {
-<<<<<<< HEAD
-=======
     "@ceramicnetwork/codecs": "^2.4.0-rc.1",
->>>>>>> 5dd02381
     "@ceramicnetwork/streamid": "^3.4.0-rc.0",
     "@didtools/cacao": "^3.0.0",
     "@didtools/pkh-ethereum": "^0.2.0",
