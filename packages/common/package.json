{
  "name": "@ceramicnetwork/common",
<<<<<<< HEAD
  "version": "0.18.0-rc.0",
=======
  "version": "1.0.0-rc.2",
>>>>>>> 7e03a62d
  "description": "Ceramic common types and utilities",
  "keywords": [
    "ceramic",
    "types",
    "utilities"
  ],
  "author": "Janko Simonovic <simonovic86@gmail.com>",
  "homepage": "",
  "license": "(Apache-2.0 OR MIT)",
  "directories": {
    "lib": "lib"
  },
  "main": "lib/index.js",
  "types": "lib/index.d.ts",
  "files": [
    "lib"
  ],
  "browser": {
    "./lib/logger-provider.js": "./lib/logger-provider-browser.js",
    "./lib/loggers.js": "./lib/loggers-browser.js"
  },
  "scripts": {
    "test": "./node_modules/.bin/jest --coverage --passWithNoTests --env=node",
    "build": "../../node_modules/.bin/tsc -p tsconfig.json",
    "prepublishOnly": "npm run build",
    "prebuild": "npm run clean",
    "lint": "./node_modules/.bin/eslint ./src --ext .js,.jsx,.ts,.tsx",
    "clean": "rm -rf ./lib"
  },
  "dependencies": {
<<<<<<< HEAD
    "@ceramicnetwork/streamid": "^0.5.1",
=======
    "@ceramicnetwork/streamid": "^1.0.0-rc.1",
>>>>>>> 7e03a62d
    "@overnightjs/logger": "^1.2.0",
    "cids": "~1.1.6",
    "flat": "^5.0.2",
    "lodash.clonedeep": "^4.5.0",
    "logfmt": "^1.3.2",
    "rxjs": "^6.6.7",
    "uint8arrays": "^2.0.5"
  },
  "devDependencies": {
    "@types/lodash.clonedeep": "^4.5.6",
    "@types/logfmt": "^1.2.1",
    "@types/node": "^13.13.15",
    "dids": "^2.0.0",
    "ipfs-core": "~0.5.2",
    "json-schema-to-typescript": "^9.1.1",
    "typescript-json-schema": "^0.42.0"
  },
  "jest": {
    "testMatch": [
      "**/?(*.)+(spec|test).[jt]s?(x)"
    ]
  },
  "gitHead": "34eeee25597b0a60def72906c26d3afd6230aaf1"
}<|MERGE_RESOLUTION|>--- conflicted
+++ resolved
@@ -1,10 +1,6 @@
 {
   "name": "@ceramicnetwork/common",
-<<<<<<< HEAD
-  "version": "0.18.0-rc.0",
-=======
   "version": "1.0.0-rc.2",
->>>>>>> 7e03a62d
   "description": "Ceramic common types and utilities",
   "keywords": [
     "ceramic",
@@ -35,11 +31,7 @@
     "clean": "rm -rf ./lib"
   },
   "dependencies": {
-<<<<<<< HEAD
-    "@ceramicnetwork/streamid": "^0.5.1",
-=======
     "@ceramicnetwork/streamid": "^1.0.0-rc.1",
->>>>>>> 7e03a62d
     "@overnightjs/logger": "^1.2.0",
     "cids": "~1.1.6",
     "flat": "^5.0.2",
