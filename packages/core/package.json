{
  "name": "@ceramicnetwork/core",
  "version": "2.23.0",
  "description": "Typescript implementation of the Ceramic protocol",
  "keywords": [
    "Ceramic",
    "DID",
    "identity",
    "Data",
    "routing"
  ],
  "author": "Joel Torstensson <oed3933@gmail.com>",
  "repository": {
    "type": "git",
    "url": "git+https://github.com/ceramicnetwork/js-ceramic.git"
  },
  "bugs": {
    "url": "https://github.com/ceramicnetwork/js-ceramic/issues"
  },
  "homepage": "https://github.com/ceramicnetwork/js-ceramic#readme",
  "license": "(Apache-2.0 OR MIT)",
  "main": "./lib/index.js",
  "types": "./lib/index.d.ts",
  "type": "module",
  "directories": {
    "lib": "./lib"
  },
  "files": [
    "lib"
  ],
  "sideEffects": false,
  "exports": {
    ".": "./lib/index.js"
  },
  "scripts": {
    "test": "NODE_OPTIONS=--experimental-vm-modules npx jest --silent --coverage --runInBand --forceExit",
    "build": "genversion --es6 src/version.ts && npx tsc --project tsconfig.json",
    "prepublishOnly": "npm run build",
    "prebuild": "npm run clean",
    "lint": "npx eslint ./src --ext .js,.jsx,.ts,.tsx",
    "clean": "npx rimraf ./lib"
  },
  "dependencies": {
<<<<<<< HEAD
    "@ceramicnetwork/anchor-listener": "^1.1.0-rc.0",
    "@ceramicnetwork/common": "^2.17.0-rc.0",
    "@ceramicnetwork/ipfs-topology": "^2.11.0-rc.0",
=======
    "@ceramicnetwork/common": "^2.18.0",
    "@ceramicnetwork/ipfs-topology": "^2.12.0",
>>>>>>> a2556b60
    "@ceramicnetwork/observability": "^1.0.4",
    "@ceramicnetwork/pinning-aggregation": "^2.10.0",
    "@ceramicnetwork/pinning-ipfs-backend": "^2.10.0",
    "@ceramicnetwork/stream-caip10-link": "^2.13.0",
    "@ceramicnetwork/stream-caip10-link-handler": "^2.11.0",
    "@ceramicnetwork/stream-model": "^0.16.0",
    "@ceramicnetwork/stream-model-handler": "^0.17.0",
    "@ceramicnetwork/stream-model-instance": "^0.14.0",
    "@ceramicnetwork/stream-model-instance-handler": "^0.18.0",
    "@ceramicnetwork/stream-tile": "^2.14.0",
    "@ceramicnetwork/stream-tile-handler": "^2.13.0",
    "@ceramicnetwork/streamid": "^2.10.0",
    "@datastructures-js/priority-queue": "^6.1.0",
    "@ethersproject/providers": "^5.5.1",
    "@ipld/dag-cbor": "^7.0.0",
    "@stablelib/random": "^1.0.1",
    "@stablelib/sha256": "^1.0.1",
    "ajv": "^8.8.2",
    "ajv-formats": "^2.1.1",
    "await-semaphore": "^0.1.3",
    "dids": "^3.4.0",
    "it-first": "^1.0.7",
    "knex": "^2.1.0",
    "level-ts": "^2.1.0",
    "lodash.clonedeep": "^4.5.0",
    "lru_map": "^0.4.1",
    "mapmoize": "^1.2.1",
    "multiformats": "^9.5.8",
    "p-queue": "^7.2.0",
    "pg": "^8.7.3",
    "pg-boss": "^8.2.0",
    "rxjs": "^7.5.2",
    "sqlite3": "^5.0.8",
    "uint8arrays": "^3.0.0"
  },
  "devDependencies": {
<<<<<<< HEAD
    "@ceramicnetwork/3id-did-resolver": "^2.10.0-rc.0",
    "@ceramicnetwork/anchor-utils": "^1.1.0-rc.0",
    "@ceramicnetwork/ipfs-daemon": "^2.10.0-rc.0",
=======
    "@ceramicnetwork/3id-did-resolver": "^2.11.0",
    "@ceramicnetwork/anchor-utils": "^1.1.0",
    "@ceramicnetwork/ipfs-daemon": "^2.11.0",
>>>>>>> a2556b60
    "@databases/pg-test": "^3.1.2",
    "@didtools/cacao": "^1.0.0",
    "@types/node": "^18.0.3",
    "csv-parser": "^3.0.0",
    "did-resolver": "^3.1.5",
    "genversion": "^3.0.2",
    "key-did-provider-ed25519": "^2.0.0",
    "key-did-resolver": "^2.3.0",
    "mockdate": "^3.0.5",
    "tmp-promise": "^3.0.3"
  },
  "gitHead": "56e646e82ee6e9cdb0b762bbbf77b8432edce367"
}<|MERGE_RESOLUTION|>--- conflicted
+++ resolved
@@ -41,14 +41,9 @@
     "clean": "npx rimraf ./lib"
   },
   "dependencies": {
-<<<<<<< HEAD
-    "@ceramicnetwork/anchor-listener": "^1.1.0-rc.0",
-    "@ceramicnetwork/common": "^2.17.0-rc.0",
-    "@ceramicnetwork/ipfs-topology": "^2.11.0-rc.0",
-=======
+    "@ceramicnetwork/anchor-listener": "^1.2.0",
     "@ceramicnetwork/common": "^2.18.0",
     "@ceramicnetwork/ipfs-topology": "^2.12.0",
->>>>>>> a2556b60
     "@ceramicnetwork/observability": "^1.0.4",
     "@ceramicnetwork/pinning-aggregation": "^2.10.0",
     "@ceramicnetwork/pinning-ipfs-backend": "^2.10.0",
@@ -85,15 +80,9 @@
     "uint8arrays": "^3.0.0"
   },
   "devDependencies": {
-<<<<<<< HEAD
-    "@ceramicnetwork/3id-did-resolver": "^2.10.0-rc.0",
-    "@ceramicnetwork/anchor-utils": "^1.1.0-rc.0",
-    "@ceramicnetwork/ipfs-daemon": "^2.10.0-rc.0",
-=======
     "@ceramicnetwork/3id-did-resolver": "^2.11.0",
     "@ceramicnetwork/anchor-utils": "^1.1.0",
     "@ceramicnetwork/ipfs-daemon": "^2.11.0",
->>>>>>> a2556b60
     "@databases/pg-test": "^3.1.2",
     "@didtools/cacao": "^1.0.0",
     "@types/node": "^18.0.3",
