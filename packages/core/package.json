{
  "name": "@ceramicnetwork/core",
<<<<<<< HEAD
  "version": "1.8.1-rc.3",
=======
  "version": "1.8.1",
>>>>>>> 24c53307
  "description": "Typescript implementation of the Ceramic protocol",
  "keywords": [
    "Ceramic",
    "DID",
    "identity",
    "Data",
    "routing"
  ],
  "author": "Joel Torstensson <oed3933@gmail.com>",
  "homepage": "",
  "license": "(Apache-2.0 OR MIT)",
  "main": "lib/index.js",
  "types": "lib/index.d.ts",
  "directories": {
    "lib": "lib"
  },
  "files": [
    "lib"
  ],
  "scripts": {
    "test": "../../node_modules/.bin/jest --silent --coverage --runInBand --env=node",
    "build": "../../node_modules/.bin/tsc -p tsconfig.json",
    "prepublishOnly": "npm run build",
    "prebuild": "npm run clean",
    "lint": "../../node_modules/.bin/eslint ./src --ext .js,.jsx,.ts,.tsx",
    "clean": "rm -rf ./lib"
  },
  "dependencies": {
<<<<<<< HEAD
    "@ceramicnetwork/common": "^1.7.1-rc.2",
    "@ceramicnetwork/ipfs-topology": "^1.1.14-rc.2",
    "@ceramicnetwork/pinning-aggregation": "^1.2.2-rc.2",
    "@ceramicnetwork/pinning-ipfs-backend": "^1.2.2-rc.2",
    "@ceramicnetwork/stream-caip10-link": "^1.1.8-rc.3",
    "@ceramicnetwork/stream-caip10-link-handler": "^1.3.1-rc.3",
    "@ceramicnetwork/stream-tile": "^1.3.4-rc.2",
    "@ceramicnetwork/stream-tile-handler": "^1.5.1-rc.3",
    "@ceramicnetwork/streamid": "^1.3.2-rc.2",
=======
    "@ceramicnetwork/common": "^1.7.0",
    "@ceramicnetwork/ipfs-topology": "^1.1.13",
    "@ceramicnetwork/pinning-aggregation": "^1.2.1",
    "@ceramicnetwork/pinning-ipfs-backend": "^1.2.1",
    "@ceramicnetwork/stream-caip10-link": "^1.1.8",
    "@ceramicnetwork/stream-caip10-link-handler": "^1.3.1",
    "@ceramicnetwork/stream-tile": "^1.3.3",
    "@ceramicnetwork/stream-tile-handler": "^1.5.1",
    "@ceramicnetwork/streamid": "^1.3.1",
>>>>>>> 24c53307
    "@ethersproject/providers": "^5.4.5",
    "@stablelib/random": "^1.0.0",
    "@stablelib/sha256": "^1.0.0",
    "ajv": "^8.1.0",
    "ajv-formats": "^2.0.2",
    "await-semaphore": "^0.1.3",
    "blockcodec-to-ipld-format": "^1.0.0",
    "cids": "~1.1.6",
    "dids": "^2.4.0",
    "ipld-dag-cbor": "^1.0.0",
    "it-first": "^1.0.6",
    "level-ts": "^2.0.5",
    "lodash.clonedeep": "^4.5.0",
    "lru_map": "^0.4.1",
    "multihashes": "^4.0.2",
    "p-queue": "^6.6.1",
    "rxjs": "^7.0.0",
    "uint8arrays": "^2.0.5"
  },
  "devDependencies": {
<<<<<<< HEAD
    "@ceramicnetwork/3id-did-resolver": "^1.4.6-rc.3",
    "@ceramicnetwork/blockchain-utils-validation": "^1.4.1-rc.3",
=======
    "@ceramicnetwork/3id-did-resolver": "^1.4.6",
    "@ceramicnetwork/blockchain-utils-validation": "^1.4.1",
>>>>>>> 24c53307
    "@types/node": "^13.13.15",
    "dag-jose": "^0.3.0",
    "did-resolver": "^3.1.0",
    "get-port": "^5.1.1",
    "ipfs-core": "~0.7.1",
    "key-did-provider-ed25519": "^1.1.0",
    "key-did-resolver": "^1.4.0",
    "mockdate": "^3.0.5",
    "tmp-promise": "^2.0.2"
  },
  "jest": {
    "testEnvironment": "node",
    "testMatch": [
      "**/?(*.)+(spec|test).[jt]s?(x)"
    ],
    "resolver": "jest-resolver-enhanced"
  },
  "gitHead": "34eeee25597b0a60def72906c26d3afd6230aaf1"
}<|MERGE_RESOLUTION|>--- conflicted
+++ resolved
@@ -1,10 +1,6 @@
 {
   "name": "@ceramicnetwork/core",
-<<<<<<< HEAD
-  "version": "1.8.1-rc.3",
-=======
   "version": "1.8.1",
->>>>>>> 24c53307
   "description": "Typescript implementation of the Ceramic protocol",
   "keywords": [
     "Ceramic",
@@ -33,17 +29,6 @@
     "clean": "rm -rf ./lib"
   },
   "dependencies": {
-<<<<<<< HEAD
-    "@ceramicnetwork/common": "^1.7.1-rc.2",
-    "@ceramicnetwork/ipfs-topology": "^1.1.14-rc.2",
-    "@ceramicnetwork/pinning-aggregation": "^1.2.2-rc.2",
-    "@ceramicnetwork/pinning-ipfs-backend": "^1.2.2-rc.2",
-    "@ceramicnetwork/stream-caip10-link": "^1.1.8-rc.3",
-    "@ceramicnetwork/stream-caip10-link-handler": "^1.3.1-rc.3",
-    "@ceramicnetwork/stream-tile": "^1.3.4-rc.2",
-    "@ceramicnetwork/stream-tile-handler": "^1.5.1-rc.3",
-    "@ceramicnetwork/streamid": "^1.3.2-rc.2",
-=======
     "@ceramicnetwork/common": "^1.7.0",
     "@ceramicnetwork/ipfs-topology": "^1.1.13",
     "@ceramicnetwork/pinning-aggregation": "^1.2.1",
@@ -53,7 +38,6 @@
     "@ceramicnetwork/stream-tile": "^1.3.3",
     "@ceramicnetwork/stream-tile-handler": "^1.5.1",
     "@ceramicnetwork/streamid": "^1.3.1",
->>>>>>> 24c53307
     "@ethersproject/providers": "^5.4.5",
     "@stablelib/random": "^1.0.0",
     "@stablelib/sha256": "^1.0.0",
@@ -74,13 +58,8 @@
     "uint8arrays": "^2.0.5"
   },
   "devDependencies": {
-<<<<<<< HEAD
-    "@ceramicnetwork/3id-did-resolver": "^1.4.6-rc.3",
-    "@ceramicnetwork/blockchain-utils-validation": "^1.4.1-rc.3",
-=======
     "@ceramicnetwork/3id-did-resolver": "^1.4.6",
     "@ceramicnetwork/blockchain-utils-validation": "^1.4.1",
->>>>>>> 24c53307
     "@types/node": "^13.13.15",
     "dag-jose": "^0.3.0",
     "did-resolver": "^3.1.0",
