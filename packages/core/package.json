--- conflicted
+++ resolved
@@ -1,10 +1,6 @@
 {
   "name": "@ceramicnetwork/core",
-<<<<<<< HEAD
-  "version": "0.21.1",
-=======
   "version": "1.0.0-rc.12",
->>>>>>> 28d0e659
   "description": "Typescript implementation of the Ceramic protocol",
   "keywords": [
     "Ceramic",
@@ -33,19 +29,6 @@
     "clean": "rm -rf ./lib"
   },
   "dependencies": {
-<<<<<<< HEAD
-    "@ceramicnetwork/3id-did-resolver": "^1.1.2",
-    "@ceramicnetwork/common": "^0.17.1",
-    "@ceramicnetwork/docid": "^0.5.2",
-    "@ceramicnetwork/doctype-caip10-link": "^0.13.5",
-    "@ceramicnetwork/doctype-caip10-link-handler": "^0.13.5",
-    "@ceramicnetwork/doctype-tile": "^0.14.2",
-    "@ceramicnetwork/doctype-tile-handler": "^0.14.2",
-    "@ceramicnetwork/ipfs-topology": "^0.0.4",
-    "@ceramicnetwork/pinning-aggregation": "^0.2.2",
-    "@ceramicnetwork/pinning-ipfs-backend": "^0.2.2",
-    "@ethersproject/providers": "^5.0.18",
-=======
     "@ceramicnetwork/common": "^1.0.0-rc.6",
     "@ceramicnetwork/ipfs-topology": "^1.0.0-rc.8",
     "@ceramicnetwork/pinning-aggregation": "^1.0.0-rc.6",
@@ -56,7 +39,6 @@
     "@ceramicnetwork/stream-tile-handler": "^1.0.0-rc.6",
     "@ceramicnetwork/streamid": "^1.0.0-rc.3",
     "@ethersproject/providers": "5.0.23",
->>>>>>> 28d0e659
     "@stablelib/random": "^1.0.0",
     "@stablelib/sha256": "^1.0.0",
     "ajv": "^8.1.0",
@@ -66,10 +48,6 @@
     "cross-fetch": "^3.1.4",
     "dids": "^2.1.0",
     "ipld-dag-cbor": "^0.17.0",
-<<<<<<< HEAD
-    "key-did-resolver": "^1.1.2",
-=======
->>>>>>> 28d0e659
     "level-ts": "^2.0.5",
     "lodash.clonedeep": "^4.5.0",
     "multihashes": "^3.1.2",
