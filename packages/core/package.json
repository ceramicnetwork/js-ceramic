{
  "name": "@ceramicnetwork/core",
  "version": "2.3.1",
  "description": "Typescript implementation of the Ceramic protocol",
  "keywords": [
    "Ceramic",
    "DID",
    "identity",
    "Data",
    "routing"
  ],
  "author": "Joel Torstensson <oed3933@gmail.com>",
  "homepage": "",
  "license": "(Apache-2.0 OR MIT)",
  "main": "./lib/index.js",
  "types": "./lib/index.d.ts",
  "type": "module",
  "directories": {
    "lib": "./lib"
  },
  "files": [
    "lib"
  ],
  "sideEffects": false,
  "exports": {
    ".": "./lib/index.js"
  },
  "scripts": {
    "test": "NODE_OPTIONS=--experimental-vm-modules npx jest --silent --coverage --runInBand --forceExit",
    "build": "genversion --es6 src/version.ts && npx tsc --project tsconfig.json",
    "prepublishOnly": "npm run build",
    "prebuild": "npm run clean",
    "lint": "npx eslint ./src --ext .js,.jsx,.ts,.tsx",
    "clean": "npx rimraf ./lib"
  },
  "dependencies": {
<<<<<<< HEAD
    "@ceramicnetwork/common": "^2.0.1-rc.0",
    "@ceramicnetwork/ipfs-topology": "^2.0.2-rc.0",
    "@ceramicnetwork/pinning-aggregation": "^2.0.1-rc.0",
    "@ceramicnetwork/pinning-ipfs-backend": "^2.0.1-rc.0",
    "@ceramicnetwork/stream-caip10-link": "^2.0.1-rc.0",
    "@ceramicnetwork/stream-caip10-link-handler": "^2.0.1-rc.0",
    "@ceramicnetwork/stream-tile": "^2.0.1-rc.0",
    "@ceramicnetwork/stream-tile-handler": "^2.0.1-rc.0",
    "@ceramicnetwork/streamid": "^2.0.0",
    "@datastructures-js/priority-queue": "^6.0.0",
=======
    "@ceramicnetwork/common": "^2.0.4",
    "@ceramicnetwork/ipfs-topology": "^2.0.3",
    "@ceramicnetwork/pinning-aggregation": "^2.0.2",
    "@ceramicnetwork/pinning-ipfs-backend": "^2.0.2",
    "@ceramicnetwork/stream-caip10-link": "^2.0.2",
    "@ceramicnetwork/stream-caip10-link-handler": "^2.0.2",
    "@ceramicnetwork/stream-model": "^0.0.2",
    "@ceramicnetwork/stream-model-handler": "^0.0.2",
    "@ceramicnetwork/stream-model-instance": "^0.0.2",
    "@ceramicnetwork/stream-model-instance-handler": "^0.0.2",
    "@ceramicnetwork/stream-tile": "^2.1.1",
    "@ceramicnetwork/stream-tile-handler": "^2.1.1",
    "@ceramicnetwork/streamid": "^2.0.4",
>>>>>>> f917846c
    "@ethersproject/providers": "^5.5.1",
    "@ipld/dag-cbor": "^7.0.0",
    "@stablelib/random": "^1.0.1",
    "@stablelib/sha256": "^1.0.1",
    "await-semaphore": "^0.1.3",
    "dids": "^3.1.0",
    "it-first": "^1.0.7",
    "level-ts": "^2.1.0",
    "lodash.clonedeep": "^4.5.0",
    "lru_map": "^0.4.1",
    "multiformats": "^9.5.8",
    "p-queue": "^7.1.0",
    "rxjs": "^7.5.2",
    "sqlite3": "^5.0.8",
    "typeorm": "^0.3.6",
    "uint8arrays": "^3.0.0"
  },
  "devDependencies": {
    "@ceramicnetwork/3id-did-resolver": "^2.0.2",
    "@ceramicnetwork/ipfs-daemon": "^2.0.3",
    "@types/node": "^17.0.5",
    "ceramic-cacao": "^1.0.0",
    "did-resolver": "^3.1.5",
    "genversion": "^3.0.2",
    "key-did-provider-ed25519": "^2.0.0",
    "key-did-resolver": "^2.0.2",
    "mockdate": "^3.0.5",
    "tmp-promise": "^3.0.3"
  },
  "gitHead": "34eeee25597b0a60def72906c26d3afd6230aaf1"
}
<|MERGE_RESOLUTION|>--- conflicted
+++ resolved
@@ -34,18 +34,6 @@
     "clean": "npx rimraf ./lib"
   },
   "dependencies": {
-<<<<<<< HEAD
-    "@ceramicnetwork/common": "^2.0.1-rc.0",
-    "@ceramicnetwork/ipfs-topology": "^2.0.2-rc.0",
-    "@ceramicnetwork/pinning-aggregation": "^2.0.1-rc.0",
-    "@ceramicnetwork/pinning-ipfs-backend": "^2.0.1-rc.0",
-    "@ceramicnetwork/stream-caip10-link": "^2.0.1-rc.0",
-    "@ceramicnetwork/stream-caip10-link-handler": "^2.0.1-rc.0",
-    "@ceramicnetwork/stream-tile": "^2.0.1-rc.0",
-    "@ceramicnetwork/stream-tile-handler": "^2.0.1-rc.0",
-    "@ceramicnetwork/streamid": "^2.0.0",
-    "@datastructures-js/priority-queue": "^6.0.0",
-=======
     "@ceramicnetwork/common": "^2.0.4",
     "@ceramicnetwork/ipfs-topology": "^2.0.3",
     "@ceramicnetwork/pinning-aggregation": "^2.0.2",
@@ -59,7 +47,6 @@
     "@ceramicnetwork/stream-tile": "^2.1.1",
     "@ceramicnetwork/stream-tile-handler": "^2.1.1",
     "@ceramicnetwork/streamid": "^2.0.4",
->>>>>>> f917846c
     "@ethersproject/providers": "^5.5.1",
     "@ipld/dag-cbor": "^7.0.0",
     "@stablelib/random": "^1.0.1",
