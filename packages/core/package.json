--- conflicted
+++ resolved
@@ -1,10 +1,6 @@
 {
   "name": "@ceramicnetwork/core",
-<<<<<<< HEAD
-  "version": "0.22.0-rc.0",
-=======
   "version": "1.0.0-rc.2",
->>>>>>> 7e03a62d
   "description": "Typescript implementation of the Ceramic protocol",
   "keywords": [
     "Ceramic",
@@ -33,17 +29,6 @@
     "clean": "rm -rf ./lib"
   },
   "dependencies": {
-<<<<<<< HEAD
-    "@ceramicnetwork/common": "^0.18.0-rc.0",
-    "@ceramicnetwork/streamid": "^0.5.1",
-    "@ceramicnetwork/doctype-caip10-link": "^0.14.0-rc.1",
-    "@ceramicnetwork/doctype-caip10-link-handler": "^0.14.0-rc.0",
-    "@ceramicnetwork/doctype-tile": "^0.15.0-rc.1",
-    "@ceramicnetwork/doctype-tile-handler": "^0.15.0-rc.1",
-    "@ceramicnetwork/ipfs-topology": "^0.0.4-rc.0",
-    "@ceramicnetwork/pinning-aggregation": "^0.2.2-rc.0",
-    "@ceramicnetwork/pinning-ipfs-backend": "^0.2.2-rc.0",
-=======
     "@ceramicnetwork/common": "^1.0.0-rc.2",
     "@ceramicnetwork/ipfs-topology": "^1.0.0-rc.2",
     "@ceramicnetwork/pinning-aggregation": "^1.0.0-rc.2",
@@ -53,7 +38,6 @@
     "@ceramicnetwork/stream-tile": "^1.0.0-rc.2",
     "@ceramicnetwork/stream-tile-handler": "^1.0.0-rc.2",
     "@ceramicnetwork/streamid": "^1.0.0-rc.1",
->>>>>>> 7e03a62d
     "@ethersproject/providers": "5.0.23",
     "@stablelib/random": "^1.0.0",
     "@stablelib/sha256": "^1.0.0",
@@ -72,13 +56,8 @@
     "uint8arrays": "^2.0.5"
   },
   "devDependencies": {
-<<<<<<< HEAD
-    "@ceramicnetwork/3id-did-resolver": "^1.2.0-rc.1",
-    "@ceramicnetwork/blockchain-utils-validation": "^0.1.2-rc.0",
-=======
     "@ceramicnetwork/3id-did-resolver": "^1.2.0-rc.5",
     "@ceramicnetwork/blockchain-utils-validation": "^1.0.0-rc.2",
->>>>>>> 7e03a62d
     "@types/node": "^13.13.15",
     "dag-jose": "^0.3.0",
     "did-resolver": "^3.1.0",
@@ -86,10 +65,6 @@
     "ipfs": "~0.54.2",
     "key-did-resolver": "^1.1.1",
     "key-did-provider-ed25519": "^1.0.1",
-<<<<<<< HEAD
-=======
-    "key-did-resolver": "^1.1.1",
->>>>>>> 7e03a62d
     "mockdate": "^3.0.5",
     "multiformats": "~4.6.1",
     "tmp-promise": "^2.0.2"
