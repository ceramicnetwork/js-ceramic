{
  "name": "@ceramicnetwork/core",
  "version": "2.4.0",
  "description": "Typescript implementation of the Ceramic protocol",
  "keywords": [
    "Ceramic",
    "DID",
    "identity",
    "Data",
    "routing"
  ],
  "author": "Joel Torstensson <oed3933@gmail.com>",
  "homepage": "",
  "license": "(Apache-2.0 OR MIT)",
  "main": "./lib/index.js",
  "types": "./lib/index.d.ts",
  "type": "module",
  "directories": {
    "lib": "./lib"
  },
  "files": [
    "lib"
  ],
  "sideEffects": false,
  "exports": {
    ".": "./lib/index.js"
  },
  "scripts": {
    "test": "NODE_OPTIONS=--experimental-vm-modules npx jest --silent --coverage --runInBand --forceExit",
    "build": "genversion --es6 src/version.ts && npx tsc --project tsconfig.json",
    "prepublishOnly": "npm run build",
    "prebuild": "npm run clean",
    "lint": "npx eslint ./src --ext .js,.jsx,.ts,.tsx",
    "clean": "npx rimraf ./lib"
  },
  "dependencies": {
    "@ceramicnetwork/common": "^2.1.0",
    "@ceramicnetwork/ipfs-topology": "^2.0.6",
    "@ceramicnetwork/pinning-aggregation": "^2.0.5",
    "@ceramicnetwork/pinning-ipfs-backend": "^2.0.5",
    "@ceramicnetwork/stream-caip10-link": "^2.0.5",
    "@ceramicnetwork/stream-caip10-link-handler": "^2.0.5",
    "@ceramicnetwork/stream-model": "^0.1.0",
    "@ceramicnetwork/stream-model-handler": "^0.1.0",
    "@ceramicnetwork/stream-model-instance": "^0.1.0",
    "@ceramicnetwork/stream-model-instance-handler": "^0.1.0",
    "@ceramicnetwork/stream-tile": "^2.2.0",
    "@ceramicnetwork/stream-tile-handler": "^2.2.0",
    "@ceramicnetwork/streamid": "^2.1.0",
<<<<<<< HEAD
    "@ceramicnetwork/metrics": "^1.0.0",
=======
    "@datastructures-js/priority-queue": "^6.1.0",
>>>>>>> cfbb0dd8
    "@ethersproject/providers": "^5.5.1",
    "@ipld/dag-cbor": "^7.0.0",
    "@stablelib/random": "^1.0.1",
    "@stablelib/sha256": "^1.0.1",
    "await-semaphore": "^0.1.3",
    "dids": "^3.1.0",
    "it-first": "^1.0.7",
    "knex": "^2.1.0",
    "level-ts": "^2.1.0",
    "lodash.clonedeep": "^4.5.0",
    "lru_map": "^0.4.1",
    "multiformats": "^9.5.8",
    "p-queue": "^7.1.0",
    "rxjs": "^7.5.2",
    "sqlite3": "^5.0.8",
    "typeorm": "^0.3.6",
    "uint8arrays": "^3.0.0"
  },
  "devDependencies": {
    "@ceramicnetwork/3id-did-resolver": "^2.1.0",
    "@ceramicnetwork/ipfs-daemon": "^2.0.6",
    "@types/node": "^17.0.5",
    "ceramic-cacao": "^1.0.0",
    "csv-parser": "^3.0.0",
    "did-resolver": "^3.1.5",
    "genversion": "^3.0.2",
    "key-did-provider-ed25519": "^2.0.0",
    "key-did-resolver": "^2.0.2",
    "mockdate": "^3.0.5",
    "tmp-promise": "^3.0.3"
  },
  "gitHead": "34eeee25597b0a60def72906c26d3afd6230aaf1"
}<|MERGE_RESOLUTION|>--- conflicted
+++ resolved
@@ -47,11 +47,8 @@
     "@ceramicnetwork/stream-tile": "^2.2.0",
     "@ceramicnetwork/stream-tile-handler": "^2.2.0",
     "@ceramicnetwork/streamid": "^2.1.0",
-<<<<<<< HEAD
     "@ceramicnetwork/metrics": "^1.0.0",
-=======
     "@datastructures-js/priority-queue": "^6.1.0",
->>>>>>> cfbb0dd8
     "@ethersproject/providers": "^5.5.1",
     "@ipld/dag-cbor": "^7.0.0",
     "@stablelib/random": "^1.0.1",
