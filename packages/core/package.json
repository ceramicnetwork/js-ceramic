{
  "name": "@ceramicnetwork/core",
<<<<<<< HEAD
  "version": "2.2.0-rc.5",
=======
  "version": "2.2.1",
>>>>>>> fceead0b
  "description": "Typescript implementation of the Ceramic protocol",
  "keywords": [
    "Ceramic",
    "DID",
    "identity",
    "Data",
    "routing"
  ],
  "author": "Joel Torstensson <oed3933@gmail.com>",
  "homepage": "",
  "license": "(Apache-2.0 OR MIT)",
  "main": "./lib/index.js",
  "types": "./lib/index.d.ts",
  "type": "module",
  "directories": {
    "lib": "./lib"
  },
  "files": [
    "lib"
  ],
  "sideEffects": false,
  "exports": {
    ".": "./lib/index.js"
  },
  "scripts": {
    "test": "NODE_OPTIONS=--experimental-vm-modules npx jest --silent --coverage --runInBand --forceExit",
    "build": "genversion --es6 src/version.ts && npx tsc --project tsconfig.json",
    "prepublishOnly": "npm run build",
    "prebuild": "npm run clean",
    "lint": "npx eslint ./src --ext .js,.jsx,.ts,.tsx",
    "clean": "npx rimraf ./lib"
  },
  "dependencies": {
<<<<<<< HEAD
    "@ceramicnetwork/common": "^2.0.1-rc.3",
    "@ceramicnetwork/ipfs-topology": "^2.0.2-rc.3",
    "@ceramicnetwork/pinning-aggregation": "^2.0.1-rc.3",
    "@ceramicnetwork/pinning-ipfs-backend": "^2.0.1-rc.3",
    "@ceramicnetwork/stream-caip10-link": "^2.0.1-rc.3",
    "@ceramicnetwork/stream-caip10-link-handler": "^2.0.1-rc.3",
    "@ceramicnetwork/stream-model": "^0.0.2-rc.0",
    "@ceramicnetwork/stream-model-handler": "^0.0.2-rc.0",
    "@ceramicnetwork/stream-model-instance": "^0.0.2-rc.0",
    "@ceramicnetwork/stream-model-instance-handler": "^0.0.2-rc.0",
    "@ceramicnetwork/stream-tile": "^2.1.0-rc.4",
    "@ceramicnetwork/stream-tile-handler": "^2.1.0-rc.4",
    "@ceramicnetwork/streamid": "^2.0.1-rc.2",
=======
    "@ceramicnetwork/common": "^2.0.2",
    "@ceramicnetwork/ipfs-topology": "^2.0.3",
    "@ceramicnetwork/pinning-aggregation": "^2.0.2",
    "@ceramicnetwork/pinning-ipfs-backend": "^2.0.2",
    "@ceramicnetwork/stream-caip10-link": "^2.0.2",
    "@ceramicnetwork/stream-caip10-link-handler": "^2.0.2",
    "@ceramicnetwork/stream-tile": "^2.1.1",
    "@ceramicnetwork/stream-tile-handler": "^2.1.1",
    "@ceramicnetwork/streamid": "^2.0.2",
>>>>>>> fceead0b
    "@ethersproject/providers": "^5.5.1",
    "@ipld/dag-cbor": "^7.0.0",
    "@stablelib/random": "^1.0.1",
    "@stablelib/sha256": "^1.0.1",
    "await-semaphore": "^0.1.3",
    "dids": "^3.1.0",
    "it-first": "^1.0.7",
    "level-ts": "^2.1.0",
    "lodash.clonedeep": "^4.5.0",
    "lru_map": "^0.4.1",
    "multiformats": "^9.5.8",
    "p-queue": "^7.1.0",
    "rxjs": "^7.5.2",
    "uint8arrays": "^3.0.0"
  },
  "devDependencies": {
<<<<<<< HEAD
    "@ceramicnetwork/3id-did-resolver": "^2.0.1-rc.5",
    "@ceramicnetwork/ipfs-daemon": "^2.0.2-rc.3",
=======
    "@ceramicnetwork/3id-did-resolver": "^2.0.2",
    "@ceramicnetwork/ipfs-daemon": "^2.0.3",
>>>>>>> fceead0b
    "@types/node": "^17.0.5",
    "ceramic-cacao": "^1.0.0",
    "did-resolver": "^3.1.5",
    "genversion": "^3.0.2",
    "key-did-provider-ed25519": "^2.0.0",
    "key-did-resolver": "^2.0.2",
    "mockdate": "^3.0.5",
    "tmp-promise": "^3.0.3"
  },
  "gitHead": "34eeee25597b0a60def72906c26d3afd6230aaf1"
}<|MERGE_RESOLUTION|>--- conflicted
+++ resolved
@@ -1,10 +1,6 @@
 {
   "name": "@ceramicnetwork/core",
-<<<<<<< HEAD
-  "version": "2.2.0-rc.5",
-=======
   "version": "2.2.1",
->>>>>>> fceead0b
   "description": "Typescript implementation of the Ceramic protocol",
   "keywords": [
     "Ceramic",
@@ -38,21 +34,6 @@
     "clean": "npx rimraf ./lib"
   },
   "dependencies": {
-<<<<<<< HEAD
-    "@ceramicnetwork/common": "^2.0.1-rc.3",
-    "@ceramicnetwork/ipfs-topology": "^2.0.2-rc.3",
-    "@ceramicnetwork/pinning-aggregation": "^2.0.1-rc.3",
-    "@ceramicnetwork/pinning-ipfs-backend": "^2.0.1-rc.3",
-    "@ceramicnetwork/stream-caip10-link": "^2.0.1-rc.3",
-    "@ceramicnetwork/stream-caip10-link-handler": "^2.0.1-rc.3",
-    "@ceramicnetwork/stream-model": "^0.0.2-rc.0",
-    "@ceramicnetwork/stream-model-handler": "^0.0.2-rc.0",
-    "@ceramicnetwork/stream-model-instance": "^0.0.2-rc.0",
-    "@ceramicnetwork/stream-model-instance-handler": "^0.0.2-rc.0",
-    "@ceramicnetwork/stream-tile": "^2.1.0-rc.4",
-    "@ceramicnetwork/stream-tile-handler": "^2.1.0-rc.4",
-    "@ceramicnetwork/streamid": "^2.0.1-rc.2",
-=======
     "@ceramicnetwork/common": "^2.0.2",
     "@ceramicnetwork/ipfs-topology": "^2.0.3",
     "@ceramicnetwork/pinning-aggregation": "^2.0.2",
@@ -62,7 +43,6 @@
     "@ceramicnetwork/stream-tile": "^2.1.1",
     "@ceramicnetwork/stream-tile-handler": "^2.1.1",
     "@ceramicnetwork/streamid": "^2.0.2",
->>>>>>> fceead0b
     "@ethersproject/providers": "^5.5.1",
     "@ipld/dag-cbor": "^7.0.0",
     "@stablelib/random": "^1.0.1",
@@ -79,13 +59,8 @@
     "uint8arrays": "^3.0.0"
   },
   "devDependencies": {
-<<<<<<< HEAD
-    "@ceramicnetwork/3id-did-resolver": "^2.0.1-rc.5",
-    "@ceramicnetwork/ipfs-daemon": "^2.0.2-rc.3",
-=======
     "@ceramicnetwork/3id-did-resolver": "^2.0.2",
     "@ceramicnetwork/ipfs-daemon": "^2.0.3",
->>>>>>> fceead0b
     "@types/node": "^17.0.5",
     "ceramic-cacao": "^1.0.0",
     "did-resolver": "^3.1.5",
