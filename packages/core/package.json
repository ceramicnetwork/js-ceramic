--- conflicted
+++ resolved
@@ -44,16 +44,6 @@
     "clean": "npx rimraf ./lib"
   },
   "dependencies": {
-<<<<<<< HEAD
-    "@ceramicnetwork/anchor-listener": "^4.4.0-rc.0",
-    "@ceramicnetwork/anchor-utils": "^4.4.0-rc.0",
-    "@ceramicnetwork/codecs": "^4.4.0-rc.0",
-    "@ceramicnetwork/common": "^5.4.0-rc.0",
-    "@ceramicnetwork/indexing": "^4.5.0-rc.0",
-    "@ceramicnetwork/ipfs-topology": "^5.4.0-rc.0",
-    "@ceramicnetwork/job-queue": "^4.5.0-rc.0",
-    "@ceramicnetwork/model-metrics": "^1.2.5",
-=======
     "@ceramicnetwork/anchor-listener": "^4.5.0-rc.0",
     "@ceramicnetwork/anchor-utils": "^4.5.0-rc.0",
     "@ceramicnetwork/codecs": "^4.5.0-rc.0",
@@ -61,7 +51,7 @@
     "@ceramicnetwork/indexing": "^4.6.0-rc.0",
     "@ceramicnetwork/ipfs-topology": "^5.5.0-rc.0",
     "@ceramicnetwork/job-queue": "^4.6.0-rc.0",
->>>>>>> 5533292f
+    "@ceramicnetwork/model-metrics": "^1.2.5",
     "@ceramicnetwork/observability": "^1.4.4",
     "@ceramicnetwork/pinning-aggregation": "^5.5.0-rc.0",
     "@ceramicnetwork/pinning-ipfs-backend": "^5.5.0-rc.0",
