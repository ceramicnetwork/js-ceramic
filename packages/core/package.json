--- conflicted
+++ resolved
@@ -96,16 +96,10 @@
     "uint8arrays": "^5.0.1"
   },
   "devDependencies": {
-<<<<<<< HEAD
-    "@ceramicnetwork/3id-did-resolver": "^5.14.0-rc.0",
-    "@ceramicnetwork/base-test-utils": "^3.8.0-rc.0",
-    "@ceramicnetwork/common-test-utils": "^3.14.0-rc.0",
-    "@ceramicnetwork/ipfs-daemon": "^5.14.0-rc.0",
-=======
     "@ceramicnetwork/3id-did-resolver": "^5.15.0",
+    "@ceramicnetwork/base-test-utils": "^3.9.0",
     "@ceramicnetwork/common-test-utils": "^3.15.0",
     "@ceramicnetwork/ipfs-daemon": "^5.15.0",
->>>>>>> a1c8f584
     "@databases/pg-test": "^3.1.2",
     "@didtools/cacao": "^3.0.0",
     "@types/node": "^18.0.3",
