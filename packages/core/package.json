--- conflicted
+++ resolved
@@ -51,13 +51,9 @@
     "key-did-resolver": "^0.2.4",
     "level-ts": "^2.0.5",
     "lodash.clonedeep": "^4.5.0",
+    "multihashes": "^3.1.1",
     "p-queue": "^6.6.1",
-<<<<<<< HEAD
-    "multihashes": "^3.1.1"
-=======
-    "typestub-multihashes": "^0.0.4",
-    "uint8arrays": "^1.1.0"
->>>>>>> 1d04ee0a
+    "uint8arrays": "^2.0.5"
   },
   "devDependencies": {
     "@babel/core": "^7.9.0",
@@ -75,13 +71,8 @@
     "get-port": "^5.1.1",
     "ipfs-core": "0.3.0",
     "key-did-provider-ed25519": "^1.0.0",
-<<<<<<< HEAD
     "multiformats": "3.0.3",
-    "tmp-promise": "^2.0.2",
-    "uint8arrays": "^2.0.5"
-=======
     "tmp-promise": "^2.0.2"
->>>>>>> 1d04ee0a
   },
   "jest": {
     "testEnvironment": "node",
