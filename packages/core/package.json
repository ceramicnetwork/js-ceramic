--- conflicted
+++ resolved
@@ -36,11 +36,8 @@
     "@ceramicnetwork/doctype-caip10-link-handler": "^0.13.2",
     "@ceramicnetwork/doctype-tile": "^0.13.3",
     "@ceramicnetwork/doctype-tile-handler": "^0.13.3",
-<<<<<<< HEAD
+    "@ceramicnetwork/ipfs-topology": "^0.0.1",
     "@ceramicnetwork/logger": "^0.0.1",
-=======
-    "@ceramicnetwork/ipfs-topology": "^0.0.1",
->>>>>>> 3fceccb6
     "@ceramicnetwork/pinning-aggregation": "^0.1.14",
     "@ceramicnetwork/pinning-ipfs-backend": "^0.1.14",
     "@ethersproject/providers": "^5.0.18",
