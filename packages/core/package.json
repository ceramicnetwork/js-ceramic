{
  "name": "@ceramicnetwork/core",
<<<<<<< HEAD
  "version": "2.8.0-rc.1",
=======
  "version": "2.7.2",
>>>>>>> 211861ca
  "description": "Typescript implementation of the Ceramic protocol",
  "keywords": [
    "Ceramic",
    "DID",
    "identity",
    "Data",
    "routing"
  ],
  "author": "Joel Torstensson <oed3933@gmail.com>",
  "homepage": "",
  "license": "(Apache-2.0 OR MIT)",
  "main": "./lib/index.js",
  "types": "./lib/index.d.ts",
  "type": "module",
  "directories": {
    "lib": "./lib"
  },
  "files": [
    "lib"
  ],
  "sideEffects": false,
  "exports": {
    ".": "./lib/index.js"
  },
  "scripts": {
    "test": "NODE_OPTIONS=--experimental-vm-modules npx jest --silent --coverage --runInBand --forceExit",
    "build": "genversion --es6 src/version.ts && npx tsc --project tsconfig.json",
    "prepublishOnly": "npm run build",
    "prebuild": "npm run clean",
    "lint": "npx eslint ./src --ext .js,.jsx,.ts,.tsx",
    "clean": "npx rimraf ./lib"
  },
  "dependencies": {
<<<<<<< HEAD
    "@ceramicnetwork/common": "^2.5.0-rc.1",
    "@ceramicnetwork/ipfs-topology": "^2.1.4-rc.1",
    "@ceramicnetwork/metrics": "^0.0.4-rc.0",
    "@ceramicnetwork/pinning-aggregation": "^2.0.10-rc.1",
    "@ceramicnetwork/pinning-ipfs-backend": "^2.0.10-rc.1",
    "@ceramicnetwork/stream-caip10-link": "^2.2.1-rc.1",
    "@ceramicnetwork/stream-caip10-link-handler": "^2.1.2-rc.1",
    "@ceramicnetwork/stream-model": "^0.4.1-rc.1",
    "@ceramicnetwork/stream-model-handler": "^0.4.1-rc.1",
    "@ceramicnetwork/stream-model-instance": "^0.4.0-rc.0",
    "@ceramicnetwork/stream-model-instance-handler": "^0.5.0-rc.0",
    "@ceramicnetwork/stream-tile": "^2.4.1-rc.1",
    "@ceramicnetwork/stream-tile-handler": "^2.2.5-rc.1",
    "@ceramicnetwork/streamid": "^2.3.1-rc.0",
=======
    "@ceramicnetwork/common": "^2.4.1",
    "@ceramicnetwork/ipfs-topology": "^2.1.4",
    "@ceramicnetwork/metrics": "^0.0.3",
    "@ceramicnetwork/pinning-aggregation": "^2.0.10",
    "@ceramicnetwork/pinning-ipfs-backend": "^2.0.10",
    "@ceramicnetwork/stream-caip10-link": "^2.2.1",
    "@ceramicnetwork/stream-caip10-link-handler": "^2.1.2",
    "@ceramicnetwork/stream-model": "^0.4.1",
    "@ceramicnetwork/stream-model-handler": "^0.4.1",
    "@ceramicnetwork/stream-model-instance": "^0.3.2",
    "@ceramicnetwork/stream-model-instance-handler": "^0.4.1",
    "@ceramicnetwork/stream-tile": "^2.4.1",
    "@ceramicnetwork/stream-tile-handler": "^2.2.5",
    "@ceramicnetwork/streamid": "^2.3.1",
>>>>>>> 211861ca
    "@datastructures-js/priority-queue": "^6.1.0",
    "@ethersproject/abi": "^5.6.4",
    "@ethersproject/providers": "^5.5.1",
    "@ipld/dag-cbor": "^7.0.0",
    "@stablelib/random": "^1.0.1",
    "@stablelib/sha256": "^1.0.1",
    "ajv": "^8.8.2",
    "ajv-formats": "^2.1.1",
    "await-semaphore": "^0.1.3",
    "dids": "^3.2.0",
    "it-first": "^1.0.7",
    "knex": "^2.1.0",
    "level-ts": "^2.1.0",
    "lodash.clonedeep": "^4.5.0",
    "lru_map": "^0.4.1",
    "multiformats": "^9.5.8",
    "p-queue": "^7.2.0",
    "pg": "^8.7.3",
    "rxjs": "^7.5.2",
    "sqlite3": "^5.0.8",
    "typescript-memoize": "^1.1.0",
    "uint8arrays": "^3.0.0"
  },
  "devDependencies": {
<<<<<<< HEAD
    "@ceramicnetwork/3id-did-resolver": "^2.1.5-rc.1",
    "@ceramicnetwork/ipfs-daemon": "^2.1.2-rc.1",
=======
    "@ceramicnetwork/3id-did-resolver": "^2.1.5",
    "@ceramicnetwork/ipfs-daemon": "^2.1.2",
>>>>>>> 211861ca
    "@databases/pg-test": "^3.1.2",
    "@types/node": "^18.0.3",
    "ceramic-cacao": "^1.1.1",
    "csv-parser": "^3.0.0",
    "did-resolver": "^3.1.5",
    "genversion": "^3.1.1",
    "key-did-provider-ed25519": "^2.0.0",
    "key-did-resolver": "^2.1.0-rc.0",
    "mockdate": "^3.0.5",
    "tmp-promise": "^3.0.3"
  },
  "gitHead": "56e646e82ee6e9cdb0b762bbbf77b8432edce367"
}<|MERGE_RESOLUTION|>--- conflicted
+++ resolved
@@ -1,10 +1,6 @@
 {
   "name": "@ceramicnetwork/core",
-<<<<<<< HEAD
-  "version": "2.8.0-rc.1",
-=======
   "version": "2.7.2",
->>>>>>> 211861ca
   "description": "Typescript implementation of the Ceramic protocol",
   "keywords": [
     "Ceramic",
@@ -38,22 +34,6 @@
     "clean": "npx rimraf ./lib"
   },
   "dependencies": {
-<<<<<<< HEAD
-    "@ceramicnetwork/common": "^2.5.0-rc.1",
-    "@ceramicnetwork/ipfs-topology": "^2.1.4-rc.1",
-    "@ceramicnetwork/metrics": "^0.0.4-rc.0",
-    "@ceramicnetwork/pinning-aggregation": "^2.0.10-rc.1",
-    "@ceramicnetwork/pinning-ipfs-backend": "^2.0.10-rc.1",
-    "@ceramicnetwork/stream-caip10-link": "^2.2.1-rc.1",
-    "@ceramicnetwork/stream-caip10-link-handler": "^2.1.2-rc.1",
-    "@ceramicnetwork/stream-model": "^0.4.1-rc.1",
-    "@ceramicnetwork/stream-model-handler": "^0.4.1-rc.1",
-    "@ceramicnetwork/stream-model-instance": "^0.4.0-rc.0",
-    "@ceramicnetwork/stream-model-instance-handler": "^0.5.0-rc.0",
-    "@ceramicnetwork/stream-tile": "^2.4.1-rc.1",
-    "@ceramicnetwork/stream-tile-handler": "^2.2.5-rc.1",
-    "@ceramicnetwork/streamid": "^2.3.1-rc.0",
-=======
     "@ceramicnetwork/common": "^2.4.1",
     "@ceramicnetwork/ipfs-topology": "^2.1.4",
     "@ceramicnetwork/metrics": "^0.0.3",
@@ -68,9 +48,7 @@
     "@ceramicnetwork/stream-tile": "^2.4.1",
     "@ceramicnetwork/stream-tile-handler": "^2.2.5",
     "@ceramicnetwork/streamid": "^2.3.1",
->>>>>>> 211861ca
     "@datastructures-js/priority-queue": "^6.1.0",
-    "@ethersproject/abi": "^5.6.4",
     "@ethersproject/providers": "^5.5.1",
     "@ipld/dag-cbor": "^7.0.0",
     "@stablelib/random": "^1.0.1",
@@ -93,21 +71,16 @@
     "uint8arrays": "^3.0.0"
   },
   "devDependencies": {
-<<<<<<< HEAD
-    "@ceramicnetwork/3id-did-resolver": "^2.1.5-rc.1",
-    "@ceramicnetwork/ipfs-daemon": "^2.1.2-rc.1",
-=======
     "@ceramicnetwork/3id-did-resolver": "^2.1.5",
     "@ceramicnetwork/ipfs-daemon": "^2.1.2",
->>>>>>> 211861ca
     "@databases/pg-test": "^3.1.2",
     "@types/node": "^18.0.3",
     "ceramic-cacao": "^1.1.1",
     "csv-parser": "^3.0.0",
     "did-resolver": "^3.1.5",
-    "genversion": "^3.1.1",
+    "genversion": "^3.0.2",
     "key-did-provider-ed25519": "^2.0.0",
-    "key-did-resolver": "^2.1.0-rc.0",
+    "key-did-resolver": "^2.0.6",
     "mockdate": "^3.0.5",
     "tmp-promise": "^3.0.3"
   },
