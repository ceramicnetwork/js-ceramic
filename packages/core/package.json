--- conflicted
+++ resolved
@@ -41,14 +41,9 @@
     "clean": "npx rimraf ./lib"
   },
   "dependencies": {
-<<<<<<< HEAD
-    "@ceramicnetwork/anchor-utils": "^1.0.0",
-    "@ceramicnetwork/common": "^2.16.0",
-    "@ceramicnetwork/ipfs-topology": "^2.10.0",
-=======
+  "@ceramicnetwork/anchor-utils": "^1.0.0",
     "@ceramicnetwork/common": "^2.17.0-rc.0",
     "@ceramicnetwork/ipfs-topology": "^2.11.0-rc.0",
->>>>>>> 70775123
     "@ceramicnetwork/observability": "^1.0.4",
     "@ceramicnetwork/pinning-aggregation": "^2.9.0-rc.0",
     "@ceramicnetwork/pinning-ipfs-backend": "^2.9.0-rc.0",
