{
  "name": "@ceramicnetwork/core",
  "version": "0.19.7",
  "description": "Typescript implementation of the Ceramic protocol",
  "keywords": [
    "Ceramic",
    "DID",
    "identity",
    "Data",
    "routing"
  ],
  "author": "Joel Torstensson <oed3933@gmail.com>",
  "homepage": "",
  "license": "(Apache-2.0 OR MIT)",
  "main": "lib/ceramic.js",
  "types": "lib/ceramic.d.ts",
  "directories": {
    "lib": "lib"
  },
  "files": [
    "lib"
  ],
  "scripts": {
    "test": "../../node_modules/.bin/jest --coverage --runInBand",
    "build": "../../node_modules/.bin/tsc -p tsconfig.json",
    "prepublishOnly": "npm run build",
    "prebuild": "npm run clean",
    "lint": "./node_modules/.bin/eslint ./src --ext .js,.jsx,.ts,.tsx",
    "clean": "rm -rf ./lib"
  },
  "dependencies": {
<<<<<<< HEAD
    "@ceramicnetwork/3id-did-resolver": "^0.6.10-rc.0",
    "@ceramicnetwork/common": "^0.15.9-rc.0",
    "@ceramicnetwork/docid": "^0.4.6-rc.0",
    "@ceramicnetwork/doctype-caip10-link": "^0.13.2-rc.0",
    "@ceramicnetwork/doctype-caip10-link-handler": "^0.13.2-rc.0",
    "@ceramicnetwork/doctype-tile": "^0.13.3-rc.0",
    "@ceramicnetwork/doctype-tile-handler": "^0.13.3-rc.0",
    "@ceramicnetwork/logger": "^0.0.1",
    "@ceramicnetwork/pinning-aggregation": "^0.1.14-rc.0",
    "@ceramicnetwork/pinning-ipfs-backend": "^0.1.14-rc.0",
=======
    "@ceramicnetwork/3id-did-resolver": "^0.6.10",
    "@ceramicnetwork/common": "^0.15.9",
    "@ceramicnetwork/docid": "^0.4.6",
    "@ceramicnetwork/doctype-caip10-link": "^0.13.2",
    "@ceramicnetwork/doctype-caip10-link-handler": "^0.13.2",
    "@ceramicnetwork/doctype-tile": "^0.13.3",
    "@ceramicnetwork/doctype-tile-handler": "^0.13.3",
    "@ceramicnetwork/pinning-aggregation": "^0.1.14",
    "@ceramicnetwork/pinning-ipfs-backend": "^0.1.14",
>>>>>>> 8efe3daf
    "@ethersproject/providers": "^5.0.18",
    "@stablelib/random": "^1.0.0",
    "@stablelib/sha256": "^1.0.0",
    "ajv": "^6.12.3",
    "cids": "1.0.2",
    "cross-fetch": "^3.0.6",
    "did-jwt": "^4.6.3",
    "did-resolver": "^2.1.1",
    "dids": "^1.1.1",
    "events": "^3.2.0",
    "ipld-dag-cbor": "^0.17.0",
    "key-did-resolver": "^0.2.5",
    "level-ts": "^2.0.5",
    "lodash.clonedeep": "^4.5.0",
    "multihashes": "^3.1.2",
    "p-queue": "^6.6.1",
    "uint8arrays": "^2.0.5"
  },
  "devDependencies": {
    "@babel/core": "^7.9.0",
    "@babel/plugin-proposal-decorators": "^7.10.1",
    "@babel/plugin-transform-modules-commonjs": "^7.10.4",
    "@babel/preset-env": "^7.8.4",
    "@babel/preset-typescript": "^7.9.0",
    "@types/node": "^13.13.15",
    "@typescript-eslint/eslint-plugin": "^4.6.0",
    "@typescript-eslint/parser": "^4.6.0",
    "dag-jose": "^0.3.0",
    "eslint": "^6.8.0",
    "eslint-plugin-jest": "^23.8.2",
    "get-port": "^5.1.1",
    "ipfs-core": "0.3.0",
    "key-did-provider-ed25519": "^1.0.0",
    "multiformats": "3.0.3",
    "tmp-promise": "^2.0.2"
  },
  "jest": {
    "testEnvironment": "node",
    "transformIgnorePatterns": [
      "/node_modules(?!/did-jwt)/"
    ]
  },
  "gitHead": "34eeee25597b0a60def72906c26d3afd6230aaf1"
}<|MERGE_RESOLUTION|>--- conflicted
+++ resolved
@@ -29,18 +29,6 @@
     "clean": "rm -rf ./lib"
   },
   "dependencies": {
-<<<<<<< HEAD
-    "@ceramicnetwork/3id-did-resolver": "^0.6.10-rc.0",
-    "@ceramicnetwork/common": "^0.15.9-rc.0",
-    "@ceramicnetwork/docid": "^0.4.6-rc.0",
-    "@ceramicnetwork/doctype-caip10-link": "^0.13.2-rc.0",
-    "@ceramicnetwork/doctype-caip10-link-handler": "^0.13.2-rc.0",
-    "@ceramicnetwork/doctype-tile": "^0.13.3-rc.0",
-    "@ceramicnetwork/doctype-tile-handler": "^0.13.3-rc.0",
-    "@ceramicnetwork/logger": "^0.0.1",
-    "@ceramicnetwork/pinning-aggregation": "^0.1.14-rc.0",
-    "@ceramicnetwork/pinning-ipfs-backend": "^0.1.14-rc.0",
-=======
     "@ceramicnetwork/3id-did-resolver": "^0.6.10",
     "@ceramicnetwork/common": "^0.15.9",
     "@ceramicnetwork/docid": "^0.4.6",
@@ -48,9 +36,9 @@
     "@ceramicnetwork/doctype-caip10-link-handler": "^0.13.2",
     "@ceramicnetwork/doctype-tile": "^0.13.3",
     "@ceramicnetwork/doctype-tile-handler": "^0.13.3",
+    "@ceramicnetwork/logger": "^0.0.1",
     "@ceramicnetwork/pinning-aggregation": "^0.1.14",
     "@ceramicnetwork/pinning-ipfs-backend": "^0.1.14",
->>>>>>> 8efe3daf
     "@ethersproject/providers": "^5.0.18",
     "@stablelib/random": "^1.0.0",
     "@stablelib/sha256": "^1.0.0",
