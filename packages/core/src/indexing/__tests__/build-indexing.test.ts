import { jest } from '@jest/globals'
import tmp from 'tmp-promise'
import { jest } from '@jest/globals'
import { buildIndexing, UnsupportedDatabaseProtocolError } from '../build-indexing.js'
import { PostgresIndexApi } from '../postgres/postgres-index-api.js'
import { SqliteIndexApi } from '../sqlite/sqlite-index-api.js'
import { LoggerProvider, Networks } from '@ceramicnetwork/common'
import pgTest from '@databases/pg-test'
import pgSetup from '@databases/pg-test/jest/globalSetup'
import pgTeardown from '@databases/pg-test/jest/globalTeardown'

const diagnosticsLogger = new LoggerProvider().getDiagnosticsLogger()
// @ts-ignore default import
const getDatabase = pgTest.default

<<<<<<< HEAD
jest.setTimeout(20000)
=======
jest.setTimeout(150000)
>>>>>>> 54948af9

describe('sqlite', () => {
  let databaseFolder: tmp.DirectoryResult

  beforeEach(async () => {
    databaseFolder = await tmp.dir()
  })

  afterEach(async () => {
    await databaseFolder.cleanup()
  })

  test('build for sqlite connection string', () => {
    const databaseUrl = new URL(`sqlite://${databaseFolder.path}/database.sqlite`)
    const indexingApi = buildIndexing(
      {
        db: databaseUrl.href,
        allowQueriesBeforeHistoricalSync: true,
      },
      diagnosticsLogger,
      Networks.INMEMORY
    )
    expect(indexingApi).toBeInstanceOf(SqliteIndexApi)
  })

  test('build for sqlite3 connection string', () => {
    const databaseUrl = new URL(`sqlite3://${databaseFolder.path}/database.sqlite`)
    const indexingApi = buildIndexing(
      {
        db: databaseUrl.href,
        allowQueriesBeforeHistoricalSync: true,
      },
      diagnosticsLogger,
      Networks.INMEMORY
    )
    expect(indexingApi).toBeInstanceOf(SqliteIndexApi)
  })
})

test('build for postgres connection string', async () => {
  const { databaseURL, kill } = await getDatabase()
  const indexingApi = buildIndexing(
    {
      db: databaseURL,
      allowQueriesBeforeHistoricalSync: true,
    },
    diagnosticsLogger,
    Networks.INMEMORY
  )
  expect(indexingApi).toBeInstanceOf(PostgresIndexApi)
  await kill()
}, 10000)

describe('postgres', () => {
  beforeAll(async () => {
    await pgSetup()
  })

  afterAll(async () => {
    await pgTeardown()
  })

  test('build for postgres connection string', async () => {
    const { databaseURL, kill } = await getDatabase()
    const indexingApi = buildIndexing(
      {
        db: databaseURL,
        allowQueriesBeforeHistoricalSync: true,
      },
      diagnosticsLogger,
      Networks.INMEMORY
    )
    expect(indexingApi).toBeInstanceOf(PostgresIndexApi)
    await kill()
  })
})

test('throw on unsupported protocol', () => {
  const connectionString = 'garbage://host:3000/database'
  expect(() =>
    buildIndexing(
      { db: connectionString, allowQueriesBeforeHistoricalSync: true },
      diagnosticsLogger,
      Networks.INMEMORY
    )
  ).toThrow(UnsupportedDatabaseProtocolError)
})

test('throw on non-url connection string', () => {
  const connectionString = `/absolute/path/to/database.sqlite`
  expect(() =>
    buildIndexing(
      { db: connectionString, allowQueriesBeforeHistoricalSync: true },
      diagnosticsLogger,
      Networks.INMEMORY
    )
  ).toThrow()
})<|MERGE_RESOLUTION|>--- conflicted
+++ resolved
@@ -13,11 +13,7 @@
 // @ts-ignore default import
 const getDatabase = pgTest.default
 
-<<<<<<< HEAD
-jest.setTimeout(20000)
-=======
 jest.setTimeout(150000)
->>>>>>> 54948af9
 
 describe('sqlite', () => {
   let databaseFolder: tmp.DirectoryResult
