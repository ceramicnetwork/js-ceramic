import { jest } from '@jest/globals'
import tmp from 'tmp-promise'
import { buildIndexing, UnsupportedDatabaseProtocolError } from '../build-indexing.js'
import { PostgresIndexApi } from '../postgres/postgres-index-api.js'
import { SqliteIndexApi } from '../sqlite/sqlite-index-api.js'
import { LoggerProvider, Networks } from '@ceramicnetwork/common'
import pgTest from '@databases/pg-test'
import pgSetup from '@databases/pg-test/jest/globalSetup'
import pgTeardown from '@databases/pg-test/jest/globalTeardown'

const diagnosticsLogger = new LoggerProvider().getDiagnosticsLogger()
// @ts-ignore default import
const getDatabase = pgTest.default

jest.setTimeout(150000)

describe('sqlite', () => {
  let databaseFolder: tmp.DirectoryResult

  beforeEach(async () => {
    databaseFolder = await tmp.dir()
  })

  afterEach(async () => {
    await databaseFolder.cleanup()
  })

  test('build for sqlite connection string', () => {
    const databaseUrl = new URL(`sqlite://${databaseFolder.path}/database.sqlite`)
    const indexingApi = buildIndexing(
      {
        db: databaseUrl.href,
        allowQueriesBeforeHistoricalSync: true,
      },
      diagnosticsLogger,
      Networks.INMEMORY
    )
    expect(indexingApi).toBeInstanceOf(SqliteIndexApi)
  })

  test('build for sqlite3 connection string', () => {
    const databaseUrl = new URL(`sqlite3://${databaseFolder.path}/database.sqlite`)
    const indexingApi = buildIndexing(
      {
        db: databaseUrl.href,
        allowQueriesBeforeHistoricalSync: true,
      },
      diagnosticsLogger,
      Networks.INMEMORY
    )
    expect(indexingApi).toBeInstanceOf(SqliteIndexApi)
  })
})

test('build for postgres connection string', async () => {
  const { databaseURL, kill } = await getDatabase()
  const indexingApi = buildIndexing(
    {
      db: databaseURL,
      allowQueriesBeforeHistoricalSync: true,
    },
    diagnosticsLogger,
    Networks.INMEMORY
  )
  expect(indexingApi).toBeInstanceOf(PostgresIndexApi)
  await kill()
<<<<<<< HEAD
}, 10000) // TODO: CDB-XXXX creating the indexing db sometimes takes a lot of time
=======
}, 10000)

describe('postgres', () => {
  beforeAll(async () => {
    await pgSetup()
  })

  afterAll(async () => {
    await pgTeardown()
  })

  test('build for postgres connection string', async () => {
    const { databaseURL, kill } = await getDatabase()
    const indexingApi = buildIndexing(
      {
        db: databaseURL,
        allowQueriesBeforeHistoricalSync: true,
      },
      diagnosticsLogger,
      Networks.INMEMORY
    )
    expect(indexingApi).toBeInstanceOf(PostgresIndexApi)
    await kill()
  })
})
>>>>>>> f64cd4e6

test('throw on unsupported protocol', () => {
  const connectionString = 'garbage://host:3000/database'
  expect(() =>
    buildIndexing(
      { db: connectionString, allowQueriesBeforeHistoricalSync: true },
      diagnosticsLogger,
      Networks.INMEMORY
    )
  ).toThrow(UnsupportedDatabaseProtocolError)
})

test('throw on non-url connection string', () => {
  const connectionString = `/absolute/path/to/database.sqlite`
  expect(() =>
    buildIndexing(
      { db: connectionString, allowQueriesBeforeHistoricalSync: true },
      diagnosticsLogger,
      Networks.INMEMORY
    )
  ).toThrow()
})<|MERGE_RESOLUTION|>--- conflicted
+++ resolved
@@ -64,9 +64,6 @@
   )
   expect(indexingApi).toBeInstanceOf(PostgresIndexApi)
   await kill()
-<<<<<<< HEAD
-}, 10000) // TODO: CDB-XXXX creating the indexing db sometimes takes a lot of time
-=======
 }, 10000)
 
 describe('postgres', () => {
@@ -92,7 +89,6 @@
     await kill()
   })
 })
->>>>>>> f64cd4e6
 
 test('throw on unsupported protocol', () => {
   const connectionString = 'garbage://host:3000/database'
