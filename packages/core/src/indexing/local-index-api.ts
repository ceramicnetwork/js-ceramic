import type {
  BaseQuery,
  IndexApi,
  Page,
  PaginationQuery,
  StreamState,
  DiagnosticsLogger,
} from '@ceramicnetwork/common'
import type { DatabaseIndexApi, IndexModelArgs } from './database-index-api.js'
import type { Repository } from '../state-management/repository.js'
import { IndexStreamArgs } from './database-index-api.js'
import { StreamID } from '@ceramicnetwork/streamid'
import { IndexingConfig } from './build-indexing.js'
import { makeIndexApi } from '../initialization/make-index-api.js'
import { Networks } from '@ceramicnetwork/common'
import { Model } from '@ceramicnetwork/stream-model'

/**
 * Takes a Model StreamID, loads it, and returns the IndexModelArgs necessary to prepare the
 * database for indexing that model.
 */
async function _getIndexModelArgs(
  modelStreamId: StreamID,
  repository: Repository
): Promise<IndexModelArgs> {
  if (modelStreamId.type != Model.STREAM_TYPE_ID && !modelStreamId.equals(Model.MODEL)) {
    throw new Error(`Cannot index ${modelStreamId.toString()}, it is not a Model StreamID`)
  }

  if (modelStreamId.type == Model.STREAM_TYPE_ID) {
    const modelState = await repository.load(modelStreamId, {})
    const relations = modelState.state.next?.content.relations ?? modelState.state.content.relations
    if (relations) {
      return { model: modelStreamId, relations }
    }
  }

  return { model: modelStreamId }
}

/**
 * API to query an index.
 */
export class LocalIndexApi implements IndexApi {
  private readonly databaseIndexApi: DatabaseIndexApi | undefined

  constructor(
    private readonly indexingConfig: IndexingConfig,
    private readonly repository: Repository,
    private readonly logger: DiagnosticsLogger,
    networkName: Networks
  ) {
    this.databaseIndexApi = makeIndexApi(indexingConfig, networkName, logger)
  }

  shouldIndexStream(args: StreamID): boolean {
    if (!this.databaseIndexApi) {
      return false
    }

    return this.databaseIndexApi.getActiveModelsToIndex().some(function (streamId) {
      return String(streamId) === String(args)
    })
  }

  /**
   * Add stream to index in appropriate model table
   * @param args
   */
  async indexStream(args: IndexStreamArgs): Promise<void> {
    // only index streams with active models in config
    if (!this.shouldIndexStream(args.model)) {
      return
    }
    await this.databaseIndexApi.indexStream(args)
  }

  async count(query: BaseQuery): Promise<number> {
    return this.databaseIndexApi.count(query)
  }

  /**
   * Query the index. Ask an indexing database for a list of StreamIDs,
   * and convert them to corresponding StreamState instances via `Repository::streamState`.
   *
   * We assume that a state store always contains StreamState for an indexed stream, but we return null iff it's not to avoid throwing errors at DApps
   */
  async query(query: PaginationQuery): Promise<Page<StreamState | null>> {
    if (this.databaseIndexApi) {
      const page = await this.databaseIndexApi.page(query)
      const edges = await Promise.all(
        // For database queries we bypass the stream cache and repository loading queue
        page.edges.map(async (edge) => {
          let node: StreamState = await this.repository.streamState(edge.node)
          if (node === undefined) {
            this.logger.warn(`
            Did not find stream state in our state store when serving an indexed query.
            This may indicate a problem with data persistence of your state store, which can result in data loss.
            Please check that your state store is properly configured with strong persistence guarantees.
            This query may have incomplete results. Affected query: ${JSON.stringify(query)}
            `)
            node = null
          }

          return {
            cursor: edge.cursor,
            node: node,
          }
        })
      )
      return {
        edges: edges,
        pageInfo: page.pageInfo,
      }
    } else {
      this.logger.warn(`Indexing is not configured. Unable to serve query ${JSON.stringify(query)}`)
      return {
        edges: [],
        pageInfo: {
          hasNextPage: false,
          hasPreviousPage: false,
        },
      }
    }
  }

  indexedModels(): Array<StreamID> {
    return this.databaseIndexApi?.getActiveModelsToIndex()
  }

<<<<<<< HEAD
  async indexModels(models: Array<StreamID> | null | undefined): Promise<void> {
    if (!models) return
    // TODO: Load model StreamIDs, extract relations and pass those arguments down into the
    //  DatabaseIndexAPI so the necessary columns get built for the relations
    const indexModelArgs = []
    for (const model of models) {
      const args = { model }
      indexModelArgs.push(args)
=======
    const indexModelsArgs = []
    for (const modelStreamId of models) {
      const indexModelArgs = await _getIndexModelArgs(modelStreamId, this.repository)
      indexModelsArgs.push(indexModelArgs)
      this.logger.imp(`Starting indexing for Model ${modelStreamId.toString()}`)
>>>>>>> dedf5a52
    }
    await this.databaseIndexApi?.indexModels(indexModelsArgs)
  }

  async stopIndexingModels(models: Array<StreamID>): Promise<void> {
    await this.databaseIndexApi?.stopIndexingModels(models)
  }

  async init(): Promise<void> {
    if (process.env.CERAMIC_ENABLE_EXPERIMENTAL_COMPOSE_DB != 'true') {
      return
    }

    await this.databaseIndexApi?.init()
    return this.indexModels(this.indexingConfig?.models)
  }

  async close(): Promise<void> {
    await this.databaseIndexApi?.close()
  }
}<|MERGE_RESOLUTION|>--- conflicted
+++ resolved
@@ -128,22 +128,16 @@
     return this.databaseIndexApi?.getActiveModelsToIndex()
   }
 
-<<<<<<< HEAD
-  async indexModels(models: Array<StreamID> | null | undefined): Promise<void> {
-    if (!models) return
-    // TODO: Load model StreamIDs, extract relations and pass those arguments down into the
-    //  DatabaseIndexAPI so the necessary columns get built for the relations
-    const indexModelArgs = []
-    for (const model of models) {
-      const args = { model }
-      indexModelArgs.push(args)
-=======
+  async indexModels(models: Array<StreamID> | null): Promise<void> {
+    if (!models) {
+      return
+    }
+
     const indexModelsArgs = []
     for (const modelStreamId of models) {
       const indexModelArgs = await _getIndexModelArgs(modelStreamId, this.repository)
       indexModelsArgs.push(indexModelArgs)
       this.logger.imp(`Starting indexing for Model ${modelStreamId.toString()}`)
->>>>>>> dedf5a52
     }
     await this.databaseIndexApi?.indexModels(indexModelsArgs)
   }
