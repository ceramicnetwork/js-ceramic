--- conflicted
+++ resolved
@@ -116,16 +116,12 @@
   }
 
   async init(): Promise<void> {
-<<<<<<< HEAD
-    await this.databaseIndexApi?.init()
-    return this.indexModels(this.indexingConfig.models)
-=======
     if (process.env.CERAMIC_ENABLE_EXPERIMENTAL_COMPOSE_DB != 'true') {
       return
     }
 
+    await this.databaseIndexApi?.init()
     return this.indexModels(this.indexingConfig?.models)
->>>>>>> c1db6c4d
   }
 
   async close(): Promise<void> {
