import type {
  BaseQuery,
  IndexApi,
  Page,
  PaginationQuery,
  StreamState,
  DiagnosticsLogger,
  Context,
} from '@ceramicnetwork/common'
import type { DatabaseIndexApi, IndexModelArgs } from './database-index-api.js'
import type { Repository } from '../state-management/repository.js'
import { IndexStreamArgs } from './database-index-api.js'
import { StreamID } from '@ceramicnetwork/streamid'
import { IndexingConfig } from './build-indexing.js'
import { makeIndexApi } from '../initialization/make-index-api.js'
import { Networks } from '@ceramicnetwork/common'
import { Model } from '@ceramicnetwork/stream-model'
import { streamFromState } from '../state-management/stream-from-state.js'
<<<<<<< HEAD
import { HandlersMap } from '../handlers-map.js'
=======

/**
 * Takes a Model StreamID, loads it, and returns the IndexModelArgs necessary to prepare the
 * database for indexing that model.
 */
async function _getIndexModelArgs(
  modelStreamId: StreamID,
  repository: Repository
): Promise<IndexModelArgs> {
  if (modelStreamId.type != Model.STREAM_TYPE_ID && !modelStreamId.equals(Model.MODEL)) {
    throw new Error(`Cannot index ${modelStreamId.toString()}, it is not a Model StreamID`)
  }

  if (modelStreamId.type == Model.STREAM_TYPE_ID) {
    const modelState = await repository.load(modelStreamId, {})
    const relations = modelState.state.next?.content.relations ?? modelState.state.content.relations
    if (relations) {
      return { model: modelStreamId, relations }
    }
  }

  return { model: modelStreamId }
}
>>>>>>> 3c87ea72

/**
 * API to query an index.
 */
export class LocalIndexApi implements IndexApi {
  private readonly databaseIndexApi: DatabaseIndexApi | undefined

  constructor(
    private readonly indexingConfig: IndexingConfig,
    private readonly context: Context,
    private readonly repository: Repository,
    private readonly streamHandlers: HandlersMap,
    private readonly logger: DiagnosticsLogger,
    networkName: Networks
  ) {
    this.databaseIndexApi = makeIndexApi(indexingConfig, networkName, logger)
  }

  shouldIndexStream(args: StreamID): boolean {
    if (!this.databaseIndexApi) {
      return false
    }

    return this.databaseIndexApi.getActiveModelsToIndex().some(function (streamId) {
      return String(streamId) === String(args)
    })
  }

  /**
   * Add stream to index in appropriate model table
   * @param args
   */
  async indexStream(args: IndexStreamArgs): Promise<void> {
    // only index streams with active models in config
    if (!this.shouldIndexStream(args.model)) {
      return
    }
    await this.databaseIndexApi.indexStream(args)
  }

  async count(query: BaseQuery): Promise<number> {
    throw new Error('Not implemented')
  }

  /**
   * Query the index. Ask an indexing database for a list of StreamIDs,
   * and convert them to corresponding StreamState instances via `Repository::streamState`.
   *
   * We assume that a state store always contains StreamState for an indexed stream, but we return null iff it's not to avoid throwing errors at DApps
   */
  async query(query: PaginationQuery): Promise<Page<StreamState | null>> {
    if (this.databaseIndexApi) {
      const page = await this.databaseIndexApi.page(query)
      const edges = await Promise.all(
        // For database queries we bypass the stream cache and repository loading queue
        page.edges.map(async (edge) => {
          let node: StreamState = await this.repository.streamState(edge.node)
          if (node === undefined) {
            this.logger.warn(`
            Did not find stream state in our state store when serving an indexed query.
            This may indicate a problem with data persistence of your state store, which can result in data loss.
            Please check that your state store is properly configured with strong persistence guarantees.
            This query may have incomplete results. Affected query: ${JSON.stringify(query)}
            `)
            node = null
          }

          return {
            cursor: edge.cursor,
            node: node,
          }
        })
      )
      return {
        edges: edges,
        pageInfo: page.pageInfo,
      }
    } else {
      this.logger.warn(`Indexing is not configured. Unable to serve query ${JSON.stringify(query)}`)
      return {
        edges: [],
        pageInfo: {
          hasNextPage: false,
          hasPreviousPage: false,
        },
      }
    }
  }

  async indexModels(models: Array<StreamID> | null): Promise<void> {
    if (!models) {
      return
    }

    const indexModelsArgs = []
    for (const modelStreamId of models) {
<<<<<<< HEAD
      if (modelStreamId.type != Model.STREAM_TYPE_ID && !modelStreamId.equals(Model.MODEL)) {
        throw new Error(`Cannot index ${modelStreamId.toString()}, it is not a Model StreamID`)
      }

      this.logger.imp(`Starting indexing for Model ${modelStreamId.toString()}`)

      const indexModelArgs: IndexModelArgs = { model: modelStreamId }
      if (modelStreamId.type == Model.STREAM_TYPE_ID) {
        const modelState = await this.repository.load(modelStreamId, {})
        const model = streamFromState<Model>(this.context, this.streamHandlers, modelState.value)
        if (model.content.relations) {
          indexModelArgs.relations = model.content.relations
        }
      }

      indexModelsArgs.push(indexModelArgs)
=======
      const indexModelArgs = await _getIndexModelArgs(modelStreamId, this.repository)
      indexModelsArgs.push(indexModelArgs)
      this.logger.imp(`Starting indexing for Model ${modelStreamId.toString()}`)
>>>>>>> 3c87ea72
    }
    await this.databaseIndexApi?.indexModels(indexModelsArgs)
  }

  async init(): Promise<void> {
    if (process.env.CERAMIC_ENABLE_EXPERIMENTAL_COMPOSE_DB != 'true') {
      return
    }

    await this.databaseIndexApi?.init()
    return this.indexModels(this.indexingConfig?.models)
  }

  async close(): Promise<void> {
    await this.databaseIndexApi?.close()
  }
}<|MERGE_RESOLUTION|>--- conflicted
+++ resolved
@@ -16,9 +16,6 @@
 import { Networks } from '@ceramicnetwork/common'
 import { Model } from '@ceramicnetwork/stream-model'
 import { streamFromState } from '../state-management/stream-from-state.js'
-<<<<<<< HEAD
-import { HandlersMap } from '../handlers-map.js'
-=======
 
 /**
  * Takes a Model StreamID, loads it, and returns the IndexModelArgs necessary to prepare the
@@ -42,7 +39,6 @@
 
   return { model: modelStreamId }
 }
->>>>>>> 3c87ea72
 
 /**
  * API to query an index.
@@ -52,9 +48,7 @@
 
   constructor(
     private readonly indexingConfig: IndexingConfig,
-    private readonly context: Context,
     private readonly repository: Repository,
-    private readonly streamHandlers: HandlersMap,
     private readonly logger: DiagnosticsLogger,
     networkName: Networks
   ) {
@@ -139,28 +133,9 @@
 
     const indexModelsArgs = []
     for (const modelStreamId of models) {
-<<<<<<< HEAD
-      if (modelStreamId.type != Model.STREAM_TYPE_ID && !modelStreamId.equals(Model.MODEL)) {
-        throw new Error(`Cannot index ${modelStreamId.toString()}, it is not a Model StreamID`)
-      }
-
-      this.logger.imp(`Starting indexing for Model ${modelStreamId.toString()}`)
-
-      const indexModelArgs: IndexModelArgs = { model: modelStreamId }
-      if (modelStreamId.type == Model.STREAM_TYPE_ID) {
-        const modelState = await this.repository.load(modelStreamId, {})
-        const model = streamFromState<Model>(this.context, this.streamHandlers, modelState.value)
-        if (model.content.relations) {
-          indexModelArgs.relations = model.content.relations
-        }
-      }
-
-      indexModelsArgs.push(indexModelArgs)
-=======
       const indexModelArgs = await _getIndexModelArgs(modelStreamId, this.repository)
       indexModelsArgs.push(indexModelArgs)
       this.logger.imp(`Starting indexing for Model ${modelStreamId.toString()}`)
->>>>>>> 3c87ea72
     }
     await this.databaseIndexApi?.indexModels(indexModelsArgs)
   }
