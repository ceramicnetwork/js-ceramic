--- conflicted
+++ resolved
@@ -106,8 +106,11 @@
     }
   }
 
-<<<<<<< HEAD
-  async indexModels(models: Array<StreamID>): Promise<void> {
+  async indexModels(models: Array<StreamID> | null): Promise<void> {
+    if (!models) {
+      return
+    }
+
     const indexModelsArgs = []
     for (const modelStreamId of models) {
       if (modelStreamId.type != Model.STREAM_TYPE_ID && !modelStreamId.equals(Model.MODEL)) {
@@ -126,19 +129,6 @@
       }
 
       indexModelsArgs.push(indexModelArgs)
-=======
-  async indexModels(models: Array<StreamID> | null): Promise<void> {
-    if (!models) {
-      return
-    }
-
-    // TODO: Load model StreamIDs, extract relations and pass those arguments down into the
-    //  DatabaseIndexAPI so the necessary columns get built for the relations
-    const indexModelArgs = []
-    for (const model of models) {
-      const args = { model }
-      indexModelArgs.push(args)
->>>>>>> c1db6c4d
     }
     await this.databaseIndexApi?.indexModels(indexModelsArgs)
   }
