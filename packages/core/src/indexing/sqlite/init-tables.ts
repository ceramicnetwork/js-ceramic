import type { Knex } from 'knex'
import {
  ColumnInfo,
  ColumnType,
  createConfigTable,
  createModelTable,
} from './migrations/1-create-model-table.js'
import { asTableName } from '../as-table-name.util.js'
import { Model, ModelRelationsDefinition } from '@ceramicnetwork/stream-model'
import { DiagnosticsLogger } from '@ceramicnetwork/common'
import { INDEXED_MODEL_CONFIG_TABLE_NAME, IndexModelArgs } from '../database-index-api.js'
import {
  COMMON_TABLE_STRUCTURE,
  RELATION_COLUMN_STRUCTURE,
  CONFIG_TABLE_MODEL_INDEX_STRUCTURE,
} from './migrations/cdb-schema-verfication.js'
<<<<<<< HEAD
=======

/**
 * Compose DB Config Table Type
 */
type ConfigTable = {
  readonly tableName: string
  readonly validSchema: object
}
>>>>>>> 33e3c096

/**
 * List existing mid tables.
 */
export async function listMidTables(dbConnection: Knex): Promise<Array<string>> {
  const result: Array<{ name: string }> = await dbConnection
    .from('sqlite_schema')
    .select('name')
    .whereIn('type', ['table'])
    .andWhere((q) => q.whereLike('name', 'kjz%').orWhere('name', Model.MODEL.toString()))
  return result.map((r) => r.name)
}

<<<<<<< HEAD
export async function listConfigTables(): Promise<Array<{ tableName; validSchema }>> {
=======
export async function listConfigTables(): Promise<Array<ConfigTable>> {
>>>>>>> 33e3c096
  // TODO (CDB-1852): extend with ceramic_auth
  return [{ tableName: INDEXED_MODEL_CONFIG_TABLE_NAME, validSchema: CONFIG_TABLE_MODEL_INDEX_STRUCTURE }]
}

function relationsDefinitionsToColumnInfo(relations?: ModelRelationsDefinition): Array<ColumnInfo> {
  if (!relations) {
    return []
  }
  return Object.keys(relations).map((keyName) => {
    return { name: keyName, type: ColumnType.STRING }
  })
}

/**
 * Create Compose DB config tables
 */
export async function initConfigTables(dataSource: Knex, logger: DiagnosticsLogger) {
  const configTables = await listConfigTables()
  for (const table of configTables) {
    const exists = await dataSource.schema.hasTable(table.tableName)
    if (!exists) {
      logger.imp(`Creating Compose DB config table: ${table.tableName}`)
      await createConfigTable(dataSource, table.tableName)
    }
  }
}

/**
 * Create mid tables and corresponding indexes.
 */
export async function initMidTables(
  dbConnection: Knex,
  modelsToIndex: Array<IndexModelArgs>,
  logger: DiagnosticsLogger
) {
  const existingTables = await listMidTables(dbConnection)
  for (const modelIndexArgs of modelsToIndex) {
    const tableName = asTableName(modelIndexArgs.model)
    if (existingTables.includes(tableName)) {
      continue
    }
    logger.imp(`Creating Compose DB Indexing table for model: ${tableName}`)
    const relationColumns = relationsDefinitionsToColumnInfo(modelIndexArgs.relations)
    await createModelTable(dbConnection, tableName, relationColumns)
  }
}

/**
 * Compose DB configuration table schema verification
 * @param dataSource
 * @param modelsToIndex
 */
async function _verifyConfigTables(dataSource: Knex, modelsToIndex: Array<IndexModelArgs>) {
  const configTables = await listConfigTables()
  for (const table of configTables) {
    const columns = await dataSource.table(table.tableName).columnInfo()
    const validSchema = JSON.stringify(table.validSchema)

    if (validSchema != JSON.stringify(columns)) {
      throw new Error(
        `Schema verification failed for config table: ${table.tableName}. Please make sure node has been setup correctly.`
      )
      process.exit(-1)
    }
  }
}

/**
 * Compose DB Model Instance Document table schema verification
 * @param dataSource
 * @param modelsToIndex
 */
async function _verifyMidTables(dataSource: Knex, modelsToIndex: Array<IndexModelArgs>) {
  const tables = await listMidTables(dataSource)

  for (const tableName of tables) {
    const modelIndexArgs = modelsToIndex.find((model) => tableName == asTableName(model.model))
    if (!modelIndexArgs) {
      // TODO: CDB-1869 - This means that there's is a table for a model that is no longer indexed. Should this table have been deleted?
      continue
    }

    // Clone the COMMON_TABLE_STRUCTURE object that has the fields expected for all tables so we can
    // extend it with the model-specific fields expected
    const expectedTableStructure = Object.assign({}, COMMON_TABLE_STRUCTURE)
    if (modelIndexArgs.relations) {
      for (const relation of Object.keys(modelIndexArgs.relations)) {
        expectedTableStructure[relation] = RELATION_COLUMN_STRUCTURE
      }
    }
    const validSchema = JSON.stringify(expectedTableStructure)

    const columns = await dataSource.table(tableName).columnInfo()
    if (validSchema != JSON.stringify(columns)) {
      throw new Error(
        `Schema verification failed for index: ${tableName}. Please make sure latest migrations have been applied.`
      )
    }
  }
}

/**
 * Public function to run table schema verification helpers
 * @param dataSource
 * @param modelsToIndex
 */
// TODO (NET-1635): unify logic between postgres & sqlite
export async function verifyTables(dataSource: Knex, modelsToIndex: Array<IndexModelArgs>) {
  await _verifyConfigTables(dataSource, modelsToIndex)
  await _verifyMidTables(dataSource, modelsToIndex)
}<|MERGE_RESOLUTION|>--- conflicted
+++ resolved
@@ -14,8 +14,6 @@
   RELATION_COLUMN_STRUCTURE,
   CONFIG_TABLE_MODEL_INDEX_STRUCTURE,
 } from './migrations/cdb-schema-verfication.js'
-<<<<<<< HEAD
-=======
 
 /**
  * Compose DB Config Table Type
@@ -24,7 +22,6 @@
   readonly tableName: string
   readonly validSchema: object
 }
->>>>>>> 33e3c096
 
 /**
  * List existing mid tables.
@@ -38,11 +35,7 @@
   return result.map((r) => r.name)
 }
 
-<<<<<<< HEAD
-export async function listConfigTables(): Promise<Array<{ tableName; validSchema }>> {
-=======
 export async function listConfigTables(): Promise<Array<ConfigTable>> {
->>>>>>> 33e3c096
   // TODO (CDB-1852): extend with ceramic_auth
   return [{ tableName: INDEXED_MODEL_CONFIG_TABLE_NAME, validSchema: CONFIG_TABLE_MODEL_INDEX_STRUCTURE }]
 }
