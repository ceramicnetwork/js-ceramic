--- conflicted
+++ resolved
@@ -69,16 +69,6 @@
     return this.insertionOrder.page(query)
   }
 
-<<<<<<< HEAD
-  async verifyTables(models: Array<StreamID>, tableStructure = validTableStructure): Promise<void> {
-    await verifyTables(this.dbConnection, models, tableStructure)
-  }
-
-  async indexModels(models: Array<StreamID>): Promise<void> {
-    await initTables(this.dbConnection, models, this.logger)
-    await this.verifyTables(models)
-    this.modelsToIndex.push(...models)
-=======
   async verifyTables(models: Array<IndexModelArgs>): Promise<void> {
     await verifyTables(this.dbConnection, models)
   }
@@ -88,7 +78,6 @@
     await this.verifyTables(models)
     const modelStreamIDs = models.map((args) => args.model)
     this.modelsToIndex.push(...modelStreamIDs)
->>>>>>> 6fa5c031
   }
 
   async close(): Promise<void> {
