import { StreamID } from '@ceramicnetwork/streamid'
import type { BaseQuery, Pagination, Page, DiagnosticsLogger } from '@ceramicnetwork/common'
import type { Knex } from 'knex'
import type { DatabaseIndexApi, IndexModelArgs, IndexStreamArgs } from '../database-index-api.js'
import { initConfigTables, initMidTables, verifyTables } from './init-tables.js'
import { asTableName } from '../as-table-name.util.js'
import { InsertionOrder } from './insertion-order.js'
import { IndexQueryNotAvailableError } from '../index-query-not-available.error.js'
import { INDEXED_MODEL_CONFIG_TABLE_NAME } from '../database-index-api.js'

/**
 * Convert `Date` to SQLite `INTEGER`.
 */
export function asTimestamp(input: Date | null | undefined): number | null {
  if (input) {
    return input.valueOf()
  } else {
    return undefined
  }
}


export class SqliteIndexApi implements DatabaseIndexApi {
  readonly insertionOrder: InsertionOrder
<<<<<<< HEAD
  readonly modelsToIndex: Array<StreamID> = []
  // Maps Model streamIDs to the list of fields in the content of MIDs in that model that should be
  // indexed
  readonly modelsIndexedFields = new Map<string, Array<string>>()
=======
  private modelsToIndex: Array<StreamID> = []
>>>>>>> 3c87ea72

  constructor(
    private readonly dbConnection: Knex,
    private readonly allowQueriesBeforeHistoricalSync: boolean,
    private logger: DiagnosticsLogger
  ) {
    this.insertionOrder = new InsertionOrder(dbConnection)
  }

  public getActiveModelsToIndex(): Array<StreamID> {
    /**
     * Helper function to return array of active models that are currently being indexed by node
     * as defined in the config file.
     * TODO: extend to runtime check once adminAPI unlocks to add and load models on the fly
     */
    return this.modelsToIndex
  }

  private async getIndexedModelsFromDatabase(): Promise<Array<StreamID>> {
    return (await this.dbConnection(INDEXED_MODEL_CONFIG_TABLE_NAME)
        .select('model')
        .where({
          is_indexed: true
        })
    ).map(result => {
      return StreamID.fromString(result.model)
    })
  }

  private async indexDocumentInDatabase(tableName: string, indexingArgs: IndexStreamArgs & { createdAt?: Date; updatedAt?: Date }): Promise<void> {
    const now = asTimestamp(new Date())

    const indexedData = {
      stream_id: args.streamID.toString(),
      controller_did: args.controller.toString(),
      stream_content: args.streamContent.toString(),
      tip: args.tip.toString(),
      last_anchored_at: asTimestamp(args.lastAnchor),
      first_anchored_at: asTimestamp(args.firstAnchor),
      created_at: asTimestamp(args.createdAt) || now,
      updated_at: asTimestamp(args.updatedAt) || now,
    }
    for (const field of this.modelsIndexedFields.get(args.model.toString()) ?? []) {
      indexedData[field] = args.streamContent[field]
    }

    await this.dbConnection(tableName)
<<<<<<< HEAD
      .insert(indexedData)
=======
      .insert({
        stream_id: indexingArgs.streamID.toString(),
        controller_did: indexingArgs.controller.toString(),
        stream_content: indexingArgs.streamContent.toString(),
        tip: indexingArgs.tip.toString(),
        last_anchored_at: asTimestamp(indexingArgs.lastAnchor),
        first_anchored_at: asTimestamp(indexingArgs.firstAnchor),
        created_at: asTimestamp(indexingArgs.createdAt) || now,
        updated_at: asTimestamp(indexingArgs.updatedAt) || now,
      })
>>>>>>> 3c87ea72
      .onConflict('stream_id')
      .merge({
        last_anchored_at: asTimestamp(indexingArgs.lastAnchor),
        updated_at: asTimestamp(indexingArgs.updatedAt) || now,
      })
  }

  private async indexModelsInDatabase(models: Array<IndexModelArgs>): Promise<void> {
    if (models.length === 0) return

    await initMidTables(this.dbConnection, models, this.logger)
    await this.verifyTables(models)
    const now = asTimestamp(new Date())
    // FIXME: CDB-1866 - populate the updated_by field properly when auth is implemented
    await this.dbConnection(INDEXED_MODEL_CONFIG_TABLE_NAME)
      .insert(models.map(indexModelArgs => {
        return {
          model: indexModelArgs.model.toString(),
          updated_by: "<FIXME: PUT ADMIN DID WHEN AUTH IS IMPLEMENTED>"
        }
      }))
      .onConflict('model')
      .merge({
        updated_at: now,
        is_indexed: true,
        updated_by: "<FIXME: PUT ADMIN DID WHEN AUTH IS IMPLEMENTED>"
      })
  }

  private async stopIndexingModelsInDatabase(models: Array<StreamID>): Promise<void> {
    if (models.length === 0) return

    const now = asTimestamp(new Date())
    // FIXME: CDB-1866 - populate the updated_by field properly when auth is implemented
    await this.dbConnection(INDEXED_MODEL_CONFIG_TABLE_NAME)
      .insert(models.map(model => {
        return {
          model: model.toString(),
          is_indexed: false,
          updated_by: "<FIXME: PUT ADMIN DID WHEN AUTH IS IMPLEMENTED>"
        }
      }))
      .onConflict('model')
      .merge({
        updated_at: now,
        is_indexed: false,
        updated_by: "<FIXME: PUT ADMIN DID WHEN AUTH IS IMPLEMENTED>"
      })
  }

  async indexStream(args: IndexStreamArgs & { createdAt?: Date; updatedAt?: Date }): Promise<void> {
    const tableName = asTableName(args.model)
    await this.indexDocumentInDatabase(tableName, args)
  }

  async page(query: BaseQuery & Pagination): Promise<Page<StreamID>> {
    // TODO(NET-1630) Throw if historical indexing is in progress
    if (!this.allowQueriesBeforeHistoricalSync) {
      throw new IndexQueryNotAvailableError(query.model)
    }
    return this.insertionOrder.page(query)
  }

  async verifyTables(models: Array<IndexModelArgs>): Promise<void> {
    await verifyTables(this.dbConnection, models)
  }

  async indexModels(models: Array<IndexModelArgs>): Promise<void> {
<<<<<<< HEAD
    await initTables(this.dbConnection, models, this.logger)
    await this.verifyTables(models)
    for (const modelArgs of models) {
      this.modelsToIndex.push(modelArgs.model)
      if (modelArgs.relations) {
        this.modelsIndexedFields.set(modelArgs.model.toString(), Object.keys(modelArgs.relations))
      }
    }
=======
    await this.indexModelsInDatabase(models)
    const modelStreamIDs = models.map((args) => args.model)
    this.modelsToIndex.push(...modelStreamIDs)
>>>>>>> 3c87ea72
  }

  async stopIndexingModels(models: Array<StreamID>): Promise<void> {
    await this.stopIndexingModelsInDatabase(models)
    const modelsAsStrings = models.map(streamID => streamID.toString())
    this.modelsToIndex = this.modelsToIndex.filter(modelStreamID => !modelsAsStrings.includes(modelStreamID.toString()))
  }

  async init(): Promise<void> {
    await initConfigTables(this.dbConnection, this.logger)
    this.modelsToIndex = await this.getIndexedModelsFromDatabase()
  }

  async close(): Promise<void> {
    await this.dbConnection.destroy()
  }
}<|MERGE_RESOLUTION|>--- conflicted
+++ resolved
@@ -19,17 +19,12 @@
   }
 }
 
-
 export class SqliteIndexApi implements DatabaseIndexApi {
-  readonly insertionOrder: InsertionOrder
-<<<<<<< HEAD
-  readonly modelsToIndex: Array<StreamID> = []
+  private readonly insertionOrder: InsertionOrder
+  private modelsToIndex: Array<StreamID> = []
   // Maps Model streamIDs to the list of fields in the content of MIDs in that model that should be
   // indexed
-  readonly modelsIndexedFields = new Map<string, Array<string>>()
-=======
-  private modelsToIndex: Array<StreamID> = []
->>>>>>> 3c87ea72
+  private readonly modelsIndexedFields = new Map<string, Array<string>>()
 
   constructor(
     private readonly dbConnection: Knex,
@@ -49,48 +44,37 @@
   }
 
   private async getIndexedModelsFromDatabase(): Promise<Array<StreamID>> {
-    return (await this.dbConnection(INDEXED_MODEL_CONFIG_TABLE_NAME)
-        .select('model')
-        .where({
-          is_indexed: true
-        })
-    ).map(result => {
+    return (
+      await this.dbConnection(INDEXED_MODEL_CONFIG_TABLE_NAME).select('model').where({
+        is_indexed: true,
+      })
+    ).map((result) => {
       return StreamID.fromString(result.model)
     })
   }
 
-  private async indexDocumentInDatabase(tableName: string, indexingArgs: IndexStreamArgs & { createdAt?: Date; updatedAt?: Date }): Promise<void> {
+  private async indexDocumentInDatabase(
+    tableName: string,
+    indexingArgs: IndexStreamArgs & { createdAt?: Date; updatedAt?: Date }
+  ): Promise<void> {
     const now = asTimestamp(new Date())
 
     const indexedData = {
-      stream_id: args.streamID.toString(),
-      controller_did: args.controller.toString(),
-      stream_content: args.streamContent.toString(),
-      tip: args.tip.toString(),
-      last_anchored_at: asTimestamp(args.lastAnchor),
-      first_anchored_at: asTimestamp(args.firstAnchor),
-      created_at: asTimestamp(args.createdAt) || now,
-      updated_at: asTimestamp(args.updatedAt) || now,
+      stream_id: indexingArgs.streamID.toString(),
+      controller_did: indexingArgs.controller.toString(),
+      stream_content: indexingArgs.streamContent.toString(),
+      tip: indexingArgs.tip.toString(),
+      last_anchored_at: asTimestamp(indexingArgs.lastAnchor),
+      first_anchored_at: asTimestamp(indexingArgs.firstAnchor),
+      created_at: asTimestamp(indexingArgs.createdAt) || now,
+      updated_at: asTimestamp(indexingArgs.updatedAt) || now,
     }
-    for (const field of this.modelsIndexedFields.get(args.model.toString()) ?? []) {
-      indexedData[field] = args.streamContent[field]
+    for (const field of this.modelsIndexedFields.get(indexingArgs.model.toString()) ?? []) {
+      indexedData[field] = indexingArgs.streamContent[field]
     }
 
     await this.dbConnection(tableName)
-<<<<<<< HEAD
       .insert(indexedData)
-=======
-      .insert({
-        stream_id: indexingArgs.streamID.toString(),
-        controller_did: indexingArgs.controller.toString(),
-        stream_content: indexingArgs.streamContent.toString(),
-        tip: indexingArgs.tip.toString(),
-        last_anchored_at: asTimestamp(indexingArgs.lastAnchor),
-        first_anchored_at: asTimestamp(indexingArgs.firstAnchor),
-        created_at: asTimestamp(indexingArgs.createdAt) || now,
-        updated_at: asTimestamp(indexingArgs.updatedAt) || now,
-      })
->>>>>>> 3c87ea72
       .onConflict('stream_id')
       .merge({
         last_anchored_at: asTimestamp(indexingArgs.lastAnchor),
@@ -106,17 +90,19 @@
     const now = asTimestamp(new Date())
     // FIXME: CDB-1866 - populate the updated_by field properly when auth is implemented
     await this.dbConnection(INDEXED_MODEL_CONFIG_TABLE_NAME)
-      .insert(models.map(indexModelArgs => {
-        return {
-          model: indexModelArgs.model.toString(),
-          updated_by: "<FIXME: PUT ADMIN DID WHEN AUTH IS IMPLEMENTED>"
-        }
-      }))
+      .insert(
+        models.map((indexModelArgs) => {
+          return {
+            model: indexModelArgs.model.toString(),
+            updated_by: '<FIXME: PUT ADMIN DID WHEN AUTH IS IMPLEMENTED>',
+          }
+        })
+      )
       .onConflict('model')
       .merge({
         updated_at: now,
         is_indexed: true,
-        updated_by: "<FIXME: PUT ADMIN DID WHEN AUTH IS IMPLEMENTED>"
+        updated_by: '<FIXME: PUT ADMIN DID WHEN AUTH IS IMPLEMENTED>',
       })
   }
 
@@ -126,18 +112,20 @@
     const now = asTimestamp(new Date())
     // FIXME: CDB-1866 - populate the updated_by field properly when auth is implemented
     await this.dbConnection(INDEXED_MODEL_CONFIG_TABLE_NAME)
-      .insert(models.map(model => {
-        return {
-          model: model.toString(),
-          is_indexed: false,
-          updated_by: "<FIXME: PUT ADMIN DID WHEN AUTH IS IMPLEMENTED>"
-        }
-      }))
+      .insert(
+        models.map((model) => {
+          return {
+            model: model.toString(),
+            is_indexed: false,
+            updated_by: '<FIXME: PUT ADMIN DID WHEN AUTH IS IMPLEMENTED>',
+          }
+        })
+      )
       .onConflict('model')
       .merge({
         updated_at: now,
         is_indexed: false,
-        updated_by: "<FIXME: PUT ADMIN DID WHEN AUTH IS IMPLEMENTED>"
+        updated_by: '<FIXME: PUT ADMIN DID WHEN AUTH IS IMPLEMENTED>',
       })
   }
 
@@ -159,26 +147,21 @@
   }
 
   async indexModels(models: Array<IndexModelArgs>): Promise<void> {
-<<<<<<< HEAD
-    await initTables(this.dbConnection, models, this.logger)
-    await this.verifyTables(models)
+    await this.indexModelsInDatabase(models)
     for (const modelArgs of models) {
       this.modelsToIndex.push(modelArgs.model)
       if (modelArgs.relations) {
         this.modelsIndexedFields.set(modelArgs.model.toString(), Object.keys(modelArgs.relations))
       }
     }
-=======
-    await this.indexModelsInDatabase(models)
-    const modelStreamIDs = models.map((args) => args.model)
-    this.modelsToIndex.push(...modelStreamIDs)
->>>>>>> 3c87ea72
   }
 
   async stopIndexingModels(models: Array<StreamID>): Promise<void> {
     await this.stopIndexingModelsInDatabase(models)
-    const modelsAsStrings = models.map(streamID => streamID.toString())
-    this.modelsToIndex = this.modelsToIndex.filter(modelStreamID => !modelsAsStrings.includes(modelStreamID.toString()))
+    const modelsAsStrings = models.map((streamID) => streamID.toString())
+    this.modelsToIndex = this.modelsToIndex.filter(
+      (modelStreamID) => !modelsAsStrings.includes(modelStreamID.toString())
+    )
   }
 
   async init(): Promise<void> {
