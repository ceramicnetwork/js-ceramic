import { jest } from '@jest/globals'
import tmp from 'tmp-promise'
import { asTimestamp, SqliteIndexApi } from '../sqlite-index-api.js'
import { StreamID } from '@ceramicnetwork/streamid'
import { listMidTables } from '../init-tables.js'
import knex, { Knex } from 'knex'
import { IndexQueryNotAvailableError } from '../../index-query-not-available.error.js'
import { asTableName } from '../../as-table-name.util.js'
import { Model } from '@ceramicnetwork/stream-model'
import { LoggerProvider } from '@ceramicnetwork/common'
import { CID } from 'multiformats/cid'
import { IndexModelArgs } from '../../database-index-api.js'
import {
  COMMON_TABLE_STRUCTURE,
  RELATION_COLUMN_STRUCTURE,
} from '../migrations/mid-schema-verfication.js'

const STREAM_ID_A = 'kjzl6cwe1jw145m7jxh4jpa6iw1ps3jcjordpo81e0w04krcpz8knxvg5ygiabd'
const STREAM_ID_B = 'kjzl6cwe1jw147dvq16zluojmraqvwdmbh61dx9e0c59i344lcrsgqfohexp60s'
const CONTROLLER = 'did:key:foo'
const STREAM_TEST_DATA_PROFILE = JSON.stringify({
  id: 'bea4d783-6496-4a28-bf02-6603e56edf0a',
  name: 'Joeline Bradshaw',
  address: 'Attitudes Road 5270, Adena, Dominica, 509754',
  birthDate: '02.02.2009',
  email: 'zebediah_mundygg3@us.va',
  settings: {
    dark_mode: true,
  },
})
const FAKE_CID = CID.parse('bafybeig6xv5nwphfmvcnektpnojts33jqcuam7bmye2pb54adnrtccjlsu')
const logger = new LoggerProvider().getDiagnosticsLogger()

let tmpFolder: tmp.DirectoryResult
let dbConnection: Knex

function modelsToIndexArgs(models: Array<StreamID>): Array<IndexModelArgs> {
  return models.map((model) => {
    return { model }
  })
}

beforeEach(async () => {
  tmpFolder = await tmp.dir({ unsafeCleanup: true })
  const filename = `${tmpFolder.path}/tmp-ceramic.sqlite`
  dbConnection = knex({
    client: 'sqlite3',
    useNullAsDefault: true,
    connection: {
      filename: filename,
    },
  })
})

afterEach(async () => {
  await dbConnection.destroy()
  await tmpFolder.cleanup()
})

describe('init', () => {
  describe('create tables', () => {
    test('create new table from scratch', async () => {
<<<<<<< HEAD
      const modelsToIndex = [StreamID.fromString(STREAM_ID_A)]
      const indexApi = new SqliteIndexApi(dbConnection, true, logger)
      await indexApi.indexModels(modelsToIndex)
=======
      const modelToIndex = StreamID.fromString(STREAM_ID_A)
      const indexApi = new SqliteIndexApi(dbConnection, true, logger)
      await indexApi.indexModels(modelsToIndexArgs([modelToIndex]))
>>>>>>> 6fa5c031
      const created = await listMidTables(dbConnection)
      const tableName = asTableName(modelToIndex)
      expect(created.length).toEqual(1)
      expect(created[0]).toEqual(tableName)

      // Built-in table verification should pass
      await expect(indexApi.verifyTables(modelsToIndexArgs([modelToIndex]))).resolves.not.toThrow()

      // Also manually check table structure
      const columns = await dbConnection.table(asTableName(modelToIndex)).columnInfo()
      expect(JSON.stringify(columns)).toEqual(JSON.stringify(COMMON_TABLE_STRUCTURE))
    })

<<<<<<< HEAD
    test('table creation is idempotent', async () => {
      const modelsToIndex = [StreamID.fromString(STREAM_ID_A), Model.MODEL]
      const indexApi = new SqliteIndexApi(dbConnection, true, logger)
      await indexApi.indexModels(modelsToIndex)
      // Index the same models again to make sure we don't error trying to re-create the tables
      await indexApi.indexModels(modelsToIndex)
=======
    test('create new table with relations', async () => {
      const indexModelsArgs: Array<IndexModelArgs> = [
        {
          model: StreamID.fromString(STREAM_ID_A),
          relations: { fooRelation: { type: 'account' } },
        },
      ]
      const indexApi = new SqliteIndexApi(dbConnection, true, logger)
      await indexApi.indexModels(indexModelsArgs)
>>>>>>> 6fa5c031
      const created = await listMidTables(dbConnection)
      const tableNames = indexModelsArgs.map((args) => `${asTableName(args.model)}`)
      expect(created).toEqual(tableNames)

      await expect(indexApi.verifyTables(indexModelsArgs)).resolves.not.toThrow()

      // Also manually check table structure
      const columns = await dbConnection.table(asTableName(indexModelsArgs[0].model)).columnInfo()
      const expectedTableStructure = Object.assign({}, COMMON_TABLE_STRUCTURE, {
        fooRelation: RELATION_COLUMN_STRUCTURE,
      })
      expect(JSON.stringify(columns)).toEqual(JSON.stringify(expectedTableStructure))
    })

<<<<<<< HEAD
      const modelsToIndex = [StreamID.fromString(STREAM_ID_A)]
      const indexApi = new SqliteIndexApi(dbConnection, true, logger)
      await indexApi.indexModels(modelsToIndex)
=======
    test('table creation is idempotent', async () => {
      const modelsToIndex = [StreamID.fromString(STREAM_ID_A), Model.MODEL]
      const indexApi = new SqliteIndexApi(dbConnection, true, logger)
      await indexApi.indexModels(modelsToIndexArgs(modelsToIndex))
      // Index the same models again to make sure we don't error trying to re-create the tables
      await indexApi.indexModels(modelsToIndexArgs(modelsToIndex))
>>>>>>> 6fa5c031
      const created = await listMidTables(dbConnection)
      const tableNames = modelsToIndex.map((m) => `${m.toString()}`)
      expect(created).toEqual(tableNames)
<<<<<<< HEAD
      await expect(indexApi.verifyTables(modelsToIndex, INVALID_TABLE_STRUCTURE)).rejects.toThrow(
        /Schema verification failed for index/
      )
=======
>>>>>>> 6fa5c031
    })

    test('create new table with existing ones', async () => {
      // First init with one model
      const modelsA = [StreamID.fromString(STREAM_ID_A)]
      const indexApiA = new SqliteIndexApi(dbConnection, true, logger)
<<<<<<< HEAD
      await indexApiA.indexModels(modelsA)
=======
      await indexApiA.indexModels(modelsToIndexArgs(modelsA))
>>>>>>> 6fa5c031
      const createdA = await listMidTables(dbConnection)
      const tableNamesA = modelsA.map((m) => `${m.toString()}`)
      expect(createdA).toEqual(tableNamesA)

      // Next add another one
      const modelsB = [...modelsA, StreamID.fromString(STREAM_ID_B)]
      const indexApiB = new SqliteIndexApi(dbConnection, true, logger)
<<<<<<< HEAD
      await indexApiB.indexModels(modelsB)
=======
      await indexApiB.indexModels(modelsToIndexArgs(modelsB))
>>>>>>> 6fa5c031
      const createdB = await listMidTables(dbConnection)
      const tableNamesB = modelsB.map((m) => `${m.toString()}`)
      expect(createdB).toEqual(tableNamesB)
    })
  })

  describe('table validation tests', () => {
    /**
     * This test exists mostly to validate the rest of the validation tests.
     * Those tests test that validation fails in certain cases by changing one thing
     * off from what we expect to pass validation.  This test confirms that we are in fact
     * creating tables in this unit test in the correct way that could pass validation if not
     * for the intentional changes we make in the following test.
     *
     * NOTE: If this test ever fails and needs updating, update the other validation tests
     * as well to make sure that validation is failing for the reason we expect.
     */
    test('Can manually create table that passes validation', async () => {
      const modelToIndex = StreamID.fromString(STREAM_ID_A)
      const indexApi = new SqliteIndexApi(dbConnection, true, logger)

      // Create the table in the database with all expected fields but one (leaving off 'updated_at')
      await dbConnection.schema.createTable(asTableName(modelToIndex), (table) => {
        table.string('stream_id', 1024).primary().unique().notNullable()
        table.string('controller_did', 1024).notNullable()
        table.string('stream_content').notNullable()
        table.string('tip').notNullable()
        table.integer('last_anchored_at').nullable()
        table.integer('first_anchored_at').nullable()
        table.integer('created_at').notNullable()
        table.integer('updated_at').notNullable()
      })

      await expect(indexApi.verifyTables(modelsToIndexArgs([modelToIndex]))).resolves.not.toThrow()
    })

    test('Fail table validation', async () => {
      const modelToIndex = StreamID.fromString(STREAM_ID_A)
      const indexApi = new SqliteIndexApi(dbConnection, true, logger)

      // Create the table in the database with all expected fields but one (leaving off 'updated_at')
      await dbConnection.schema.createTable(asTableName(modelToIndex), (table) => {
        table.string('stream_id', 1024).primary().unique().notNullable()
        table.string('controller_did', 1024).notNullable()
        table.string('stream_content').notNullable()
        table.string('tip').notNullable()
        table.integer('last_anchored_at').nullable()
        table.integer('first_anchored_at').nullable()
        table.integer('created_at').notNullable()
      })

      await expect(indexApi.verifyTables(modelsToIndexArgs([modelToIndex]))).rejects.toThrow(
        /Schema verification failed for index/
      )
    })

    test('Fail table validation if relation column missing', async () => {
      const modelToIndex = StreamID.fromString(STREAM_ID_A)
      const indexModelsArgs: Array<IndexModelArgs> = [
        {
          model: StreamID.fromString(STREAM_ID_A),
          relations: { fooRelation: { type: 'account' } },
        },
      ]

      const indexApi = new SqliteIndexApi(dbConnection, true, logger)

      // Create the table in the database with all expected fields but one (leaving off 'updated_at')
      await dbConnection.schema.createTable(asTableName(modelToIndex), (table) => {
        table.string('stream_id', 1024).primary().unique().notNullable()
        table.string('controller_did', 1024).notNullable()
        table.string('stream_content').notNullable()
        table.string('tip').notNullable()
        table.integer('last_anchored_at').nullable()
        table.integer('first_anchored_at').nullable()
        table.integer('created_at').notNullable()
        table.integer('updated_at').notNullable()
      })

      await expect(indexApi.verifyTables(indexModelsArgs)).rejects.toThrow(
        /Schema verification failed for index/
      )
    })
  })
})

describe('close', () => {
  test('destroys knex connection', async () => {
    const fauxDbConnection = {
      destroy: jest.fn(),
    } as unknown as Knex
    const indexApi = new SqliteIndexApi(fauxDbConnection, [], true, logger)
    await indexApi.close()
    expect(fauxDbConnection.destroy).toBeCalled()
  })
})

/**
 * Difference between `a` and `b` timestamps is less than or equal to `deltaS`.
 */
function closeDates(a: Date, b: Date, deltaS = 1) {
  const aSeconds = asTimestamp(a)
  const bSeconds = asTimestamp(b)
  return Math.abs(aSeconds - bSeconds) <= deltaS
}

describe('indexStream', () => {
  const MODELS_TO_INDEX = [STREAM_ID_A, STREAM_ID_B].map(StreamID.fromString)
  const STREAM_CONTENT = {
    model: MODELS_TO_INDEX[0],
    streamID: StreamID.fromString(STREAM_ID_B),
    controller: CONTROLLER,
    streamContent: STREAM_TEST_DATA_PROFILE,
    tip: FAKE_CID,
    lastAnchor: null,
    firstAnchor: null,
  }

  let indexApi: SqliteIndexApi
  beforeEach(async () => {
    indexApi = new SqliteIndexApi(dbConnection, true, logger)
<<<<<<< HEAD
    await indexApi.indexModels(MODELS_TO_INDEX)
=======
    await indexApi.indexModels(modelsToIndexArgs(MODELS_TO_INDEX))
>>>>>>> 6fa5c031
  })

  test('new stream', async () => {
    const now = new Date()
    await indexApi.indexStream(STREAM_CONTENT)
    const result: Array<any> = await dbConnection.from(`${MODELS_TO_INDEX[0]}`).select('*')
    expect(result.length).toEqual(1)
    const raw = result[0]
    expect(raw.stream_id).toEqual(STREAM_ID_B)
    expect(raw.controller_did).toEqual(CONTROLLER)
    expect(raw.stream_content).toEqual(STREAM_TEST_DATA_PROFILE)
    expect(raw.last_anchored_at).toBeNull()
    expect(raw.first_anchored_at).toBeNull()
    const createdAt = new Date(raw.created_at)
    const updatedAt = new Date(raw.updated_at)
    expect(closeDates(createdAt, now)).toBeTruthy()
    expect(closeDates(updatedAt, now)).toBeTruthy()
  })

  test('override stream', async () => {
    const createTime = new Date()
    await indexApi.indexStream(STREAM_CONTENT)
    const updateTime = new Date(createTime.valueOf() + 5000)
    const updatedStreamContent = {
      ...STREAM_CONTENT,
      updatedAt: updateTime,
      lastAnchor: updateTime,
      firstAnchor: updateTime,
    }
    // It updates the fields if a stream is present.
    await indexApi.indexStream(updatedStreamContent)
    const result: Array<any> = await dbConnection.from(`${MODELS_TO_INDEX[0]}`).select('*')
    expect(result.length).toEqual(1)
    const raw = result[0]
    expect(raw.stream_id).toEqual(STREAM_ID_B)
    expect(raw.controller_did).toEqual(CONTROLLER)
    const lastAnchor = new Date(raw.last_anchored_at)
    expect(closeDates(lastAnchor, updateTime)).toBeTruthy()
    const firstAnchor = new Date(raw.last_anchored_at)
    expect(closeDates(firstAnchor, updateTime)).toBeTruthy()
    const updatedAt = new Date(raw.updated_at)
    expect(closeDates(updatedAt, updateTime)).toBeTruthy()
    const createdAt = new Date(raw.created_at)
    expect(closeDates(createdAt, createTime)).toBeTruthy()
  })
})

describe('page', () => {
  const FAUX_DB_CONNECTION = {} as unknown as Knex

  test('call the order if historical sync is allowed', async () => {
    const indexApi = new SqliteIndexApi(FAUX_DB_CONNECTION, true, logger)
    const mockPage = jest.fn(async () => {
      return { edges: [], pageInfo: { hasNextPage: false, hasPreviousPage: false } }
    })
    indexApi.insertionOrder.page = mockPage
    await indexApi.page({ model: STREAM_ID_A, first: 100 })
    expect(mockPage).toBeCalled()
  })
  test('throw if historical sync is not allowed', async () => {
    const indexApi = new SqliteIndexApi(FAUX_DB_CONNECTION, false, logger)
    await expect(indexApi.page({ model: STREAM_ID_A, first: 100 })).rejects.toThrow(
      IndexQueryNotAvailableError
    )
  })
})<|MERGE_RESOLUTION|>--- conflicted
+++ resolved
@@ -60,15 +60,9 @@
 describe('init', () => {
   describe('create tables', () => {
     test('create new table from scratch', async () => {
-<<<<<<< HEAD
-      const modelsToIndex = [StreamID.fromString(STREAM_ID_A)]
-      const indexApi = new SqliteIndexApi(dbConnection, true, logger)
-      await indexApi.indexModels(modelsToIndex)
-=======
       const modelToIndex = StreamID.fromString(STREAM_ID_A)
       const indexApi = new SqliteIndexApi(dbConnection, true, logger)
       await indexApi.indexModels(modelsToIndexArgs([modelToIndex]))
->>>>>>> 6fa5c031
       const created = await listMidTables(dbConnection)
       const tableName = asTableName(modelToIndex)
       expect(created.length).toEqual(1)
@@ -82,14 +76,6 @@
       expect(JSON.stringify(columns)).toEqual(JSON.stringify(COMMON_TABLE_STRUCTURE))
     })
 
-<<<<<<< HEAD
-    test('table creation is idempotent', async () => {
-      const modelsToIndex = [StreamID.fromString(STREAM_ID_A), Model.MODEL]
-      const indexApi = new SqliteIndexApi(dbConnection, true, logger)
-      await indexApi.indexModels(modelsToIndex)
-      // Index the same models again to make sure we don't error trying to re-create the tables
-      await indexApi.indexModels(modelsToIndex)
-=======
     test('create new table with relations', async () => {
       const indexModelsArgs: Array<IndexModelArgs> = [
         {
@@ -99,7 +85,6 @@
       ]
       const indexApi = new SqliteIndexApi(dbConnection, true, logger)
       await indexApi.indexModels(indexModelsArgs)
->>>>>>> 6fa5c031
       const created = await listMidTables(dbConnection)
       const tableNames = indexModelsArgs.map((args) => `${asTableName(args.model)}`)
       expect(created).toEqual(tableNames)
@@ -114,38 +99,22 @@
       expect(JSON.stringify(columns)).toEqual(JSON.stringify(expectedTableStructure))
     })
 
-<<<<<<< HEAD
-      const modelsToIndex = [StreamID.fromString(STREAM_ID_A)]
-      const indexApi = new SqliteIndexApi(dbConnection, true, logger)
-      await indexApi.indexModels(modelsToIndex)
-=======
     test('table creation is idempotent', async () => {
       const modelsToIndex = [StreamID.fromString(STREAM_ID_A), Model.MODEL]
       const indexApi = new SqliteIndexApi(dbConnection, true, logger)
       await indexApi.indexModels(modelsToIndexArgs(modelsToIndex))
       // Index the same models again to make sure we don't error trying to re-create the tables
       await indexApi.indexModels(modelsToIndexArgs(modelsToIndex))
->>>>>>> 6fa5c031
       const created = await listMidTables(dbConnection)
       const tableNames = modelsToIndex.map((m) => `${m.toString()}`)
       expect(created).toEqual(tableNames)
-<<<<<<< HEAD
-      await expect(indexApi.verifyTables(modelsToIndex, INVALID_TABLE_STRUCTURE)).rejects.toThrow(
-        /Schema verification failed for index/
-      )
-=======
->>>>>>> 6fa5c031
     })
 
     test('create new table with existing ones', async () => {
       // First init with one model
       const modelsA = [StreamID.fromString(STREAM_ID_A)]
       const indexApiA = new SqliteIndexApi(dbConnection, true, logger)
-<<<<<<< HEAD
-      await indexApiA.indexModels(modelsA)
-=======
       await indexApiA.indexModels(modelsToIndexArgs(modelsA))
->>>>>>> 6fa5c031
       const createdA = await listMidTables(dbConnection)
       const tableNamesA = modelsA.map((m) => `${m.toString()}`)
       expect(createdA).toEqual(tableNamesA)
@@ -153,11 +122,7 @@
       // Next add another one
       const modelsB = [...modelsA, StreamID.fromString(STREAM_ID_B)]
       const indexApiB = new SqliteIndexApi(dbConnection, true, logger)
-<<<<<<< HEAD
-      await indexApiB.indexModels(modelsB)
-=======
       await indexApiB.indexModels(modelsToIndexArgs(modelsB))
->>>>>>> 6fa5c031
       const createdB = await listMidTables(dbConnection)
       const tableNamesB = modelsB.map((m) => `${m.toString()}`)
       expect(createdB).toEqual(tableNamesB)
@@ -279,11 +244,7 @@
   let indexApi: SqliteIndexApi
   beforeEach(async () => {
     indexApi = new SqliteIndexApi(dbConnection, true, logger)
-<<<<<<< HEAD
-    await indexApi.indexModels(MODELS_TO_INDEX)
-=======
     await indexApi.indexModels(modelsToIndexArgs(MODELS_TO_INDEX))
->>>>>>> 6fa5c031
   })
 
   test('new stream', async () => {
