--- conflicted
+++ resolved
@@ -29,15 +29,11 @@
     },
   })
   const indexAPI = new SqliteIndexApi(dbConnection, true, logger)
-<<<<<<< HEAD
-  await indexAPI.indexModels(MODELS_TO_INDEX)
-=======
   await indexAPI.indexModels(
     MODELS_TO_INDEX.map((model) => {
       return { model }
     })
   )
->>>>>>> 6fa5c031
   order = new InsertionOrder(dbConnection)
   // Rows in insertion-order.fixture.csv are in insertion order.
   // The responses in the tests below are ok if they are in the same order as in the CSV.
