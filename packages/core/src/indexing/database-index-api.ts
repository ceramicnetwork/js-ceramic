import type { StreamID } from '@ceramicnetwork/streamid'
import type { BaseQuery, Pagination, Page } from '@ceramicnetwork/common'
import type { CID } from 'multiformats/cid'
import { ModelRelationsDefinition } from '@ceramicnetwork/stream-model'

export interface IndexStreamArgs {
  readonly streamID: StreamID
  readonly model: StreamID
  readonly controller: string
  readonly streamContent: Record<string, any>
  readonly tip: CID
  readonly lastAnchor: Date | null
  readonly firstAnchor: Date | null
}

/**
 * Arguments for telling the index database that it should be ready to index streams of a new model.
 * Should include everything necessary for the database to start receiving `indexStream` calls with
 * MIDs belonging to the model.  This likely involves setting up the necessary database tables with
 * whatever columns, indexes, etc are needed.
 */
export interface IndexModelArgs {
  readonly model: StreamID
  readonly relations?: ModelRelationsDefinition
}

/**
 * Interface for an index backend.
 */
export interface DatabaseIndexApi {
  /**
   * Prepare the database to begin indexing the given models.  This generally involves creating
   * the necessary database tables and indexes.
   * @param models
   */
<<<<<<< HEAD
  indexModels(models: Array<StreamID>): Promise<void>
=======
  indexModels(models: Array<IndexModelArgs>): Promise<void>
>>>>>>> 6fa5c031

  /**
   * This method inserts the stream if it is not present in the index, or updates
   * the 'content' if the stream already exists in the index.
   * @param args
   */
  indexStream(args: IndexStreamArgs): Promise<void>

  /**
   * Get all models to be actively indexed by node
   */
  getActiveModelsToIndex(): Array<StreamID>

  /**
   * Query the index.
   */
  page(query: BaseQuery & Pagination): Promise<Page<StreamID>>

  /**
   * Stop connection to a database.
   */
  close(): Promise<void>
}<|MERGE_RESOLUTION|>--- conflicted
+++ resolved
@@ -33,11 +33,7 @@
    * the necessary database tables and indexes.
    * @param models
    */
-<<<<<<< HEAD
-  indexModels(models: Array<StreamID>): Promise<void>
-=======
   indexModels(models: Array<IndexModelArgs>): Promise<void>
->>>>>>> 6fa5c031
 
   /**
    * This method inserts the stream if it is not present in the index, or updates
