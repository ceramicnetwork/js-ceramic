--- conflicted
+++ resolved
@@ -6,11 +6,6 @@
 import { asTableName } from '../as-table-name.util.js'
 import { Knex } from 'knex'
 import { IndexQueryNotAvailableError } from '../index-query-not-available.error.js'
-<<<<<<< HEAD
-import { validTableStructure } from './migrations/mid-schema-verification.js'
-import { createModelIndexTable } from './migrations/1-create-model-table.js'
-=======
->>>>>>> 6fa5c031
 
 export class PostgresIndexApi implements DatabaseIndexApi {
   readonly insertionOrder: InsertionOrder
@@ -63,27 +58,16 @@
     return this.insertionOrder.page(query)
   }
 
-<<<<<<< HEAD
-  async verifyTables(models: Array<StreamID>, tableStructure = validTableStructure): Promise<void> {
-    await verifyTables(this.dbConnection, models, tableStructure)
-  }
-
-  async indexModels(models: Array<StreamID>): Promise<void> {
-    await createModelIndexTable(this.dbConnection)
-    await initTables(this.dbConnection, models, this.logger)
-    await this.verifyTables(models)
-    this.modelsToIndex.push(...models)
-=======
   async verifyTables(models: Array<IndexModelArgs>): Promise<void> {
     await verifyTables(this.dbConnection, models)
   }
 
   async indexModels(models: Array<IndexModelArgs>): Promise<void> {
+    await createModelIndexTable(this.dbConnection)
     await initTables(this.dbConnection, models, this.logger)
     await this.verifyTables(models)
     const modelStreamIDs = models.map((args) => args.model)
     this.modelsToIndex.push(...modelStreamIDs)
->>>>>>> 6fa5c031
   }
 
   async close(): Promise<void> {
