--- conflicted
+++ resolved
@@ -77,32 +77,16 @@
 
 export async function createConfigTable(dataSource: Knex, tableName: string) {
   switch (tableName) {
-<<<<<<< HEAD
     case INDEXED_MODEL_CONFIG_TABLE_NAME:
       await dataSource.schema.createTable(tableName, function (table) {
         // create model indexing configuration table
-        table.bigIncrements('index_id')
-        table.string('model', 1024).unique().notNullable()
-=======
-    case 'ceramic_models':
-      await dataSource.schema.createTable(tableName, function (table) {
-        // create model indexing configuration table
         table.string('model', 1024).unique().notNullable().primary()
->>>>>>> bc20c701
         table.boolean('is_indexed').notNullable().defaultTo(true)
         table.dateTime('created_at').notNullable().defaultTo(dataSource.fn.now())
         table.dateTime('updated_at').notNullable().defaultTo(dataSource.fn.now())
         table.string('updated_by', 1024).notNullable()
 
-<<<<<<< HEAD
-        table.index(['model'], `idx_ceramic_models_model`, {
-          storageEngineIndexType: 'hash',
-        })
-
-        table.index(['model', 'is_indexed'], `idx_ceramic_models_model_is_indexed`, {
-=======
         table.index(['is_indexed'], `idx_ceramic_is_indexed`, {
->>>>>>> bc20c701
           storageEngineIndexType: 'hash',
         })
       })
