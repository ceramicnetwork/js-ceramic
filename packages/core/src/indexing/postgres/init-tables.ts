--- conflicted
+++ resolved
@@ -31,15 +31,9 @@
   return midTables
 }
 
-<<<<<<< HEAD
-export async function listConfigTables(): Promise<Array<any>> {
+export async function listConfigTables(): Promise<Array<{ tableName; validSchema }>> {
   // TODO (CDB-1852): extend with ceramic_auth
   return [{ tableName: INDEXED_MODEL_CONFIG_TABLE_NAME, validSchema: CONFIG_TABLE_MODEL_INDEX_STRUCTURE }]
-=======
-export async function listConfigTables(): Promise<Array<{ tableName; validSchema }>> {
-  // TODO (CDB-1852): extend with ceramic_auth
-  return [{ tableName: 'ceramic_models', validSchema: CONFIG_TABLE_MODEL_INDEX_STRUCTURE }]
->>>>>>> bc20c701
 }
 
 function relationsDefinitionsToColumnInfo(relations?: ModelRelationsDefinition): Array<ColumnInfo> {
@@ -95,13 +89,7 @@
  * @param dataSource
  * @param modelsToIndex
  */
-<<<<<<< HEAD
-// TODO (NET-1635): unify logic between postgres & sqlite
-export async function verifyTables(dataSource: Knex, modelsToIndex: Array<IndexModelArgs>) {
-  // Verify Compose DB Config tables
-=======
 async function _verifyConfigTables(dataSource: Knex, modelsToIndex: Array<IndexModelArgs>) {
->>>>>>> bc20c701
   const configTables = await listConfigTables()
   for (const table of configTables) {
     const columns = await dataSource.table(table.tableName).columnInfo()
@@ -114,10 +102,6 @@
       process.exit(-1)
     }
   }
-<<<<<<< HEAD
-
-  // Verify indexed MID tables
-=======
 }
 
 /**
@@ -126,7 +110,6 @@
  * @param modelsToIndex
  */
 async function _verifyMidTables(dataSource: Knex, modelsToIndex: Array<IndexModelArgs>) {
->>>>>>> bc20c701
   const tables = await listMidTables(dataSource)
 
   for (const tableName of tables) {
