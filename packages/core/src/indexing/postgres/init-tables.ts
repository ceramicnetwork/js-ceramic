import {
  ColumnInfo,
  ColumnType,
  createConfigTable,
  createModelTable,
} from './migrations/1-create-model-table.js'
import { asTableName } from '../as-table-name.util.js'
import { Knex } from 'knex'
import { Model, ModelRelationsDefinition } from '@ceramicnetwork/stream-model'
import { DiagnosticsLogger } from '@ceramicnetwork/common'
import { INDEXED_MODEL_CONFIG_TABLE_NAME, IndexModelArgs } from '../database-index-api.js'
import {
  COMMON_TABLE_STRUCTURE,
  CONFIG_TABLE_MODEL_INDEX_STRUCTURE,
  RELATION_COLUMN_STRUCTURE,
} from './migrations/cdb-schema-verification.js'
<<<<<<< HEAD
=======

/**
 * Compose DB Config Table Type
 */
type ConfigTable = {
  readonly tableName: string
  readonly validSchema: object
}
>>>>>>> 33e3c096

/**
 * List existing mid tables.
 */
export async function listMidTables(dataSource: Knex): Promise<Array<string>> {
  const midTables = []
  const result = await dataSource
    .select('tablename')
    .from('pg_tables')
    .andWhere((q) => q.whereLike('tablename', 'kjz%').orWhere('tablename', Model.MODEL.toString()))

  result.forEach(function (value) {
    midTables.push(value.tablename)
  })
  return midTables
}

<<<<<<< HEAD
export async function listConfigTables(): Promise<Array<{ tableName; validSchema }>> {
=======
export async function listConfigTables(): Promise<Array<ConfigTable>> {
>>>>>>> 33e3c096
  // TODO (CDB-1852): extend with ceramic_auth
  return [{ tableName: INDEXED_MODEL_CONFIG_TABLE_NAME, validSchema: CONFIG_TABLE_MODEL_INDEX_STRUCTURE }]
}

function relationsDefinitionsToColumnInfo(relations?: ModelRelationsDefinition): Array<ColumnInfo> {
  if (!relations) {
    return []
  }
  return Object.keys(relations).map((keyName) => {
    return { name: keyName, type: ColumnType.STRING }
  })
}

/**
 * Create Compose DB config tables
 */
export async function initConfigTables(dataSource: Knex, logger: DiagnosticsLogger) {
  const configTables = await listConfigTables()
  for (const table of configTables) {
    const exists = await dataSource.schema.hasTable(table.tableName)
    if (!exists) {
      logger.imp(`Creating Compose DB config table: ${table.tableName}`)
      await createConfigTable(dataSource, table.tableName)
    }
  }
}

/**
 * Create mid tables and corresponding indexes
 */
export async function initMidTables(
  dataSource: Knex,
  modelsToIndex: Array<IndexModelArgs>,
  logger: DiagnosticsLogger
) {
  for (const modelIndexArgs of modelsToIndex) {
    const tableName = asTableName(modelIndexArgs.model)
    if (tableName.length > 63) {
      const errStr = `Cannot index model ${modelIndexArgs.model.toString()}.  Table name is too long: ${tableName}`
      logger.err(errStr)
      throw new Error(errStr)
    }

    const exists = await dataSource.schema.hasTable(tableName)
    if (!exists) {
      logger.imp(`Creating Compose DB Indexing table for model: ${tableName}`)
      const relationColumns = relationsDefinitionsToColumnInfo(modelIndexArgs.relations)
      await createModelTable(dataSource, tableName, relationColumns)
    }
  }
}

/**
 * Compose DB configuration table schema verification
 * @param dataSource
 * @param modelsToIndex
 */
async function _verifyConfigTables(dataSource: Knex, modelsToIndex: Array<IndexModelArgs>) {
  const configTables = await listConfigTables()
  for (const table of configTables) {
    const columns = await dataSource.table(table.tableName).columnInfo()
    const validSchema = JSON.stringify(table.validSchema)

    if (validSchema != JSON.stringify(columns)) {
      throw new Error(
        `Schema verification failed for config table: ${table.tableName}. Please make sure node has been setup correctly.`
      )
      process.exit(-1)
    }
  }
}

/**
 * Compose DB Model Instance Document table schema verification
 * @param dataSource
 * @param modelsToIndex
 */
async function _verifyMidTables(dataSource: Knex, modelsToIndex: Array<IndexModelArgs>) {
  const tables = await listMidTables(dataSource)

  for (const tableName of tables) {
    const modelIndexArgs = modelsToIndex.find((model) => tableName == asTableName(model.model))
    if (!modelIndexArgs) {
      // TODO: CDB-1869 - This means that there's is a table for a model that is no longer indexed. Should this table have been deleted?
      continue
    }

    // Clone the COMMON_TABLE_STRUCTURE object that has the fields expected for all tables so we can
    // extend it with the model-specific fields expected
    const expectedTableStructure = Object.assign({}, COMMON_TABLE_STRUCTURE)
    if (modelIndexArgs.relations) {
      for (const relation of Object.keys(modelIndexArgs.relations)) {
        expectedTableStructure[relation] = RELATION_COLUMN_STRUCTURE
      }
    }
    const validSchema = JSON.stringify(expectedTableStructure)

    const columns = await dataSource.table(tableName).columnInfo()
    if (validSchema != JSON.stringify(columns)) {
      throw new Error(
        `Schema verification failed for index: ${tableName}. Please make sure latest migrations have been applied.`
      )
    }
  }
}

/**
 * Public function to run table schema verification helpers
 * @param dataSource
 * @param modelsToIndex
 */
// TODO (NET-1635): unify logic between postgres & sqlite
export async function verifyTables(dataSource: Knex, modelsToIndex: Array<IndexModelArgs>) {
  await _verifyConfigTables(dataSource, modelsToIndex)
  await _verifyMidTables(dataSource, modelsToIndex)
}<|MERGE_RESOLUTION|>--- conflicted
+++ resolved
@@ -14,8 +14,6 @@
   CONFIG_TABLE_MODEL_INDEX_STRUCTURE,
   RELATION_COLUMN_STRUCTURE,
 } from './migrations/cdb-schema-verification.js'
-<<<<<<< HEAD
-=======
 
 /**
  * Compose DB Config Table Type
@@ -24,7 +22,6 @@
   readonly tableName: string
   readonly validSchema: object
 }
->>>>>>> 33e3c096
 
 /**
  * List existing mid tables.
@@ -42,11 +39,7 @@
   return midTables
 }
 
-<<<<<<< HEAD
-export async function listConfigTables(): Promise<Array<{ tableName; validSchema }>> {
-=======
 export async function listConfigTables(): Promise<Array<ConfigTable>> {
->>>>>>> 33e3c096
   // TODO (CDB-1852): extend with ceramic_auth
   return [{ tableName: INDEXED_MODEL_CONFIG_TABLE_NAME, validSchema: CONFIG_TABLE_MODEL_INDEX_STRUCTURE }]
 }
