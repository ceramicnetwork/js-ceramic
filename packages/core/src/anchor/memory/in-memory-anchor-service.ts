--- conflicted
+++ resolved
@@ -334,15 +334,6 @@
    * @param commit
    */
   async _publishAnchorCommit(streamId: StreamID, commit: AnchorCommit): Promise<CID> {
-<<<<<<< HEAD
-    const block = await Block.encode({ value: commit, codec, hasher })
-    const expectedCID = block.cid
-    const stream = await this.#ceramic.applyCommit(streamId, commit, {
-      publish: true,
-      anchor: false,
-      throwIfStale: false,
-      throwOnConflict: false,
-=======
     const anchorCid = await this._storeRecord(commit as any)
     let resolved = false
     await new Promise<void>((resolve) => {
@@ -352,7 +343,6 @@
           resolve()
         }
       })
->>>>>>> e5ac1c0d
     })
 
     return anchorCid
