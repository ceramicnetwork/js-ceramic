import CID from 'cids'
import { Observable, Subject, concat, of } from 'rxjs'
import { filter } from 'rxjs/operators'
import {
  AnchorProof,
  AnchorService,
  AnchorStatus,
  StreamUtils,
  AnchorServiceResponse,
  AnchorValidator,
} from '@ceramicnetwork/common'

import type { Dispatcher } from '../../dispatcher'
import Ceramic from '../../ceramic'
import StreamID from '@ceramicnetwork/streamid'
import { DiagnosticsLogger } from '@ceramicnetwork/common'
import type { DagJWS } from 'dids'
import Utils from '../../utils'

const DID_MATCHER =
  '^(did:([a-zA-Z0-9_]+):([a-zA-Z0-9_.-]+(:[a-zA-Z0-9_.-]+)*)((;[a-zA-Z0-9_.:%-]+=[a-zA-Z0-9_.:%-]*)*)(/[^#?]*)?)([?][^#]*)?(#.*)?'
const CHAIN_ID = 'inmemory:12345'

class Candidate {
  constructor(readonly cid: CID, readonly streamId?: StreamID, readonly log?: CID[]) {}

  get key(): string {
    return this.streamId.toString()
  }
}

interface InMemoryAnchorConfig {
  anchorDelay?: number
  anchorOnRequest?: boolean
  verifySignatures?: boolean
}

const SAMPLE_ETH_TX_HASH = 'bagjqcgzaday6dzalvmy5ady2m5a5legq5zrbsnlxfc2bfxej532ds7htpova'

/**
 * In-memory anchor service - used locally, not meant to be used in production code
 */
class InMemoryAnchorService implements AnchorService, AnchorValidator {
  #ceramic: Ceramic
  #dispatcher: Dispatcher
  #logger: DiagnosticsLogger

  readonly #anchorDelay: number
  readonly #anchorOnRequest: boolean
  readonly #verifySignatures: boolean
  readonly #feed: Subject<AnchorServiceResponse> = new Subject()

  // Maps CID of a specific anchor request to the current status of that request
  readonly #anchors: Map<string, AnchorServiceResponse> = new Map()

  #queue: Candidate[] = []

  constructor(_config: InMemoryAnchorConfig) {
    this.#anchorDelay = _config?.anchorDelay ?? 0
    this.#anchorOnRequest = _config?.anchorOnRequest ?? true
    this.#verifySignatures = _config?.verifySignatures ?? true

    // Remember the most recent AnchorServiceResponse for each anchor request
    this.#feed.subscribe((asr) => this.#anchors.set(asr.cid.toString(), asr))
  }

  async init(): Promise<void> {
    return
  }

  /**
   * @returns An array of the CAIP-2 chain IDs of the blockchains that are supported by this
   * anchor service
   */
  async getSupportedChains(): Promise<Array<string>> {
    return [CHAIN_ID]
  }

  /**
   * Anchor requests
   */
  async anchor(): Promise<void> {
    const candidates = await this._findCandidates()
    for (const candidate of candidates) {
      await this._process(candidate)
    }

    this.#queue = [] // reset
  }

  /**
   * Fails all pending anchors. Useful for testing.
   */
  async failPendingAnchors(): Promise<void> {
    const candidates = await this._findCandidates()
    for (const candidate of candidates) {
      this._failCandidate(candidate, 'anchor failed')
    }

    this.#queue = [] // reset
  }

  /**
   * Filter candidates by stream and DIDs
   * @private
   */
  async _findCandidates(): Promise<Candidate[]> {
    const groupedCandidates = await this._groupCandidatesByStreamId(this.#queue)
    return this._selectValidCandidates(groupedCandidates)
  }

  async _groupCandidatesByStreamId(candidates: Candidate[]): Promise<Record<string, Candidate[]>> {
    const result: Record<string, Candidate[]> = {}
    await Promise.all(
      candidates.map(async (req) => {
        try {
<<<<<<< HEAD
          const commitData = await Utils.getCommitData({ cid: req.cid }, this.#dispatcher, req.streamId)
          if (this.#verifySignatures) {
            await this.verifySignedCommit(commitData.envelope)
=======
          const commit = await this.#dispatcher.retrieveCommit(req.cid, req.streamId)
          if (this.#verifySignatures) {
            await this.verifySignedCommit(commit)
>>>>>>> e50898ff
          }

          const log = await this._loadCommitHistory(req.cid)
          const candidate = new Candidate(req.cid, req.streamId, log)

          if (!result[candidate.key]) {
            result[candidate.key] = []
          }
          result[candidate.key].push(candidate)
        } catch (e) {
          this.#logger.err(e)
          this._failCandidate(req, e.message)
        }
      })
    )
    return result
  }

  _selectValidCandidates(groupedCandidates: Record<string, Candidate[]>): Candidate[] {
    const result: Candidate[] = []
    for (const compositeKey of Object.keys(groupedCandidates)) {
      const candidates = groupedCandidates[compositeKey]

      // When there are multiple valid candidate tips to anchor for the same streamId, pick the one
      // with the largest log
      let selected: Candidate = null
      for (const c of candidates) {
        if (selected == null) {
          selected = c
          continue
        }

        if (c.log.length < selected.log.length) {
          this._failCandidate(c)
        } else if (c.log.length > selected.log.length) {
          this._failCandidate(selected)
          selected = c
        } else {
          // If there are two conflicting candidates with the same log length, we must choose
          // which to anchor deterministically. We use the same arbitrary but deterministic strategy
          // that js-ceramic conflict resolution does: choosing the commit whose CID is smaller
          if (c.cid.bytes < selected.cid.bytes) {
            this._failCandidate(selected)
            selected = c
          } else {
            this._failCandidate(c)
          }
        }
      }

      result.push(selected)
    }

    return result
  }

  _failCandidate(candidate: Candidate, message?: string): void {
    if (!message) {
      message = `Rejecting request to anchor CID ${candidate.cid.toString()} for stream ${candidate.streamId.toString()} because there is a better CID to anchor for the same stream`
    }
    this.#feed.next({
      status: AnchorStatus.FAILED,
      streamId: candidate.streamId,
      cid: candidate.cid,
      message,
    })
  }

  /**
   * Load candidate log.
   *
   * @param commitId - Start CID
   * @private
   */
  async _loadCommitHistory(commitId: CID): Promise<CID[]> {
    const history: CID[] = []

    let currentCommitId = commitId
    for (;;) {
      const commitData = await Utils.getCommitData({ cid: currentCommitId }, this.#dispatcher)
      if (StreamUtils.isAnchorCommitData(commitData)) {
        return history
      }
      const prevCommitId = commitData.commit.prev
      if (prevCommitId == null) {
        return history
      }

      history.push(prevCommitId)
      currentCommitId = prevCommitId
    }
  }

  /**
   * Set Ceramic API instance
   *
   * @param ceramic - Ceramic API used for various purposes
   */
  set ceramic(ceramic: Ceramic) {
    this.#ceramic = ceramic
    this.#dispatcher = this.#ceramic.dispatcher
    this.#logger = this.#ceramic?.context?.loggerProvider.getDiagnosticsLogger()
  }

  get url() {
    return '<inmemory>'
  }

  /**
   * Send request to the anchoring service
   * @param streamId - Stream ID
   * @param tip - Commit CID
   */
  requestAnchor(streamId: StreamID, tip: CID): Observable<AnchorServiceResponse> {
    const candidate = new Candidate(tip, streamId)
    if (this.#anchorOnRequest) {
      this._process(candidate).catch((error) => {
        this.#feed.next({
          status: AnchorStatus.FAILED,
          streamId: candidate.streamId,
          cid: candidate.cid,
          message: error.message,
        })
      })
    } else {
      this.#queue.push(candidate)
    }
    this.#feed.next({
      status: AnchorStatus.PENDING,
      streamId: streamId,
      cid: tip,
      message: 'Sending anchoring request',
      anchorScheduledFor: null,
    })
    return this.pollForAnchorResponse(streamId, tip)
  }

  /**
   * Start polling the anchor service to learn of the results of an existing anchor request for the
   * given tip for the given stream.
   * @param streamId - Stream ID
   * @param tip - Tip CID of the stream
   */
  pollForAnchorResponse(streamId: StreamID, tip: CID): Observable<AnchorServiceResponse> {
    const anchorResponse = this.#anchors.get(tip.toString())
    const feed$ = this.#feed.pipe(
      filter((asr) => asr.streamId.equals(streamId) && asr.cid.equals(tip))
    )

    if (anchorResponse) {
      return concat(of<AnchorServiceResponse>(anchorResponse), feed$)
    } else {
      return of<AnchorServiceResponse>({
        status: AnchorStatus.FAILED,
        streamId,
        cid: tip,
        message: 'Request not found',
      })
    }
  }

  /**
   * Process single candidate
   * @private
   */
  async _process(leaf: Candidate): Promise<void> {
    // creates fake anchor commit
    const timestamp = Math.floor(Date.now() / 1000)
    const proofData: AnchorProof = {
      chainId: CHAIN_ID,
      blockNumber: timestamp,
      blockTimestamp: timestamp,
      txHash: new CID(SAMPLE_ETH_TX_HASH),
      root: leaf.cid,
    }
    const proof = await this.#dispatcher.storeCommit(proofData)
    const commit = { proof, path: '', prev: leaf.cid }
    const cid = await this.#dispatcher.storeCommit(commit, leaf.streamId)

    // add a delay
    const handle = setTimeout(() => {
      this.#feed.next({
        status: AnchorStatus.ANCHORED,
        streamId: leaf.streamId,
        cid: leaf.cid,
        message: 'CID successfully anchored',
        anchorCommit: cid,
      })
      clearTimeout(handle)
    }, this.#anchorDelay)
  }

  /**
   * Verifies commit signature
   * @param envelope - JWS envelope
   * @return DID
   * @private
   */
  async verifySignedCommit(envelope: DagJWS): Promise<string> {
    try {
      const { kid } = await this.#ceramic.did.verifyJWS(envelope)
      return kid.match(RegExp(DID_MATCHER))[1]
    } catch (e) {
      throw new Error('Invalid signature for signed commit. ' + e)
    }
  }

  // eslint-disable-next-line @typescript-eslint/no-unused-vars
  async validateChainInclusion(proof: AnchorProof): Promise<void> {
    // always valid
  }
}

export default InMemoryAnchorService<|MERGE_RESOLUTION|>--- conflicted
+++ resolved
@@ -114,15 +114,9 @@
     await Promise.all(
       candidates.map(async (req) => {
         try {
-<<<<<<< HEAD
           const commitData = await Utils.getCommitData({ cid: req.cid }, this.#dispatcher, req.streamId)
           if (this.#verifySignatures) {
             await this.verifySignedCommit(commitData.envelope)
-=======
-          const commit = await this.#dispatcher.retrieveCommit(req.cid, req.streamId)
-          if (this.#verifySignatures) {
-            await this.verifySignedCommit(commit)
->>>>>>> e50898ff
           }
 
           const log = await this._loadCommitHistory(req.cid)
