--- conflicted
+++ resolved
@@ -12,10 +12,7 @@
 import * as DAG_JOSE from 'dag-jose'
 import { CID } from 'multiformats/cid'
 import { Subject } from 'rxjs'
-<<<<<<< HEAD
-=======
 import type { LRUCache } from 'least-recent'
->>>>>>> e1885dee
 
 class Candidate {
   static fromCarFileReader(reader: AnchorRequestCarFileReader): Candidate {
