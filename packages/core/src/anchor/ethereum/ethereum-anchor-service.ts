import CID from "cids"
import fetch from "cross-fetch"
import * as uint8arrays from 'uint8arrays'
import { decode } from "multihashes"
import * as providers from "@ethersproject/providers"
import { LRUMap } from 'lru_map';
import {
  AnchorProof,
  CeramicApi,
  AnchorServiceResponse,
  AnchorService,
  AnchorStatus,
  DiagnosticsLogger,
} from "@ceramicnetwork/common";
import StreamID from "@ceramicnetwork/streamid";
import { Observable, interval, from, concat, of } from "rxjs";
import { concatMap, catchError } from "rxjs/operators";
import {Block, TransactionResponse } from "@ethersproject/providers"

/**
 * CID-streamId pair
 */
interface CidAndStream {
    readonly cid: CID
    readonly streamId: StreamID
}

const DEFAULT_POLL_TIME = 60000 // 60 seconds
const DEFAULT_MAX_POLL_TIME = 7200000 // 2 hours

const HTTP_STATUS_NOT_FOUND = 404

/**
 * Ethereum network configuration
 */
interface EthNetwork {
    network: string
    chain: string
    chainId: number
    networkId: number
    type: string
}

/**
 * Maps some of Ethereum chain IDs to network configuration
 */
const ETH_CHAIN_ID_MAPPINGS: Record<string, EthNetwork> = {
    "eip155:1": { network: "mainnet", chain: "ETH", chainId: 1, networkId: 1, type: "Production" },
    "eip155:3": { network: "ropsten", chain: "ETH", chainId: 3, networkId: 3, type: "Test" },
}

const BASE_CHAIN_ID = "eip155"
const MAX_PROVIDERS_COUNT = 100

/**
 * Ethereum anchor service that stores root CIDs on Ethereum blockchain
 */
export default class EthereumAnchorService implements AnchorService {
  private readonly requestsApiEndpoint: string;
  private readonly chainIdApiEndpoint: string;
  private _chainId: string;
  private readonly providersCache: LRUMap<string, providers.BaseProvider>
<<<<<<< HEAD
=======
  private readonly _logger: DiagnosticsLogger
>>>>>>> 28d0e659

  /**
   * @param anchorServiceUrl
   * @param ethereumRpcEndpoint
   */
  constructor(readonly anchorServiceUrl: string, readonly ethereumRpcEndpoint: string, logger: DiagnosticsLogger) {
    this.requestsApiEndpoint = this.anchorServiceUrl + "/api/v0/requests";
    this.chainIdApiEndpoint =
      this.anchorServiceUrl + "/api/v0/service-info/supported_chains";
    this.providersCache = new LRUMap(MAX_PROVIDERS_COUNT)
<<<<<<< HEAD
=======
    this._logger = logger
>>>>>>> 28d0e659
  }

  /**
   * Set Ceramic API instance
   *
   * @param ceramic - Ceramic API used for various purposes
   */
  set ceramic(ceramic: CeramicApi) {
    // Do Nothing
  }

  get url() {
    return this.anchorServiceUrl
  }

    async init(): Promise<void> {
        // Get the chainIds supported by our anchor service
        const response = await fetch(this.chainIdApiEndpoint)
        const json = await response.json()
        if (json.supportedChains.length > 1) {
            throw new Error("Anchor service returned multiple supported chains, which isn't supported by js-ceramic yet")
        }
        this._chainId = json.supportedChains[0]

        // Confirm that we have an eth provider that works for the same chain that the anchor service supports
        const provider = this._getEthProvider(this._chainId)
        const provider_chain_idnum = (await provider.getNetwork()).chainId
        const provider_chain = BASE_CHAIN_ID + ':' + provider_chain_idnum
        if (this._chainId != provider_chain) {
            throw new Error(`Configured eth provider is for chainId ${provider_chain}, but our anchor service uses chain ${this._chainId}`)
        }
    }

  /**
   * Requests anchoring service for current tip of the stream
   * @param streamId - Stream ID
   * @param tip - Tip CID of the stream
   */
  requestAnchor(streamId: StreamID, tip: CID): Observable<AnchorServiceResponse> {
    const cidStreamPair: CidAndStream = { cid: tip, streamId };
    return concat(
      this._announcePending(cidStreamPair),
      this._makeRequest(cidStreamPair),
      this._poll(cidStreamPair)
    ).pipe(
      catchError((error) =>
        of<AnchorServiceResponse>({
          status: AnchorStatus.FAILED,
          streamId: streamId,
          cid: tip,
          message: error.message,
        })
      )
    );
  }

  /**
   * @returns An array of the CAIP-2 chain IDs of the blockchains that are supported by this
   * anchor service.
   */
  async getSupportedChains(): Promise<Array<string>> {
    return [this._chainId];
  }

  private _announcePending(cidStream: CidAndStream): Observable<AnchorServiceResponse> {
    return of({
      status: AnchorStatus.PENDING,
      streamId: cidStream.streamId,
      cid: cidStream.cid,
      message: "Sending anchoring request",
      anchorScheduledFor: null,
    });
  }

  /**
   * Send requests to an external Ceramic Anchor Service
   * @param cidStreamPair - mapping
   * @private
   */
  private _makeRequest(cidStreamPair: CidAndStream): Observable<AnchorServiceResponse> {
    return from(
      fetch(this.requestsApiEndpoint, {
        method: "POST",
        body: JSON.stringify({
          streamId: cidStreamPair.streamId.toString(),
          docId: cidStreamPair.streamId.toString(),
          cid: cidStreamPair.cid.toString(),
        }),
        headers: {
          "Content-Type": "application/json",
        },
      })
    ).pipe(
      concatMap(async (response) => {
        if (response.ok) {
          const json = await response.json();
          return this.parseResponse(cidStreamPair, json);
        } else {
          throw new Error(
            `Failed to send request. Status ${response.statusText}`
          );
        }
      })
    );
  }

  /**
   * Start polling for CidAndStream mapping
   * @param cidStream - CID to Stream mapping
   * @param pollTime - Single poll timeout
   * @param maxPollingTime - Global timeout for max polling in milliseconds
   * @private
   */
  private _poll(
    cidStream: CidAndStream,
    pollTime?: number,
    maxPollingTime?: number
  ): Observable<AnchorServiceResponse> {
    const started = new Date().getTime();
    const maxTime = started + (maxPollingTime | DEFAULT_MAX_POLL_TIME);
    const requestUrl = [this.requestsApiEndpoint, cidStream.cid.toString()].join(
      "/"
    );

    return interval(DEFAULT_POLL_TIME).pipe(
      concatMap(async () => {
        const now = new Date().getTime();
        if (now > maxTime) {
          throw new Error("Exceeded max timeout");
        } else {
          const response = await fetch(requestUrl);
          if (response.status === HTTP_STATUS_NOT_FOUND) {
            throw new Error("Request not found");
          } else {
            const json = await response.json();
            return this.parseResponse(cidStream, json);
          }
        }
      })
    );
  }

  /**
   * Given a chainId and a transaction hash, loads information from ethereum about the transaction
   * and block the transaction was included in.
   * Testing has shown that when no ethereumRpcEndpoint has been provided and we are therefore using
   * the ethersproject's defaultProvider, we sometimes get back null for the transaction or block,
   * so this function also includes some extra error handling and throws exceptions with a warning
   * to use an actual ethereum rpc endpoint if the above behavior is seen.
   * @param chainId
   * @param txHash
   * @private
   */
  private async _getTransactionAndBlockInfo(chainId: string, txHash: string): Promise<[TransactionResponse, Block]> {
    try {
      // determine network based on a chain ID
      const provider: providers.BaseProvider = this._getEthProvider(chainId);
      const transaction = await provider.getTransaction(txHash);

      if (!transaction) {
        if (!this.ethereumRpcEndpoint) {
          throw new Error(`Failed to load transaction data for transaction ${txHash}. Try providing an ethereum rpc endpoint`)
        } else {
          throw new Error(`Failed to load transaction data for transaction ${txHash}`)
        }
      }
      const block = await provider.getBlock(transaction.blockHash);
      if (!block) {
        if (!this.ethereumRpcEndpoint) {
          throw new Error(`Failed to load transaction data for block with block number ${transaction.blockNumber} and block hash ${transaction.blockHash}. Try providing an ethereum rpc endpoint`)
        } else {
          throw new Error(`Failed to load transaction data for block with block number ${transaction.blockNumber} and block hash ${transaction.blockHash}`)
        }
      }
      return [transaction, block]
    } catch (e) {
      this._logger.err(`Error loading transaction info for transaction ${txHash} from Ethereum: ${e}`)
      throw e
    }
  }

  /**
   * Validate anchor proof on the chain
   * @param anchorProof - Anchor proof instance
   */
  async validateChainInclusion(anchorProof: AnchorProof): Promise<void> {
    const decoded = decode(anchorProof.txHash.multihash);
    const txHash = "0x" + uint8arrays.toString(decoded.digest, "base16");

    const [transaction, block] = await this._getTransactionAndBlockInfo(anchorProof.chainId, txHash)
    const txValueHexNumber = parseInt(transaction.data, 16);
    const rootValueHexNumber = parseInt(
      "0x" + anchorProof.root.toBaseEncodedString("base16"),
      16
    );

    if (txValueHexNumber !== rootValueHexNumber) {
      throw new Error(
        `The root CID ${anchorProof.root.toString()} is not in the transaction`
      );
    }

    if (anchorProof.blockNumber !== transaction.blockNumber) {
      throw new Error(`Block numbers are not the same. AnchorProof blockNumber: ${anchorProof.blockNumber}, eth txn blockNumber: ${transaction.blockNumber}`);
    }

    if (anchorProof.blockTimestamp !== block.timestamp) {
      throw new Error(`Block timestamps are not the same. AnchorProof blockTimestamp: ${anchorProof.blockTimestamp}, eth txn blockTimestamp: ${block.timestamp}`);
    }
  }

  /**
   * Gets Ethereum provider based on chain ID
   * @param chain - CAIP-2 Chain ID
   * @private
   */
  private _getEthProvider(chain: string): providers.BaseProvider {
    const fromCache = this.providersCache.get(chain);
    if (fromCache) return fromCache;

    if (!chain.startsWith("eip155")) {
      throw new Error(
        `Unsupported chainId '${chain}' - must be eip155 namespace`
      );
    }

    if (this._chainId != chain) {
      throw new Error(
        `Unsupported chainId '${chain}'. Configured anchor service only supports '${this._chainId}'`
      );
    }

    if (this.ethereumRpcEndpoint) {
      const provider = new providers.JsonRpcProvider(this.ethereumRpcEndpoint);
      this.providersCache.set(chain, provider);
      return provider;
    }

    const ethNetwork: EthNetwork = ETH_CHAIN_ID_MAPPINGS[chain];
    if (ethNetwork == null) {
      throw new Error(`No ethereum provider available for chainId ${chain}`);
    }

    const provider = providers.getDefaultProvider(ethNetwork.network);
    this.providersCache.set(chain, provider);
    return provider;
  }

  /**
   * Parse JSON that CAS returns.
   */
  private parseResponse(cidStream: CidAndStream, json: any): AnchorServiceResponse {
    switch (json.status) {
      case "PENDING":
        return {
          status: AnchorStatus.PENDING,
          streamId: cidStream.streamId,
          cid: cidStream.cid,
          message: json.message,
          anchorScheduledFor: json.scheduledAt,
        };
      case "PROCESSING":
        return {
          status: AnchorStatus.PROCESSING,
          streamId: cidStream.streamId,
          cid: cidStream.cid,
          message: json.message,
        };
      case "FAILED":
        throw new Error(json.message);
      case "COMPLETED": {
        const { anchorRecord } = json;
        const anchorRecordCid = new CID(anchorRecord.cid.toString());
        return {
          status: AnchorStatus.ANCHORED,
          streamId: cidStream.streamId,
          cid: cidStream.cid,
          message: json.message,
          anchorRecord: anchorRecordCid,
        };
      }
      default:
        throw new Error(`Unexpected status: ${json.status}`);
    }
  }
}<|MERGE_RESOLUTION|>--- conflicted
+++ resolved
@@ -60,10 +60,7 @@
   private readonly chainIdApiEndpoint: string;
   private _chainId: string;
   private readonly providersCache: LRUMap<string, providers.BaseProvider>
-<<<<<<< HEAD
-=======
   private readonly _logger: DiagnosticsLogger
->>>>>>> 28d0e659
 
   /**
    * @param anchorServiceUrl
@@ -74,10 +71,7 @@
     this.chainIdApiEndpoint =
       this.anchorServiceUrl + "/api/v0/service-info/supported_chains";
     this.providersCache = new LRUMap(MAX_PROVIDERS_COUNT)
-<<<<<<< HEAD
-=======
     this._logger = logger
->>>>>>> 28d0e659
   }
 
   /**
