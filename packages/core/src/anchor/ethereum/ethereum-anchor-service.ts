--- conflicted
+++ resolved
@@ -10,11 +10,8 @@
   AuthenticatedAnchorService,
   DiagnosticsLogger,
   fetchJson,
-<<<<<<< HEAD
   FetchJson,
-=======
   RequestAnchorParams,
->>>>>>> 54948af9
 } from '@ceramicnetwork/common'
 import { StreamID } from '@ceramicnetwork/streamid'
 import { Observable, interval, from, concat, of, defer } from 'rxjs'
@@ -50,7 +47,7 @@
     readonly anchorServiceUrl: string,
     logger: DiagnosticsLogger,
     pollInterval: number = DEFAULT_POLL_INTERVAL,
-    sendRequest: FetchJson = fetchJson,
+    sendRequest: FetchJson = fetchJson
   ) {
     this.requestsApiEndpoint = this.anchorServiceUrl + '/api/v0/requests'
     this.chainIdApiEndpoint = this.anchorServiceUrl + '/api/v0/service-info/supported_chains'
@@ -92,13 +89,8 @@
     const cidStreamPair: CidAndStream = { cid: params.tip, streamId: params.streamID }
     return concat(
       this._announcePending(cidStreamPair),
-<<<<<<< HEAD
-      this._makeAnchorRequest(cidStreamPair),
-      this.pollForAnchorResponse(streamId, tip)
-=======
-      this._makeRequest(params),
+      this._makeAnchorRequest(params),
       this.pollForAnchorResponse(params.streamID, params.tip)
->>>>>>> 54948af9
     ).pipe(
       catchError((error) =>
         of<AnchorServiceResponse>({
@@ -133,11 +125,7 @@
    * @param params - a RequestAnchorParams object
    * @private
    */
-<<<<<<< HEAD
-  private _makeAnchorRequest(cidStreamPair: CidAndStream): Observable<AnchorServiceResponse> {
-=======
-  private _makeRequest(params: RequestAnchorParams): Observable<AnchorServiceResponse> {
->>>>>>> 54948af9
+  private _makeAnchorRequest(params: RequestAnchorParams): Observable<AnchorServiceResponse> {
     return defer(() =>
       from(
         this.sendRequest(this.requestsApiEndpoint, {
@@ -249,14 +237,17 @@
 /**
  * Ethereum anchor service that authenticates requests
  */
-export class AuthenticatedEthereumAnchorService extends EthereumAnchorService implements AuthenticatedAnchorService {
+export class AuthenticatedEthereumAnchorService
+  extends EthereumAnchorService
+  implements AuthenticatedAnchorService
+{
   readonly auth: AnchorServiceAuth
 
   constructor(
     auth: AnchorServiceAuth,
     readonly anchorServiceUrl: string,
     logger: DiagnosticsLogger,
-    pollInterval: number = DEFAULT_POLL_INTERVAL,
+    pollInterval: number = DEFAULT_POLL_INTERVAL
   ) {
     super(anchorServiceUrl, logger, pollInterval, auth.sendAuthenticatedRequest)
     this.auth = auth
