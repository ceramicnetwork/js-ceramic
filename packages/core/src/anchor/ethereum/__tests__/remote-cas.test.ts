--- conflicted
+++ resolved
@@ -1,18 +1,11 @@
 import { describe, expect, jest, test } from '@jest/globals'
 import { RemoteCAS } from '../remote-cas.js'
-<<<<<<< HEAD
-import { fetchJson, LoggerProvider, TestUtils } from '@ceramicnetwork/common'
-import { AnchorRequestCarFileReader } from '../../anchor-request-car-file-reader.js'
-import { generateFakeCarFile } from './generateFakeCarFile.js'
-import { AnchorRequestStatusName, dateAsUnix } from '@ceramicnetwork/codecs'
-import MockDate from 'mockdate'
-=======
-import { fetchJson, AnchorRequestStatusName } from '@ceramicnetwork/common'
+import { fetchJson, LoggerProvider } from '@ceramicnetwork/common'
 import { CommonTestUtils as TestUtils } from '@ceramicnetwork/common-test-utils'
 import { AnchorRequestCarFileReader } from '../../anchor-request-car-file-reader.js'
 import { generateFakeCarFile } from './generateFakeCarFile.js'
 import { dateAsUnix } from '@ceramicnetwork/codecs'
->>>>>>> e1885dee
+import MockDate from 'mockdate'
 
 const ANCHOR_SERVICE_URL = 'http://example.com'
 const POLL_INTERVAL = 100
