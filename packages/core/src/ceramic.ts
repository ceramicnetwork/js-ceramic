import { Dispatcher } from './dispatcher.js'
import { StreamID, CommitID, StreamRef } from '@ceramicnetwork/streamid'
import { IpfsTopology } from '@ceramicnetwork/ipfs-topology'
import {
  CreateOpts,
  Stream,
  StreamHandler,
  Context,
  DiagnosticsLogger,
  StreamUtils,
  LoadOpts,
  AnchorService,
  CeramicApi,
  CeramicCommit,
  IpfsApi,
  PinApi,
  MultiQuery,
  PinningBackendStatic,
  LoggerProvider,
  Networks,
  UpdateOpts,
  SyncOptions,
  AnchorValidator,
  AnchorStatus,
  StreamState,
  AdminApi,
} from '@ceramicnetwork/common'
<<<<<<< HEAD
import { Metrics, METRIC_NAMES } from '@ceramicnetwork/metrics'
=======
import {ServiceMetrics as Metrics} from '@ceramicnetwork/observability'
>>>>>>> 7224f1ee

import { DID } from 'dids'
import { PinStoreFactory } from './store/pin-store-factory.js'
import { PathTrie, TrieNode, promiseTimeout } from './utils.js'

import { EthereumAnchorService } from './anchor/ethereum/ethereum-anchor-service.js'
import { InMemoryAnchorService } from './anchor/memory/in-memory-anchor-service.js'

import { randomUint32 } from '@stablelib/random'
import { LocalPinApi } from './local-pin-api.js'
import { LocalAdminApi } from './local-admin-api.js'
import { Repository } from './state-management/repository.js'
import { HandlersMap } from './handlers-map.js'
import { streamFromState } from './state-management/stream-from-state.js'
import { ConflictResolution } from './conflict-resolution.js'
import { EthereumAnchorValidator } from './anchor/ethereum/ethereum-anchor-validator.js'
import * as fs from 'fs'
import os from 'os'
import * as path from 'path'
import { LocalIndexApi } from './indexing/local-index-api.js'
import { ShutdownSignal } from './shutdown-signal.js'
import { IndexingConfig } from './indexing/build-indexing.js'

const DEFAULT_CACHE_LIMIT = 500 // number of streams stored in the cache
const DEFAULT_QPS_LIMIT = 10 // Max number of pubsub query messages that can be published per second without rate limiting
const TESTING = process.env.NODE_ENV == 'test'

const TRAILING_SLASH = /\/$/ // slash at the end of the string

const DEFAULT_ANCHOR_SERVICE_URLS = {
  [Networks.MAINNET]: 'https://cas.3boxlabs.com',
  [Networks.ELP]: 'https://cas.3boxlabs.com',
  [Networks.TESTNET_CLAY]: 'https://cas-clay.3boxlabs.com',
  [Networks.DEV_UNSTABLE]: 'https://cas-qa.3boxlabs.com',
  [Networks.LOCAL]: 'http://localhost:8081',
}

const DEFAULT_LOCAL_ETHEREUM_RPC = 'http://localhost:7545' // default Ganache port

const SUPPORTED_CHAINS_BY_NETWORK = {
  [Networks.MAINNET]: ['eip155:1'], // Ethereum mainnet
  [Networks.ELP]: ['eip155:1'], // Ethereum mainnet
  [Networks.TESTNET_CLAY]: ['eip155:3', 'eip155:4', 'eip155:100'], // Ethereum Ropsten, Rinkeby, Gnosis Chain
  [Networks.DEV_UNSTABLE]: ['eip155:3', 'eip155:4', 'eip155:5'], // Ethereum Ropsten, Rinkeby, Goerli
  [Networks.LOCAL]: ['eip155:1337'], // Ganache
  [Networks.INMEMORY]: ['inmemory:12345'], // Our fake in-memory anchor service chainId
}

const DEFAULT_APPLY_COMMIT_OPTS = { anchor: true, publish: true, sync: SyncOptions.PREFER_CACHE }
const DEFAULT_CREATE_FROM_GENESIS_OPTS = {
  anchor: true,
  publish: true,
  pin: true,
  sync: SyncOptions.PREFER_CACHE,
}
const DEFAULT_LOAD_OPTS = { sync: SyncOptions.PREFER_CACHE }

const ERROR_LOADING_STREAM = 'error_loading_stream'

/**
 * Ceramic configuration
 */
export interface CeramicConfig {
  ethereumRpcUrl?: string
  anchorServiceUrl?: string
  stateStoreDirectory?: string

  ipfsPinningEndpoints?: string[]
  pinningBackends?: PinningBackendStatic[]

  loggerProvider?: LoggerProvider
  gateway?: boolean

  indexing?: IndexingConfig

  networkName?: string
  pubsubTopic?: string

  streamCacheLimit?: number
  concurrentRequestsLimit?: number

  useCentralizedPeerDiscovery?: boolean
  syncOverride?: SyncOptions

  [index: string]: any // allow arbitrary properties
}

/**
 * Modules that Ceramic uses internally.
 * Most users will not provide this directly but will let it be derived automatically from the
 * `CeramicConfig` via `Ceramic.create()`.
 */
export interface CeramicModules {
  anchorService: AnchorService | null
  anchorValidator: AnchorValidator
  dispatcher: Dispatcher
  ipfs: IpfsApi
  ipfsTopology: IpfsTopology
  loggerProvider: LoggerProvider
  pinStoreFactory: PinStoreFactory
  repository: Repository
  shutdownSignal: ShutdownSignal
}

/**
 * Parameters that control internal Ceramic behavior.
 * Most users will not provide this directly but will let it be derived automatically from the
 * `CeramicConfig` via `Ceramic.create()`.
 */
export interface CeramicParameters {
  gateway: boolean
  indexingConfig: IndexingConfig
  networkOptions: CeramicNetworkOptions
  loadOptsOverride: LoadOpts
}

/**
 * Protocol options that are derived from the specified Ceramic network name (e.g. "mainnet", "testnet-clay", etc)
 */
interface CeramicNetworkOptions {
  name: Networks // Must be one of the supported network names
  pubsubTopic: string // The topic that will be used for broadcasting protocol messages
}

const DEFAULT_NETWORK = Networks.INMEMORY

const normalizeStreamID = (streamId: StreamID | string): StreamID => {
  const streamRef = StreamRef.from(streamId)
  if (StreamID.isInstance(streamRef)) {
    return streamRef
  } else {
    throw new Error(`Not StreamID: ${streamRef}`)
  }
}

const tryStreamId = (id: string): StreamID | null => {
  try {
    return StreamID.fromString(id)
  } catch (e) {
    return null
  }
}

/**
 * ### Ceramic core implementation.<br/>
 *
 * To install this library:<br/>
 * `$ npm install --save @ceramicnetwork/core`
 */
export class Ceramic implements CeramicApi {
  public readonly context: Context
  public readonly dispatcher: Dispatcher
  public readonly loggerProvider: LoggerProvider
  public readonly pin: PinApi
  public readonly admin: AdminApi
  readonly repository: Repository

  readonly _streamHandlers: HandlersMap
  private readonly _anchorValidator: AnchorValidator
  private readonly _gateway: boolean
  private readonly _ipfsTopology: IpfsTopology
  private readonly _logger: DiagnosticsLogger
  private readonly _networkOptions: CeramicNetworkOptions
  private _supportedChains: Array<string>
  private readonly _loadOptsOverride: LoadOpts
  private readonly _shutdownSignal: ShutdownSignal

  constructor(modules: CeramicModules, params: CeramicParameters) {
    this._ipfsTopology = modules.ipfsTopology
    this.loggerProvider = modules.loggerProvider
    this._logger = modules.loggerProvider.getDiagnosticsLogger()
    this.repository = modules.repository
    this._shutdownSignal = modules.shutdownSignal
    this.dispatcher = modules.dispatcher
    this.pin = this._buildPinApi()
    this._anchorValidator = modules.anchorValidator

    this._gateway = params.gateway
    this._networkOptions = params.networkOptions
    this._loadOptsOverride = params.loadOptsOverride

    this.context = {
      api: this,
      anchorService: modules.anchorService,
      ipfs: modules.ipfs,
      loggerProvider: modules.loggerProvider,
    }
    if (!this._gateway) {
      this.context.anchorService.ceramic = this
    }

    this._streamHandlers = new HandlersMap(this._logger)

    // This initialization block below has to be redone.
    // Things below should be passed here as `modules` variable.
    const conflictResolution = new ConflictResolution(
      modules.anchorValidator,
      this.dispatcher,
      this.context,
      this._streamHandlers
    )
    const pinStore = modules.pinStoreFactory.createPinStore()
    const localIndex = new LocalIndexApi(
      params.indexingConfig,
      this.repository,
      this._logger,
      params.networkOptions.name
    )
    this.admin = new LocalAdminApi(localIndex)
    this.repository.setDeps({
      dispatcher: this.dispatcher,
      pinStore: pinStore,
      context: this.context,
      handlers: this._streamHandlers,
      anchorService: modules.anchorService,
      conflictResolution: conflictResolution,
      indexing: localIndex,
    })
  }

  get index(): LocalIndexApi {
    return this.repository.index
  }

  /**
   * Get IPFS instance
   */
  get ipfs(): IpfsApi {
    return this.context.ipfs
  }

  /**
   * Get DID
   */
  get did(): DID | undefined {
    return this.context.did
  }

  /**
   * Sets the DID instance that will be used to author commits to streams. The DID instance
   * also includes the DID Resolver that will be used to verify commits from others.
   * @param did
   */
  set did(did: DID) {
    this.context.did = did
  }

  private _buildPinApi(): PinApi {
    return new LocalPinApi(this.repository, this._logger)
  }

  private static _generateNetworkOptions(config: CeramicConfig): CeramicNetworkOptions {
    const networkName = config.networkName || DEFAULT_NETWORK

    if (config.pubsubTopic && networkName !== Networks.INMEMORY && networkName !== Networks.LOCAL) {
      throw new Error(
        "Specifying pub/sub topic is only supported for the 'inmemory' and 'local' networks"
      )
    }

    let pubsubTopic
    switch (networkName) {
      case Networks.MAINNET: {
        pubsubTopic = '/ceramic/mainnet'
        break
      }
      case Networks.ELP: {
        pubsubTopic = '/ceramic/mainnet'
        break
      }
      case Networks.TESTNET_CLAY: {
        pubsubTopic = '/ceramic/testnet-clay'
        break
      }
      case Networks.DEV_UNSTABLE: {
        pubsubTopic = '/ceramic/dev-unstable'
        break
      }
      case Networks.LOCAL: {
        // Default to a random pub/sub topic so that local deployments are isolated from each other
        // by default.  Allow specifying a specific pub/sub topic so that test deployments *can*
        // be made to talk to each other if needed.
        if (config.pubsubTopic) {
          pubsubTopic = config.pubsubTopic
        } else {
          const rand = randomUint32()
          pubsubTopic = '/ceramic/local-' + rand
        }
        break
      }
      case Networks.INMEMORY: {
        // Default to a random pub/sub topic so that inmemory deployments are isolated from each other
        // by default.  Allow specifying a specific pub/sub topic so that test deployments *can*
        // be made to talk to each other if needed.
        if (config.pubsubTopic) {
          pubsubTopic = config.pubsubTopic
        } else {
          const rand = randomUint32()
          pubsubTopic = '/ceramic/inmemory-' + rand
        }
        break
      }
      default: {
        throw new Error(
          "Unrecognized Ceramic network name: '" +
            networkName +
            "'. Supported networks are: 'mainnet', 'testnet-clay', 'dev-unstable', 'local', 'inmemory'"
        )
      }
    }

    return { name: networkName, pubsubTopic }
  }

  /**
   * Given the ceramic network we are running on and the anchor service we are connected to, figure
   * out the set of caip2 chain IDs that are supported for stream anchoring
   * @private
   */
  private async _loadSupportedChains(): Promise<void> {
    const networkName = this._networkOptions.name
    const anchorService = this.context.anchorService
    const networkChains = SUPPORTED_CHAINS_BY_NETWORK[networkName]

    // Now that we know the set of supported chains for the specified network, get the actually
    // configured chainId from the anchorService and make sure it's valid.
    const anchorServiceChains = await anchorService.getSupportedChains()
    const usableChains = networkChains.filter((c) => anchorServiceChains.includes(c))
    if (usableChains.length === 0) {
      throw new Error(
        "No usable chainId for anchoring was found.  The ceramic network '" +
          networkName +
          "' supports the chains: ['" +
          networkChains.join("', '") +
          "'], but the configured anchor service '" +
          anchorService.url +
          "' only supports the chains: ['" +
          anchorServiceChains.join("', '") +
          "']"
      )
    }

    this._supportedChains = usableChains
  }

  /**
   * Parses the given `CeramicConfig` and generates the appropriate `CeramicParameters` and
   * `CeramicModules` from it. This usually should not be called directly - most users will prefer
   * to call `Ceramic.create()` instead which calls this internally.
   */
  static _processConfig(ipfs: IpfsApi, config: CeramicConfig): [CeramicModules, CeramicParameters] {
    // Initialize ceramic loggers
    const loggerProvider = config.loggerProvider ?? new LoggerProvider()
    const logger = loggerProvider.getDiagnosticsLogger()
    const pubsubLogger = loggerProvider.makeServiceLogger('pubsub')
    const networkOptions = Ceramic._generateNetworkOptions(config)

    let anchorService = null
    if (!config.gateway) {
      const anchorServiceUrl =
        config.anchorServiceUrl?.replace(TRAILING_SLASH, '') ||
        DEFAULT_ANCHOR_SERVICE_URLS[networkOptions.name]

      if (
        (networkOptions.name == Networks.MAINNET || networkOptions.name == Networks.ELP) &&
        anchorServiceUrl !== 'https://cas-internal.3boxlabs.com' &&
        anchorServiceUrl !== DEFAULT_ANCHOR_SERVICE_URLS[networkOptions.name]
      ) {
        throw new Error('Cannot use custom anchor service on Ceramic mainnet')
      }
      anchorService =
        networkOptions.name != Networks.INMEMORY
          ? new EthereumAnchorService(anchorServiceUrl, logger)
          : new InMemoryAnchorService(config as any)
    }

    let ethereumRpcUrl = config.ethereumRpcUrl
    if (!ethereumRpcUrl && networkOptions.name == Networks.LOCAL) {
      ethereumRpcUrl = DEFAULT_LOCAL_ETHEREUM_RPC
    }
    let anchorValidator
    if (networkOptions.name == Networks.INMEMORY) {
      // Just use the InMemoryAnchorService as the AnchorValidator
      anchorValidator = anchorService
    } else {
      if (
        !ethereumRpcUrl &&
        (networkOptions.name == Networks.MAINNET || networkOptions.name == Networks.ELP)
      ) {
        logger.warn(
          `Running on mainnet without providing an ethereumRpcUrl is not recommended. Using the default ethereum provided may result in your requests being rate limited`
        )
      }
      anchorValidator = new EthereumAnchorValidator(ethereumRpcUrl, logger)
    }

    const pinStoreOptions = {
      networkName: networkOptions.name,
      stateStoreDirectory: config.stateStoreDirectory,
      pinningEndpoints: config.ipfsPinningEndpoints,
      pinningBackends: config.pinningBackends,
    }

    const loadOptsOverride = config.syncOverride ? { sync: config.syncOverride } : {}

    // Use env var if set as highest priority. If no env var, check config file.
    // If not set in config file, fall back to hard-coded default.
    const streamCacheLimit = process.env.CERAMIC_STREAM_CACHE_LIMIT
      ? parseInt(process.env.CERAMIC_STREAM_CACHE_LIMIT)
      : config.streamCacheLimit ?? DEFAULT_CACHE_LIMIT
    const concurrentRequestsLimit = config.concurrentRequestsLimit ?? streamCacheLimit
    const maxQueriesPerSecond = process.env.CERAMIC_PUBSUB_QPS_LIMIT
      ? parseInt(process.env.CERAMIC_PUBSUB_QPS_LIMIT)
      : DEFAULT_QPS_LIMIT

    const ipfsTopology = new IpfsTopology(ipfs, networkOptions.name, logger)
    const repository = new Repository(streamCacheLimit, concurrentRequestsLimit, logger)
    const pinStoreFactory = new PinStoreFactory(ipfs, repository, pinStoreOptions, logger)
    const shutdownSignal = new ShutdownSignal()
    const dispatcher = new Dispatcher(
      ipfs,
      networkOptions.pubsubTopic,
      repository,
      logger,
      pubsubLogger,
      shutdownSignal,
      maxQueriesPerSecond
    )

    const params: CeramicParameters = {
      gateway: config.gateway,
      indexingConfig: config.indexing,
      networkOptions,
      loadOptsOverride,
    }

    const modules: CeramicModules = {
      anchorService,
      anchorValidator,
      dispatcher,
      ipfs,
      ipfsTopology,
      loggerProvider,
      pinStoreFactory,
      repository,
      shutdownSignal,
    }

    return [modules, params]
  }

  /**
   * Create Ceramic instance
   * @param ipfs - IPFS instance
   * @param config - Ceramic configuration
   */
  static async create(ipfs: IpfsApi, config: CeramicConfig = {}): Promise<Ceramic> {
    const [modules, params] = await Ceramic._processConfig(ipfs, config)
    const ceramic = new Ceramic(modules, params)

    const doPeerDiscovery = config.useCentralizedPeerDiscovery ?? !TESTING

    await ceramic._init(doPeerDiscovery)

    return ceramic
  }

  /**
   * Finishes initialization and startup of a Ceramic instance. This usually should not be called
   * directly - most users will prefer to call `Ceramic.create()` instead which calls this internally.
   * @param doPeerDiscovery - Controls whether we connect to the "peerlist" to manually perform IPFS peer discovery
   */
  async _init(doPeerDiscovery: boolean): Promise<void> {
    try {
      this._logger.imp(
        `Connecting to ceramic network '${this._networkOptions.name}' using pubsub topic '${this._networkOptions.pubsubTopic}'`
      )

      if (this._gateway) {
        this._logger.warn(`Starting in read-only gateway mode. All write operations will fail`)
      }

      if (process.env.CERAMIC_ENABLE_EXPERIMENTAL_COMPOSE_DB == 'true') {
        this._logger.warn(
          `Warning: indexing and query APIs are experimental and still under active development.  Please do not create Composites, Models, or ModelInstanceDocument streams, or use any of the new GraphQL query APIs on mainnet until they are officially released`
        )
      }

      await this.repository.init(this._networkOptions.name)

      if (doPeerDiscovery) {
        await this._ipfsTopology.start()
      }

      if (!this._gateway) {
        await this.context.anchorService.init()
        await this._loadSupportedChains()
        this._logger.imp(
          `Connected to anchor service '${
            this.context.anchorService.url
          }' with supported anchor chains ['${this._supportedChains.join("','")}']`
        )
      }

      await this._anchorValidator.init(this._supportedChains ? this._supportedChains[0] : null)

      await this._startupChecks()
    } catch (err) {
      await this.close()
      throw err
    }
  }

  /**
   * Runs some checks at node startup to ensure that the node is healthy and properly configured.
   * Throws an Error if any issues are detected
   */
  async _startupChecks(): Promise<void> {
    return this._checkIPFSPersistence()
  }

  /**
   * Used at startup to do a sanity check that the IPFS node has the commit data for pinned streams
   * as expected.
   */
  async _checkIPFSPersistence(): Promise<void> {
    if (process.env.CERAMIC_SKIP_IPFS_PERSISTENCE_STARTUP_CHECK == 'true') {
      this._logger.warn(`Skipping IPFS persistence checks`)
      return
    }

    const state = await this.repository.randomPinnedStreamState()
    if (!state) {
      this._logger.warn(
        `No pinned streams detected. This is expected if this is the first time this node has been run, but may indicate a problem with the node's persistence setup if it should have pinned streams`
      )
      return
    }

    const commitCIDs = [state.log[0].cid]
    if (state.log.length > 1) {
      commitCIDs.push(state.log[state.log.length - 1].cid)
    }

    for (const cid of commitCIDs) {
      const cidFound = await this.dispatcher.cidExistsInLocalIPFSStore(cid)
      if (!cidFound) {
        const streamID = StreamUtils.streamIdFromState(state).toString()

        if (!process.env.IPFS_PATH && fs.existsSync(path.resolve(os.homedir(), '.jsipfs'))) {
          throw new Error(
            `IPFS data missing! The CID ${cid} of pinned Stream ${streamID} is missing from the local IPFS node. This means that pinned content has gone missing from the IPFS node. A ~/.jsipfs directory has been detected which may mean you have not completed the steps needed to upgrade to js-ceramic v2. Please follow the upgrade guide found here: https://threebox.notion.site/Upgrading-to-js-ceramic-v2-Filesystem-b6b3cbb989a34e05893761fd914965b7. If that does not work check your IPFS node configuration and make sure it is pointing to the proper repo`
          )
        }

        throw new Error(
          `IPFS data missing! The CID ${cid} of pinned Stream ${streamID} is missing from the local IPFS node. This means that pinned content has gone missing from the IPFS node. Check your IPFS node configuration and make sure it is pointing to the proper repo`
        )
      }
    }
  }

  /**
   * @deprecated - use the Ceramic.did setter instead
   */
  async setDID(did: DID): Promise<void> {
    this.context.did = did
  }

  /**
   * Register new stream handler
   * @param streamHandler - Stream type handler
   */
  addStreamHandler<T extends Stream>(streamHandler: StreamHandler<T>): void {
    this._streamHandlers.add(streamHandler)
  }

  /**
   * Applies commit on a given stream
   * @param streamId - Stream ID
   * @param commit - Commit to be applied
   * @param opts - Initialization options
   */
  async applyCommit<T extends Stream>(
    streamId: string | StreamID,
    commit: CeramicCommit,
    opts: CreateOpts | UpdateOpts = {}
  ): Promise<T> {
    if (this._gateway) {
      throw new Error('Writes to streams are not supported in gateway mode')
    }

    opts = { ...DEFAULT_APPLY_COMMIT_OPTS, ...opts, ...this._loadOptsOverride }
    const state$ = await this.repository.applyCommit(
      normalizeStreamID(streamId),
      commit,
      opts as CreateOpts
    )

    const stream = streamFromState<T>(
      this.context,
      this._streamHandlers,
      state$.value,
      this.repository.updates$
    )

    return stream
  }

  /**
   * Requests an anchor for the given StreamID if the Stream isn't already anchored.
   * Returns the new AnchorStatus for the Stream.
   * @param streamId
   * @param opts used to load the current Stream state
   */
  async requestAnchor(streamId: string | StreamID, opts: LoadOpts = {}): Promise<AnchorStatus> {
    opts = { ...DEFAULT_LOAD_OPTS, ...opts, ...this._loadOptsOverride }
    const effectiveStreamId = normalizeStreamID(streamId)
    const state = await this.repository.load(effectiveStreamId, opts)
    await this.repository.stateManager.anchor(state)
    return state.state.anchorStatus
  }

  /**
   * Creates stream from genesis commit
   * @param type - Stream type
   * @param genesis - Genesis CID
   * @param opts - Initialization options
   */
  async createStreamFromGenesis<T extends Stream>(
    type: number,
    genesis: any,
    opts: CreateOpts = {}
  ): Promise<T> {
    opts = { ...DEFAULT_CREATE_FROM_GENESIS_OPTS, ...opts, ...this._loadOptsOverride }
    const genesisCid = await this.dispatcher.storeCommit(genesis)
    const streamId = new StreamID(type, genesisCid)
    const state$ = await this.repository.applyCreateOpts(streamId, opts)
    const stream = streamFromState<T>(
      this.context,
      this._streamHandlers,
      state$.value,
      this.repository.updates$
    )

    return stream
  }

  /**
   * Load stream type instance
   * @param streamId - Stream ID
   * @param opts - Initialization options
   */
  async loadStream<T extends Stream>(
    streamId: StreamID | CommitID | string,
    opts: LoadOpts = {}
  ): Promise<T> {
    opts = { ...DEFAULT_LOAD_OPTS, ...opts, ...this._loadOptsOverride }
    const streamRef = StreamRef.from(streamId)

    if (CommitID.isInstance(streamRef)) {
      const snapshot$ = await this.repository.loadAtCommit(streamRef, opts)
      return streamFromState<T>(this.context, this._streamHandlers, snapshot$.value)
    } else if (opts.atTime) {
      const snapshot$ = await this.repository.loadAtTime(streamRef, opts)
      return streamFromState<T>(this.context, this._streamHandlers, snapshot$.value)
    } else {
      const base$ = await this.repository.load(streamRef.baseID, opts)
      return streamFromState<T>(
        this.context,
        this._streamHandlers,
        base$.value,
        this.repository.updates$
      )
    }
  }

  /**
   * Used to ensure that the given genesis commit contents already exist on IPFS so we don't time
   * out trying to load it.
   * @param genesis
   * @param streamRef
   */
  async _ensureGenesis(genesis: CeramicCommit, streamRef: StreamRef) {
    if (StreamUtils.isSignedCommitContainer(genesis) || StreamUtils.isSignedCommit(genesis)) {
      throw new Error('Given genesis commit is not deterministic')
    }

    const stream = await this.createStreamFromGenesis(streamRef.type, genesis)
    if (!streamRef.equals(stream.id)) {
      throw new Error(
        `StreamID ${stream.id.toString()} generated does not match expected StreamID ${streamRef.toString()} determined from genesis content in multiquery request`
      )
    }
  }

  /**
   * Load all stream type instance for given paths
   * @param query
   * @param timeout - Timeout in milliseconds
   * @private
   */
  async _loadLinkedStreams(query: MultiQuery, timeout: number): Promise<Record<string, Stream>> {
    const id = StreamRef.from(query.streamId)
    const pathTrie = new PathTrie()
    query.paths?.forEach((path) => pathTrie.add(path))

    if (query.genesis) {
      await this._ensureGenesis(query.genesis, id)
    }

    const index = {}
    const walkNext = async (node: TrieNode, streamId: StreamID | CommitID) => {
      let stream
      try {
        stream = await promiseTimeout(
          this.loadStream(streamId, { atTime: query.atTime }),
          timeout,
          `Timeout after ${timeout}ms`
        )
      } catch (e) {
        if (CommitID.isInstance(streamId)) {
          this._logger.warn(
            `Error loading stream ${streamId.baseID.toString()} at commit ${streamId.commit.toString()} at time ${
              query.atTime
            } as part of a multiQuery request: ${e.toString()}`
          )
        } else {
          this._logger.warn(
            `Error loading stream ${streamId.toString()} at time ${
              query.atTime
            } as part of a multiQuery request: ${e.toString()}`
          )
        }
        Metrics.count(ERROR_LOADING_STREAM, 1)
        return Promise.resolve()
      }
      const streamRef = query.atTime ? CommitID.make(streamId.baseID, stream.tip) : streamId
      index[streamRef.toString()] = stream

      const promiseList = Object.keys(node.children).map((key) => {
        const keyStreamId = stream.content[key] ? tryStreamId(stream.content[key]) : null
        if (keyStreamId) return walkNext(node.children[key], keyStreamId)
        return Promise.resolve()
      })

      await Promise.all(promiseList)
    }

    await walkNext(pathTrie.root, id)

    return index
  }

  /**
   * Load all stream types instances for given multiqueries
   * @param queries - Array of MultiQueries
   * @param timeout - Timeout in milliseconds
   */
  async multiQuery(queries: Array<MultiQuery>, timeout = 7000): Promise<Record<string, Stream>> {
    const queryResults = await Promise.all(
      queries.map((query) => {
        return this._loadLinkedStreams(query, timeout).catch((e) => {
          this._logger.warn(`Error during multiQuery: ${e.toString()}`)
          return {}
        })
      })
    )
    // Flatten the result objects from each individual multi query into a single response object
    const results = queryResults.reduce((acc, res) => ({ ...acc, ...res }), {})
    // Before returning the results, sync each Stream to its current state in the cache.  This is
    // necessary to handle the case where there are two MultiQueries in this batch for the same stream,
    // one on a specific CommitID and one on a base StreamID, and loading the CommitID tells this
    // node about a tip it had not previously heard about that turns out to be the best current tip.
    // This ensures the returned Streams always are as up-to-date as possible, and is behavior that
    // the anchor service relies upon.
    await Promise.all(
      Object.values(results).map((stream) => {
        if (!stream.isReadOnly) {
          return stream.sync({ sync: SyncOptions.NEVER_SYNC, syncTimeoutSeconds: 0 })
        }
      })
    )
    return results
  }

  /**
   * Load all stream commits by stream ID
   * @param streamId - Stream ID
   */
  async loadStreamCommits(streamId: string | StreamID): Promise<Record<string, any>[]> {
    const effectiveStreamId = normalizeStreamID(streamId)
    const stream = await this.loadStream(effectiveStreamId)
    const { state } = stream

    const results = await Promise.all(
      state.log.map(async ({ cid }) => {
        const commit = await this.dispatcher.retrieveCommit(cid, effectiveStreamId)
        return {
          cid: cid.toString(),
          value: await StreamUtils.convertCommitToSignedCommitContainer(commit, this.ipfs),
        }
      })
    )
    this._logger.verbose(
      `Successfully loaded ${results.length} commits for stream ${streamId.toString()}`
    )
    return results
  }

  /**
   * @returns An array of the CAIP-2 chain IDs of the blockchains that are supported for anchoring
   * streams.
   */
  async getSupportedChains(): Promise<Array<string>> {
    return this._supportedChains
  }

  /**
   * Turns +state+ into a Stream instance of the appropriate StreamType.
   * Does not add the resulting instance to a cache.
   * @param state StreamState for a stream.
   */
  buildStreamFromState<T extends Stream = Stream>(state: StreamState): T {
    return streamFromState<T>(this.context, this._streamHandlers, state, this.repository.updates$)
  }

  /**
   * Close Ceramic instance gracefully
   */
  async close(): Promise<void> {
    this._logger.imp('Closing Ceramic instance')
    this._shutdownSignal.abort()
    await this.dispatcher.close()
    await this.repository.close()
    this._ipfsTopology.stop()
    this._logger.imp('Ceramic instance closed successfully')
  }
}<|MERGE_RESOLUTION|>--- conflicted
+++ resolved
@@ -25,11 +25,7 @@
   StreamState,
   AdminApi,
 } from '@ceramicnetwork/common'
-<<<<<<< HEAD
-import { Metrics, METRIC_NAMES } from '@ceramicnetwork/metrics'
-=======
-import {ServiceMetrics as Metrics} from '@ceramicnetwork/observability'
->>>>>>> 7224f1ee
+import { ServiceMetrics as Metrics } from '@ceramicnetwork/observability'
 
 import { DID } from 'dids'
 import { PinStoreFactory } from './store/pin-store-factory.js'
