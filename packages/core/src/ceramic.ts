import { Dispatcher } from './dispatcher.js'
import { StreamID, CommitID, StreamRef } from '@ceramicnetwork/streamid'
import { IpfsTopology } from '@ceramicnetwork/ipfs-topology'
import {
  CreateOpts,
  Stream,
  StreamHandler,
  DiagnosticsLogger,
  StreamUtils,
  LoadOpts,
  CeramicCommit,
  IpfsApi,
  MultiQuery,
  PinningBackendStatic,
  LoggerProvider,
  UpdateOpts,
  SyncOptions,
  AnchorStatus,
  StreamState,
  AdminApi,
  NodeStatusResponse,
  AnchorOpts,
  CeramicSigner,
  StreamStateLoader,
  StreamReaderWriter,
} from '@ceramicnetwork/common'
import { ServiceMetrics as Metrics } from '@ceramicnetwork/observability'

import { DID } from 'dids'
import { PinStoreFactory } from './store/pin-store-factory.js'
import { PathTrie, TrieNode, promiseTimeout } from './utils.js'
import { LocalPinApi } from './local-pin-api.js'
import { LocalAdminApi } from './local-admin-api.js'
import { Repository } from './state-management/repository.js'
import { HandlersMap } from './handlers-map.js'
import { streamFromState } from './state-management/stream-from-state.js'
import * as fs from 'fs'
import os from 'os'
import * as path from 'path'
import { type IndexingConfig, LocalIndexApi, SyncApi } from '@ceramicnetwork/indexing'
import { ShutdownSignal } from './shutdown-signal.js'
import { LevelDbStore } from './store/level-db-store.js'
import { AnchorRequestStore } from './store/anchor-request-store.js'
import { ProvidersCache } from './providers-cache.js'
import crypto from 'crypto'
import {
  networkOptionsByName,
  type CeramicNetworkOptions,
} from './initialization/network-options.js'
import {
  usableAnchorChains,
  makeAnchorService,
  makeEthereumRpcUrl,
} from './initialization/anchoring.js'
import type { AnchorService } from './anchor/anchor-service.js'
import { AnchorRequestCarBuilder } from './anchor/anchor-request-car-builder.js'
import { makeStreamLoaderAndUpdater } from './initialization/stream-loading.js'
import { Feed, type PublicFeed } from './feed.js'
import { ReconApi } from './recon.js'

const DEFAULT_CACHE_LIMIT = 500 // number of streams stored in the cache
const DEFAULT_QPS_LIMIT = 10 // Max number of pubsub query messages that can be published per second without rate limiting
const TESTING = process.env.NODE_ENV == 'test'

/**
 * For user-initiated writes that come in via the 'core' or http clients directly (as opposed to
 * writes initiated internally, such as from pubsub), we add additional default options.
 * User-initiated writes throw errors in more cases that are likely to indicate application bugs
 * or user errors, while internal writes generally swallow those errors.
 */
const DEFAULT_CLIENT_INITIATED_WRITE_OPTS = {
  throwOnInvalidCommit: true,
  throwOnConflict: true,
  throwIfStale: true,
}

const DEFAULT_APPLY_COMMIT_OPTS = {
  anchor: true,
  publish: true,
  sync: SyncOptions.PREFER_CACHE,
  ...DEFAULT_CLIENT_INITIATED_WRITE_OPTS,
}
const DEFAULT_CREATE_FROM_GENESIS_OPTS = {
  anchor: true,
  publish: true,
  sync: SyncOptions.PREFER_CACHE,
  ...DEFAULT_CLIENT_INITIATED_WRITE_OPTS,
}
const DEFAULT_LOAD_OPTS = { sync: SyncOptions.PREFER_CACHE }

export const DEFAULT_STATE_STORE_DIRECTORY = path.join(os.homedir(), '.ceramic', 'statestore')
const ERROR_LOADING_STREAM = 'error_loading_stream'

/**
 * Ceramic configuration
 */
export interface CeramicConfig {
  ethereumRpcUrl?: string
  anchorServiceUrl?: string
  anchorServiceAuthMethod?: string
  stateStoreDirectory?: string

  ipfsPinningEndpoints?: string[]
  pinningBackends?: PinningBackendStatic[]

  loggerProvider?: LoggerProvider
  readOnly?: boolean

  indexing?: IndexingConfig

  networkName?: string
  pubsubTopic?: string

  streamCacheLimit?: number
  concurrentRequestsLimit?: number

  useCentralizedPeerDiscovery?: boolean
  syncOverride?: SyncOptions

  disablePeerDataSync?: boolean

  networkId?: number

  [index: string]: any // allow arbitrary properties
}

/**
 * Modules that Ceramic uses internally.
 * Most users will not provide this directly but will let it be derived automatically from the
 * `CeramicConfig` via `Ceramic.create()`.
 */
export interface CeramicModules {
  anchorService: AnchorService | null
  dispatcher: Dispatcher
  ipfs: IpfsApi
  ipfsTopology: IpfsTopology
  loggerProvider: LoggerProvider
  pinStoreFactory: PinStoreFactory
  repository: Repository
  shutdownSignal: ShutdownSignal
  providersCache: ProvidersCache
  anchorRequestCarBuilder: AnchorRequestCarBuilder
  feed: Feed
  signer: CeramicSigner
}

/**
 * Parameters that control internal Ceramic behavior.
 * Most users will not provide this directly but will let it be derived automatically from the
 * `CeramicConfig` via `Ceramic.create()`.
 */
export interface CeramicParameters {
  readOnly: boolean
  stateStoreDirectory?: string
  indexingConfig: IndexingConfig
  sync?: boolean
  networkOptions: CeramicNetworkOptions
  loadOptsOverride: LoadOpts
}

const normalizeStreamID = (streamId: StreamID | string): StreamID => {
  const streamRef = StreamRef.from(streamId)
  if (StreamID.isInstance(streamRef)) {
    return streamRef
  } else {
    throw new Error(`Not StreamID: ${streamRef}`)
  }
}

const tryStreamId = (id: string): StreamID | null => {
  try {
    return StreamID.fromString(id)
  } catch (e) {
    return null
  }
}

/**
 * Internal API for js-ceramic core, mimics the HTTP API outlined above
 *
 * - `ceramic.feed.aggregation.streamStates`
 *     - all as Observable<T>
 */

/**
 * ### Ceramic core implementation.<br/>
 *
 * To install this library:<br/>
 * `$ npm install --save @ceramicnetwork/core`
 */
export class Ceramic implements StreamReaderWriter, StreamStateLoader {
  // Primarily for backwards compatibility around the get did call, any usages for signing
  // or verification should be done using `_signer`. See `get did` and `get signer` for more
  // information
  private _did?: DID
  private _ipfs?: IpfsApi
  private _signer: CeramicSigner
  public readonly dispatcher: Dispatcher
  public readonly loggerProvider: LoggerProvider
  public readonly admin: AdminApi
  public readonly feed: PublicFeed
  readonly repository: Repository
  readonly anchorService: AnchorService
  private readonly providersCache: ProvidersCache
  private readonly syncApi: SyncApi

  readonly _streamHandlers: HandlersMap
  private readonly _readOnly: boolean
  private readonly _ipfsTopology: IpfsTopology
  private readonly _logger: DiagnosticsLogger
  private readonly _networkOptions: CeramicNetworkOptions
  private _supportedChains: Array<string>
  private readonly _loadOptsOverride: LoadOpts
  private readonly _shutdownSignal: ShutdownSignal
  private readonly _levelStore: LevelDbStore
  private readonly _runId: string
  private readonly _startTime: Date

  constructor(modules: CeramicModules, params: CeramicParameters) {
    this._signer = modules.signer
    this._ipfsTopology = modules.ipfsTopology
    this.loggerProvider = modules.loggerProvider
    this._logger = modules.loggerProvider.getDiagnosticsLogger()
    this.repository = modules.repository
    this.feed = modules.feed
    this._shutdownSignal = modules.shutdownSignal
    this.dispatcher = modules.dispatcher
    this.anchorService = modules.anchorService
    this.providersCache = modules.providersCache

    this._readOnly = params.readOnly
    this._networkOptions = params.networkOptions
    this._loadOptsOverride = params.loadOptsOverride
    this._runId = crypto.randomUUID()
    this._startTime = new Date()

    this._levelStore = new LevelDbStore(
      this._logger,
      params.stateStoreDirectory ?? DEFAULT_STATE_STORE_DIRECTORY,
      this._networkOptions.name
    )

    this._ipfs = modules.ipfs

    this._streamHandlers = new HandlersMap(this._logger)

    // This initialization block below has to be redone.
    // Things below should be passed here as `modules` variable.
    const [streamLoader, streamUpdater] = makeStreamLoaderAndUpdater(
      this._logger,
      this.dispatcher,
      modules.anchorService.validator,
      this,
      this._streamHandlers
    )
    const pinStore = modules.pinStoreFactory.createPinStore()
    const localIndex = new LocalIndexApi(
      params.indexingConfig,
      this,
      this,
      this._logger,
      params.networkOptions.name
    )
    this.repository.setDeps({
      dispatcher: this.dispatcher,
      pinStore: pinStore,
      keyValueStore: this._levelStore,
      anchorRequestStore: new AnchorRequestStore(this._logger),
      handlers: this._streamHandlers,
      anchorService: modules.anchorService,
      indexing: localIndex,
      streamLoader,
      streamUpdater,
      anchorRequestCarBuilder: modules.anchorRequestCarBuilder,
    })
    this.syncApi = new SyncApi(
      {
        db: params.indexingConfig.db,
        on: params.sync,
      },
      this.dispatcher,
      this.repository.handleUpdateFromNetwork.bind(this.repository),
      this.repository.index,
      this._logger
    )
    const pinApi = new LocalPinApi(this.repository, this._logger)
    this.repository.index.setSyncQueryApi(this.syncApi)
    this.admin = new LocalAdminApi(
      this._logger,
      localIndex,
      this.syncApi,
      this.nodeStatus.bind(this),
      pinApi,
      this.providersCache,
      this.loadStream.bind(this)
    )
  }

  get index(): LocalIndexApi {
    return this.repository.index
  }

  get pubsubTopic(): string {
    return this._networkOptions.pubsubTopic
  }

  /**
   * Get the signer for this ceramic, used in creating and verifying signatures. This should be used
   * for all of those instances rather than `did`, since the signer has any additional logic
   * related to creating and verifying signatures.
   */
  get signer(): CeramicSigner {
    return this._signer
  }

  /**
   * Get IPFS instance
   */
  get ipfs(): IpfsApi {
    return this._ipfs
  }

  /**
   * Get DID. This should only be used if you need to interrogate the DID that was set for this
   * ceramic. For most instances, prefer `signer`, as it has the necessary information for creating
   * and verifying signatures.
   */
  get did(): DID | undefined {
    return this._did
  }

  /**
   * Sets the DID instance that will be used to author commits to streams. The DID instance
   * also includes the DID Resolver that will be used to verify commits from others.
   * @param did
   */
  set did(did: DID) {
    this._did = did
    this._signer.withDid(did)
  }

  /**
   * Parses the given `CeramicConfig` and generates the appropriate `CeramicParameters` and
   * `CeramicModules` from it. This usually should not be called directly - most users will prefer
   * to call `Ceramic.create()` instead which calls this internally.
   */
  static _processConfig(ipfs: IpfsApi, config: CeramicConfig): [CeramicModules, CeramicParameters] {
    // Initialize ceramic loggers
    const loggerProvider = config.loggerProvider ?? new LoggerProvider()
    const logger = loggerProvider.getDiagnosticsLogger()
    const pubsubLogger = loggerProvider.makeServiceLogger('pubsub')
    const networkOptions = networkOptionsByName(
      config.networkName,
      config.pubsubTopic,
      config.networkId
    )

    const ethereumRpcUrl = makeEthereumRpcUrl(config.ethereumRpcUrl, networkOptions.name, logger)
    const signer = CeramicSigner.invalid()
    const anchorService = makeAnchorService(
      config,
      ethereumRpcUrl,
      networkOptions.name,
      logger,
      signer
    )
    const providersCache = new ProvidersCache(ethereumRpcUrl)

    const loadOptsOverride = config.syncOverride ? { sync: config.syncOverride } : {}

    // Use env var if set as highest priority. If no env var, check config file.
    // If not set in config file, fall back to hard-coded default.
    const streamCacheLimit = process.env.CERAMIC_STREAM_CACHE_LIMIT
      ? parseInt(process.env.CERAMIC_STREAM_CACHE_LIMIT)
      : config.streamCacheLimit ?? DEFAULT_CACHE_LIMIT
    const concurrentRequestsLimit = config.concurrentRequestsLimit ?? streamCacheLimit
    const maxQueriesPerSecond = process.env.CERAMIC_PUBSUB_QPS_LIMIT
      ? parseInt(process.env.CERAMIC_PUBSUB_QPS_LIMIT)
      : DEFAULT_QPS_LIMIT

    const ipfsTopology = new IpfsTopology(ipfs, networkOptions.name, logger)
    const feed = new Feed()
    const reconApi = new ReconApi(
      {
        enabled: Boolean(process.env.CERAMIC_RECON_MODE),
        url: ipfs.config.get('Addresses.API').then((url) => url.toString()),
      },
      logger
    )
<<<<<<< HEAD
    const repository = new Repository(
      streamCacheLimit,
      concurrentRequestsLimit,
      feed,
      reconApi,
      logger
    )
=======
    const repository = new Repository(streamCacheLimit, concurrentRequestsLimit, feed, logger)
>>>>>>> afe937e8
    const shutdownSignal = new ShutdownSignal()
    const dispatcher = new Dispatcher(
      ipfs,
      networkOptions,
      repository,
      logger,
      pubsubLogger,
      shutdownSignal,
      !config.disablePeerDataSync,
      maxQueriesPerSecond,
      reconApi
    )
    const anchorRequestCarBuilder = new AnchorRequestCarBuilder(dispatcher)
    const pinStoreOptions = {
      pinningEndpoints: config.ipfsPinningEndpoints,
      pinningBackends: config.pinningBackends,
    }
    const pinStoreFactory = new PinStoreFactory(
      ipfs,
      dispatcher.ipldCache,
      repository,
      pinStoreOptions,
      logger
    )

    const params: CeramicParameters = {
      readOnly: config.readOnly,
      stateStoreDirectory: config.stateStoreDirectory,
      indexingConfig: config.indexing,
      networkOptions,
      loadOptsOverride,
      sync: config.indexing?.enableHistoricalSync,
    }

    const modules: CeramicModules = {
      anchorService,
      dispatcher,
      ipfs,
      ipfsTopology,
      loggerProvider,
      pinStoreFactory,
      repository,
      shutdownSignal,
      providersCache,
      anchorRequestCarBuilder,
      feed,
      signer,
    }

    return [modules, params]
  }

  /**
   * Create Ceramic instance
   * @param ipfs - IPFS instance
   * @param config - Ceramic configuration
   */
  static async create(ipfs: IpfsApi, config: CeramicConfig = {}): Promise<Ceramic> {
    const [modules, params] = Ceramic._processConfig(ipfs, config)
    const ceramic = new Ceramic(modules, params)

    const doPeerDiscovery = config.useCentralizedPeerDiscovery ?? !TESTING

    await ceramic._init(doPeerDiscovery)

    return ceramic
  }

  /**
   * Finishes initialization and startup of a Ceramic instance. This usually should not be called
   * directly - most users will prefer to call `Ceramic.create()` instead which calls this internally.
   * @param doPeerDiscovery - Controls whether we connect to the "peerlist" to manually perform IPFS peer discovery
   */
  async _init(doPeerDiscovery: boolean): Promise<void> {
    try {
      this._logger.imp(
        `Connecting to ceramic network '${this._networkOptions.name}' using pubsub topic '${this._networkOptions.pubsubTopic}'`
      )

      if (this._readOnly) {
        this._logger.warn(`Starting in read-only mode. All write operations will fail`)
      }

      await this.repository.init()
      await this.dispatcher.init()

      if (doPeerDiscovery) {
        await this._ipfsTopology.start()
      }

      if (!this._readOnly) {
        await this.anchorService.init(
          this.repository.anchorRequestStore,
          this.repository.anchorLoopHandler()
        )
        this._supportedChains = await usableAnchorChains(
          this._networkOptions.name,
          this.anchorService,
          this._logger
        )
        if (this.index.enabled && this.syncApi.enabled) {
          const chainId = this._supportedChains[0]
          if (chainId) {
            const provider = await this.providersCache.getProvider(chainId)
            await this.syncApi.init(provider)
          }
        }
      }

      await this._startupChecks()
    } catch (err) {
      this._logger.err(err)
      await this.close()
      throw err
    }
  }

  /**
   * Runs some checks at node startup to ensure that the node is healthy and properly configured.
   * Throws an Error if any issues are detected
   */
  async _startupChecks(): Promise<void> {
    await this._checkIPFSPersistence()

    if (!this.dispatcher.enableSync && this.index.enabled && this.syncApi.enabled) {
      throw new Error(
        `Cannot enable ComposeDB Historical Data Sync while IPFS peer data sync is disabled`
      )
    }

    if (process.env.CERAMIC_RECON_MODE) {
      this._logger.warn(`Running Ceramic in v4 mode. This mode is still experimental.`)
    } else {
      if (!this.dispatcher.enableSync) {
        this._logger.warn(
          `IPFS peer data sync is disabled. This node will be unable to load data from any other Ceramic nodes on the network`
        )
      }
    }
  }

  /**
   * Used at startup to do a sanity check that the IPFS node has the commit data for pinned streams
   * as expected.
   */
  async _checkIPFSPersistence(): Promise<void> {
    if (process.env.CERAMIC_SKIP_IPFS_PERSISTENCE_STARTUP_CHECK == 'true') {
      this._logger.warn(`Skipping IPFS persistence checks`)
      return
    }

    const state = await this.repository.randomPinnedStreamState()
    if (!state) {
      this._logger.warn(
        `No pinned streams detected. This is expected if this is the first time this node has been run, but may indicate a problem with the node's persistence setup if it should have pinned streams`
      )
      return
    }

    const commitCIDs = [state.log[0].cid]
    if (state.log.length > 1) {
      commitCIDs.push(state.log[state.log.length - 1].cid)
    }

    for (const cid of commitCIDs) {
      const cidFound = await this.dispatcher.cidExistsInLocalIPFSStore(cid)
      if (!cidFound) {
        const streamID = StreamUtils.streamIdFromState(state).toString()

        if (!process.env.IPFS_PATH && fs.existsSync(path.resolve(os.homedir(), '.jsipfs'))) {
          throw new Error(
            `IPFS data missing! The CID ${cid} of pinned Stream ${streamID} is missing from the local IPFS node. This means that pinned content has gone missing from the IPFS node. A ~/.jsipfs directory has been detected which may mean you have not completed the steps needed to upgrade to js-ceramic v2. Please follow the upgrade guide found here: https://threebox.notion.site/Upgrading-to-js-ceramic-v2-Filesystem-b6b3cbb989a34e05893761fd914965b7. If that does not work check your IPFS node configuration and make sure it is pointing to the proper repo`
          )
        }

        throw new Error(
          `IPFS data missing! The CID ${cid} of pinned Stream ${streamID} is missing from the local IPFS node. This means that pinned content has gone missing from the IPFS node. Check your IPFS node configuration and make sure it is pointing to the proper repo`
        )
      }
    }
  }

  /**
   * Register new stream handler
   * @param streamHandler - Stream type handler
   */
  addStreamHandler<T extends Stream>(streamHandler: StreamHandler<T>): void {
    this._streamHandlers.add(streamHandler)
  }

  async nodeStatus(): Promise<NodeStatusResponse> {
    const anchor = {
      anchorServiceUrl: this.anchorService.url,
      ethereumRpcEndpoint: this.anchorService.validator.ethereumRpcEndpoint,
      chainId: this.anchorService.validator.chainId,
    }
    const ipfsStatus = await this.dispatcher.ipfsNodeStatus()

    let composeDB = undefined
    if (this.repository.index.enabled) {
      composeDB = {
        indexedModels: this.repository.index.indexedModels().map((stream) => stream.toString()),
      }
      if (this.syncApi.enabled) {
        composeDB.syncs = await this.syncApi.syncStatus()
      }
    }

    return {
      runId: this._runId,
      uptimeMs: new Date().getTime() - this._startTime.getTime(),
      network: this._networkOptions.name,
      anchor,
      ipfs: ipfsStatus,
      composeDB,
    }
  }

  /**
   * Applies commit on a given stream
   * @param streamId - Stream ID
   * @param commit - Commit to be applied
   * @param opts - Initialization options
   */
  async applyCommit<T extends Stream>(
    streamId: string | StreamID,
    commit: CeramicCommit,
    opts: UpdateOpts = {}
  ): Promise<T> {
    if (this._readOnly) {
      throw new Error('Writes to streams are not supported in readOnly mode')
    }
    opts = { ...DEFAULT_APPLY_COMMIT_OPTS, ...opts, ...this._loadOptsOverride }
    const id = normalizeStreamID(streamId)

    this._logger.verbose(`Apply commit to stream ${id.toString()}`)
    const state$ = await this.repository.applyCommit(id, commit, opts)
    this._logger.verbose(`Applied commit to stream ${id.toString()}`)

    return streamFromState<T>(this, this._streamHandlers, state$.value, this.repository.updates$)
  }

  /**
   * Requests an anchor for the given StreamID if the Stream isn't already anchored.
   * Returns the new AnchorStatus for the Stream.
   * @param streamId
   * @param opts used to load the current Stream state
   */
  async requestAnchor(
    streamId: string | StreamID,
    opts: LoadOpts & AnchorOpts = {}
  ): Promise<AnchorStatus> {
    opts = { ...DEFAULT_LOAD_OPTS, ...opts, ...this._loadOptsOverride }
    const effectiveStreamId = normalizeStreamID(streamId)
    const state = await this.repository.load(effectiveStreamId, opts)
    await this.repository.anchor(state, opts)
    return state.state.anchorStatus
  }

  /**
   * Creates stream from genesis commit
   * @param type - Stream type
   * @param genesis - Genesis CID
   * @param opts - Initialization options
   */
  async createStreamFromGenesis<T extends Stream>(
    type: number,
    genesis: any,
    opts: CreateOpts = {}
  ): Promise<T> {
    opts = { ...DEFAULT_CREATE_FROM_GENESIS_OPTS, ...opts, ...this._loadOptsOverride }
    const state$ = await this.repository.createStreamFromGenesis(type, genesis, opts)
    const stream = streamFromState<T>(
      this,
      this._streamHandlers,
      state$.value,
      this.repository.updates$
    )
    this._logger.verbose(`Created stream ${stream.id.toString()} from state`)
    return stream
  }

  /**
   * Load stream type instance
   * @param streamId - Stream ID
   * @param opts - Initialization options
   */
  async loadStream<T extends Stream>(
    streamId: StreamID | CommitID | string,
    opts: LoadOpts = {}
  ): Promise<T> {
    opts = { ...DEFAULT_LOAD_OPTS, ...opts, ...this._loadOptsOverride }
    const streamRef = StreamRef.from(streamId)

    if (CommitID.isInstance(streamRef)) {
      const snapshot$ = await this.repository.loadAtCommit(streamRef, opts)
      return streamFromState<T>(this, this._streamHandlers, snapshot$.value)
    } else if (opts.atTime) {
      const snapshot$ = await this.repository.loadAtTime(streamRef, opts)
      return streamFromState<T>(this, this._streamHandlers, snapshot$.value)
    } else {
      try {
        const base$ = await this.repository.load(streamRef.baseID, opts)
        return streamFromState<T>(this, this._streamHandlers, base$.value, this.repository.updates$)
      } catch (err) {
        if (opts.sync != SyncOptions.SYNC_ON_ERROR) {
          throw err
        }

        this._logger.warn(
          `Error while loading stream ${streamRef.toString()} with SYNC_ON_ERROR flag. Resyncing stream. Error: ${err}`
        )

        // Retry with a full resync
        opts.sync = SyncOptions.SYNC_ALWAYS
        const base$ = await this.repository.load(streamRef.baseID, opts)
        return streamFromState<T>(this, this._streamHandlers, base$.value, this.repository.updates$)
      }
    }
  }

  /**
   * Load stream state for indexing queries, bypassing the stream cache and repository loading queue
   * @param streamId - Stream ID
   */
  async loadStreamState(streamId: StreamID): Promise<StreamState | undefined> {
    return await this.repository.streamState(streamId)
  }

  /**
   * Used to ensure that the given genesis commit contents already exist on IPFS so we don't time
   * out trying to load it.
   * @param genesis
   * @param streamRef
   * @param opts
   */
  async _ensureGenesis(genesis: CeramicCommit, streamRef: StreamRef, opts: LoadOpts) {
    if (StreamUtils.isSignedCommitContainer(genesis) || StreamUtils.isSignedCommit(genesis)) {
      throw new Error('Given genesis commit is not deterministic')
    }

    const stream = await this.createStreamFromGenesis(streamRef.type, genesis, opts)
    if (!streamRef.equals(stream.id)) {
      throw new Error(
        `StreamID ${stream.id.toString()} generated does not match expected StreamID ${streamRef.toString()} determined from genesis content in multiquery request`
      )
    }
  }

  /**
   * Load all stream type instance for given paths
   * @param query
   * @param timeout - Timeout in milliseconds
   * @private
   */
  private async _loadLinkedStreams(
    query: MultiQuery,
    timeout: number
  ): Promise<Record<string, Stream>> {
    const id = StreamRef.from(query.streamId)
    const pathTrie = new PathTrie()
    query.paths?.forEach((path) => pathTrie.add(path))

    if (query.genesis) {
      await this._ensureGenesis(query.genesis, id, query.opts)
    }

    const index = {}
    const walkNext = async (node: TrieNode, streamId: StreamID | CommitID) => {
      const opts = query.opts ?? {}
      let stream
      try {
        stream = await promiseTimeout(
          this.loadStream(streamId, opts),
          timeout,
          `Timeout after ${timeout}ms`
        )
      } catch (e) {
        if (CommitID.isInstance(streamId)) {
          this._logger.warn(
            `Error loading stream ${streamId.baseID.toString()} at commit ${streamId.commit.toString()} at time ${
              opts.atTime
            } as part of a multiQuery request: ${e.toString()}`
          )
        } else {
          this._logger.warn(
            `Error loading stream ${streamId.toString()} at time ${
              opts.atTime
            } as part of a multiQuery request: ${e.toString()}`
          )
        }
        Metrics.count(ERROR_LOADING_STREAM, 1)
        return Promise.resolve()
      }
      const streamRef = opts.atTime ? CommitID.make(streamId.baseID, stream.tip) : streamId
      index[streamRef.toString()] = stream

      const promiseList = Object.keys(node.children).map((key) => {
        const keyStreamId = stream.content[key] ? tryStreamId(stream.content[key]) : null
        if (keyStreamId) return walkNext(node.children[key], keyStreamId)
        return Promise.resolve()
      })

      await Promise.all(promiseList)
    }

    await walkNext(pathTrie.root, id)

    return index
  }

  /**
   * Load all stream types instances for given multiqueries
   * @param queries - Array of MultiQueries
   * @param timeout - Timeout in milliseconds
   */
  async multiQuery(queries: Array<MultiQuery>, timeout = 7000): Promise<Record<string, Stream>> {
    const queryResults = await Promise.all(
      queries.map((query) => {
        return this._loadLinkedStreams(query, timeout).catch((e) => {
          this._logger.warn(`Error during multiQuery: ${e.toString()}`)
          return {}
        })
      })
    )
    // Flatten the result objects from each individual multi query into a single response object
    const results = queryResults.reduce((acc, res) => ({ ...acc, ...res }), {})
    // Before returning the results, sync each Stream to its current state in the cache.  This is
    // necessary to handle the case where there are two MultiQueries in this batch for the same stream,
    // one on a specific CommitID and one on a base StreamID, and loading the CommitID tells this
    // node about a tip it had not previously heard about that turns out to be the best current tip.
    // This ensures the returned Streams always are as up-to-date as possible, and is behavior that
    // the anchor service relies upon.
    await Promise.all(
      Object.values(results).map((stream) => {
        if (!stream.isReadOnly) {
          return stream.sync({ sync: SyncOptions.NEVER_SYNC, syncTimeoutSeconds: 0 })
        }
      })
    )
    return results
  }

  /**
   * Load all stream commits by stream ID
   * @param streamId - Stream ID
   */
  async loadStreamCommits(streamId: string | StreamID): Promise<Record<string, any>[]> {
    const effectiveStreamId = normalizeStreamID(streamId)
    const stream = await this.loadStream(effectiveStreamId)
    const { state } = stream

    const results = await Promise.all(
      state.log.map(async ({ cid }) => {
        const commit = await this.dispatcher.retrieveCommit(cid, effectiveStreamId)
        return {
          cid: cid.toString(),
          value: await StreamUtils.convertCommitToSignedCommitContainer(commit, this.ipfs),
        }
      })
    )
    this._logger.verbose(
      `Successfully loaded ${results.length} commits for stream ${streamId.toString()}`
    )
    return results
  }

  /**
   * @returns An array of the CAIP-2 chain IDs of the blockchains that are supported for anchoring
   * streams.
   */
  async getSupportedChains(): Promise<Array<string>> {
    return this._supportedChains
  }

  /**
   * Turns +state+ into a Stream instance of the appropriate StreamType.
   * Does not add the resulting instance to a cache.
   * @param state StreamState for a stream.
   */
  buildStreamFromState<T extends Stream = Stream>(state: StreamState): T {
    return streamFromState<T>(this, this._streamHandlers, state, this.repository.updates$)
  }

  /**
   * Close Ceramic instance gracefully
   */
  async close(): Promise<void> {
    this._logger.imp('Closing Ceramic instance')
    await this.anchorService.close()
    this._shutdownSignal.abort()
    await this.syncApi.shutdown()
    await this.dispatcher.close()
    await this.repository.close()
    this._ipfsTopology.stop()
    this._logger.imp('Ceramic instance closed successfully')
  }
}<|MERGE_RESOLUTION|>--- conflicted
+++ resolved
@@ -387,7 +387,6 @@
       },
       logger
     )
-<<<<<<< HEAD
     const repository = new Repository(
       streamCacheLimit,
       concurrentRequestsLimit,
@@ -395,9 +394,6 @@
       reconApi,
       logger
     )
-=======
-    const repository = new Repository(streamCacheLimit, concurrentRequestsLimit, feed, logger)
->>>>>>> afe937e8
     const shutdownSignal = new ShutdownSignal()
     const dispatcher = new Dispatcher(
       ipfs,
