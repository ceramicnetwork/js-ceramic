import { Dispatcher } from './dispatcher.js'
import { StreamID, CommitID, StreamRef } from '@ceramicnetwork/streamid'
import { IpfsTopology } from '@ceramicnetwork/ipfs-topology'
import {
  CreateOpts,
  Stream,
  StreamHandler,
  Context,
  DiagnosticsLogger,
  StreamUtils,
  LoadOpts,
  AnchorService,
  CeramicApi,
  CeramicCommit,
  IpfsApi,
  PinApi,
  MultiQuery,
  PinningBackendStatic,
  LoggerProvider,
  Networks,
  UpdateOpts,
  SyncOptions,
  AnchorValidator,
  AnchorStatus,
  StreamState,
  AdminApi,
} from '@ceramicnetwork/common'
import {ServiceMetrics as Metrics} from '@ceramicnetwork/observability'

import { DID } from 'dids'
import { PinStoreFactory } from './store/pin-store-factory.js'
import { PathTrie, TrieNode, promiseTimeout } from './utils.js'

import { EthereumAnchorService } from './anchor/ethereum/ethereum-anchor-service.js'
import { InMemoryAnchorService } from './anchor/memory/in-memory-anchor-service.js'

import { randomUint32 } from '@stablelib/random'
import { LocalPinApi } from './local-pin-api.js'
import { LocalAdminApi } from './local-admin-api.js'
import { Repository } from './state-management/repository.js'
import { HandlersMap } from './handlers-map.js'
import { streamFromState } from './state-management/stream-from-state.js'
import { ConflictResolution } from './conflict-resolution.js'
import { EthereumAnchorValidator } from './anchor/ethereum/ethereum-anchor-validator.js'
import * as fs from 'fs'
import os from 'os'
import * as path from 'path'
import { LocalIndexApi } from './indexing/local-index-api.js'
import { ShutdownSignal } from './shutdown-signal.js'
import { IndexingConfig } from './indexing/build-indexing.js'
import { LevelDbStore } from './store/level-db-store.js'
import { AnchorRequestStore } from './store/anchor-request-store.js'

const DEFAULT_CACHE_LIMIT = 500 // number of streams stored in the cache
const DEFAULT_QPS_LIMIT = 10 // Max number of pubsub query messages that can be published per second without rate limiting
const TESTING = process.env.NODE_ENV == 'test'

const TRAILING_SLASH = /\/$/ // slash at the end of the string

const DEFAULT_ANCHOR_SERVICE_URLS = {
  [Networks.MAINNET]: 'https://cas.3boxlabs.com',
  [Networks.ELP]: 'https://cas.3boxlabs.com',
  [Networks.TESTNET_CLAY]: 'https://cas-clay.3boxlabs.com',
  [Networks.DEV_UNSTABLE]: 'https://cas-qa.3boxlabs.com',
  [Networks.LOCAL]: 'http://localhost:8081',
}

const DEFAULT_LOCAL_ETHEREUM_RPC = 'http://localhost:7545' // default Ganache port

const SUPPORTED_CHAINS_BY_NETWORK = {
  [Networks.MAINNET]: ['eip155:1'], // Ethereum mainnet
  [Networks.ELP]: ['eip155:1'], // Ethereum mainnet
  [Networks.TESTNET_CLAY]: ['eip155:3', 'eip155:4', 'eip155:100'], // Ethereum Ropsten, Rinkeby, Gnosis Chain
  [Networks.DEV_UNSTABLE]: ['eip155:3', 'eip155:4', 'eip155:5'], // Ethereum Ropsten, Rinkeby, Goerli
  [Networks.LOCAL]: ['eip155:1337'], // Ganache
  [Networks.INMEMORY]: ['inmemory:12345'], // Our fake in-memory anchor service chainId
}

const DEFAULT_APPLY_COMMIT_OPTS = { anchor: true, publish: true, sync: SyncOptions.PREFER_CACHE }
const DEFAULT_CREATE_FROM_GENESIS_OPTS = {
  anchor: true,
  publish: true,
  pin: true,
  sync: SyncOptions.PREFER_CACHE,
}
const DEFAULT_LOAD_OPTS = { sync: SyncOptions.PREFER_CACHE }

<<<<<<< HEAD
export const DEFAULT_STATE_STORE_DIRECTORY = path.join(os.homedir(), '.ceramic', 'statestore')
=======
const ERROR_LOADING_STREAM = 'error_loading_stream'
>>>>>>> 7224f1ee

/**
 * Ceramic configuration
 */
export interface CeramicConfig {
  ethereumRpcUrl?: string
  anchorServiceUrl?: string
  stateStoreDirectory?: string

  ipfsPinningEndpoints?: string[]
  pinningBackends?: PinningBackendStatic[]

  loggerProvider?: LoggerProvider
  gateway?: boolean

  indexing?: IndexingConfig

  networkName?: string
  pubsubTopic?: string

  streamCacheLimit?: number
  concurrentRequestsLimit?: number

  useCentralizedPeerDiscovery?: boolean
  syncOverride?: SyncOptions

  [index: string]: any // allow arbitrary properties
}

/**
 * Modules that Ceramic uses internally.
 * Most users will not provide this directly but will let it be derived automatically from the
 * `CeramicConfig` via `Ceramic.create()`.
 */
export interface CeramicModules {
  anchorService: AnchorService | null
  anchorValidator: AnchorValidator
  dispatcher: Dispatcher
  ipfs: IpfsApi
  ipfsTopology: IpfsTopology
  loggerProvider: LoggerProvider
  pinStoreFactory: PinStoreFactory
  repository: Repository
  shutdownSignal: ShutdownSignal
}

/**
 * Parameters that control internal Ceramic behavior.
 * Most users will not provide this directly but will let it be derived automatically from the
 * `CeramicConfig` via `Ceramic.create()`.
 */
export interface CeramicParameters {
  gateway: boolean
  stateStoreDirectory?: string
  indexingConfig: IndexingConfig
  networkOptions: CeramicNetworkOptions
  loadOptsOverride: LoadOpts
}

/**
 * Protocol options that are derived from the specified Ceramic network name (e.g. "mainnet", "testnet-clay", etc)
 */
interface CeramicNetworkOptions {
  name: Networks // Must be one of the supported network names
  pubsubTopic: string // The topic that will be used for broadcasting protocol messages
}

const DEFAULT_NETWORK = Networks.INMEMORY

const normalizeStreamID = (streamId: StreamID | string): StreamID => {
  const streamRef = StreamRef.from(streamId)
  if (StreamID.isInstance(streamRef)) {
    return streamRef
  } else {
    throw new Error(`Not StreamID: ${streamRef}`)
  }
}

const tryStreamId = (id: string): StreamID | null => {
  try {
    return StreamID.fromString(id)
  } catch (e) {
    return null
  }
}

/**
 * ### Ceramic core implementation.<br/>
 *
 * To install this library:<br/>
 * `$ npm install --save @ceramicnetwork/core`
 */
export class Ceramic implements CeramicApi {
  public readonly context: Context
  public readonly dispatcher: Dispatcher
  public readonly loggerProvider: LoggerProvider
  public readonly pin: PinApi
  public readonly admin: AdminApi
  readonly repository: Repository

  readonly _streamHandlers: HandlersMap
  private readonly _anchorValidator: AnchorValidator
  private readonly _gateway: boolean
  private readonly _ipfsTopology: IpfsTopology
  private readonly _logger: DiagnosticsLogger
  private readonly _networkOptions: CeramicNetworkOptions
  private _supportedChains: Array<string>
  private readonly _loadOptsOverride: LoadOpts
  private readonly _shutdownSignal: ShutdownSignal
  private readonly _levelStore: LevelDbStore

  constructor(modules: CeramicModules, params: CeramicParameters) {
    this._ipfsTopology = modules.ipfsTopology
    this.loggerProvider = modules.loggerProvider
    this._logger = modules.loggerProvider.getDiagnosticsLogger()
    this.repository = modules.repository
    this._shutdownSignal = modules.shutdownSignal
    this.dispatcher = modules.dispatcher
    this.pin = this._buildPinApi()
    this._anchorValidator = modules.anchorValidator

    this._gateway = params.gateway
    this._networkOptions = params.networkOptions
    this._loadOptsOverride = params.loadOptsOverride

    this._levelStore = new LevelDbStore(
      params.stateStoreDirectory ?? DEFAULT_STATE_STORE_DIRECTORY,
      this._networkOptions.name
    )

    this.context = {
      api: this,
      anchorService: modules.anchorService,
      ipfs: modules.ipfs,
      loggerProvider: modules.loggerProvider,
    }
    if (!this._gateway) {
      this.context.anchorService.ceramic = this
    }

    this._streamHandlers = new HandlersMap(this._logger)

    // This initialization block below has to be redone.
    // Things below should be passed here as `modules` variable.
    const conflictResolution = new ConflictResolution(
      modules.anchorValidator,
      this.dispatcher,
      this.context,
      this._streamHandlers
    )
    const pinStore = modules.pinStoreFactory.createPinStore()
    const localIndex = new LocalIndexApi(
      params.indexingConfig,
      this.repository,
      this._logger,
      params.networkOptions.name
    )
    this.admin = new LocalAdminApi(localIndex)
    this.repository.setDeps({
      dispatcher: this.dispatcher,
      pinStore: pinStore,
      stateStore: this._levelStore,
      anchorRequestStore: new AnchorRequestStore(),
      context: this.context,
      handlers: this._streamHandlers,
      anchorService: modules.anchorService,
      conflictResolution: conflictResolution,
      indexing: localIndex,
    })
  }

  get index(): LocalIndexApi {
    return this.repository.index
  }

  /**
   * Get IPFS instance
   */
  get ipfs(): IpfsApi {
    return this.context.ipfs
  }

  /**
   * Get DID
   */
  get did(): DID | undefined {
    return this.context.did
  }

  /**
   * Sets the DID instance that will be used to author commits to streams. The DID instance
   * also includes the DID Resolver that will be used to verify commits from others.
   * @param did
   */
  set did(did: DID) {
    this.context.did = did
  }

  private _buildPinApi(): PinApi {
    return new LocalPinApi(this.repository, this._logger)
  }

  private static _generateNetworkOptions(config: CeramicConfig): CeramicNetworkOptions {
    const networkName = config.networkName || DEFAULT_NETWORK

    if (config.pubsubTopic && networkName !== Networks.INMEMORY && networkName !== Networks.LOCAL) {
      throw new Error(
        "Specifying pub/sub topic is only supported for the 'inmemory' and 'local' networks"
      )
    }

    let pubsubTopic
    switch (networkName) {
      case Networks.MAINNET: {
        pubsubTopic = '/ceramic/mainnet'
        break
      }
      case Networks.ELP: {
        pubsubTopic = '/ceramic/mainnet'
        break
      }
      case Networks.TESTNET_CLAY: {
        pubsubTopic = '/ceramic/testnet-clay'
        break
      }
      case Networks.DEV_UNSTABLE: {
        pubsubTopic = '/ceramic/dev-unstable'
        break
      }
      case Networks.LOCAL: {
        // Default to a random pub/sub topic so that local deployments are isolated from each other
        // by default.  Allow specifying a specific pub/sub topic so that test deployments *can*
        // be made to talk to each other if needed.
        if (config.pubsubTopic) {
          pubsubTopic = config.pubsubTopic
        } else {
          const rand = randomUint32()
          pubsubTopic = '/ceramic/local-' + rand
        }
        break
      }
      case Networks.INMEMORY: {
        // Default to a random pub/sub topic so that inmemory deployments are isolated from each other
        // by default.  Allow specifying a specific pub/sub topic so that test deployments *can*
        // be made to talk to each other if needed.
        if (config.pubsubTopic) {
          pubsubTopic = config.pubsubTopic
        } else {
          const rand = randomUint32()
          pubsubTopic = '/ceramic/inmemory-' + rand
        }
        break
      }
      default: {
        throw new Error(
          "Unrecognized Ceramic network name: '" +
            networkName +
            "'. Supported networks are: 'mainnet', 'testnet-clay', 'dev-unstable', 'local', 'inmemory'"
        )
      }
    }

    return { name: networkName, pubsubTopic }
  }

  /**
   * Given the ceramic network we are running on and the anchor service we are connected to, figure
   * out the set of caip2 chain IDs that are supported for stream anchoring
   * @private
   */
  private async _loadSupportedChains(): Promise<void> {
    const networkName = this._networkOptions.name
    const anchorService = this.context.anchorService
    const networkChains = SUPPORTED_CHAINS_BY_NETWORK[networkName]

    // Now that we know the set of supported chains for the specified network, get the actually
    // configured chainId from the anchorService and make sure it's valid.
    const anchorServiceChains = await anchorService.getSupportedChains()
    const usableChains = networkChains.filter((c) => anchorServiceChains.includes(c))
    if (usableChains.length === 0) {
      throw new Error(
        "No usable chainId for anchoring was found.  The ceramic network '" +
          networkName +
          "' supports the chains: ['" +
          networkChains.join("', '") +
          "'], but the configured anchor service '" +
          anchorService.url +
          "' only supports the chains: ['" +
          anchorServiceChains.join("', '") +
          "']"
      )
    }

    this._supportedChains = usableChains
  }

  /**
   * Parses the given `CeramicConfig` and generates the appropriate `CeramicParameters` and
   * `CeramicModules` from it. This usually should not be called directly - most users will prefer
   * to call `Ceramic.create()` instead which calls this internally.
   */
  static _processConfig(ipfs: IpfsApi, config: CeramicConfig): [CeramicModules, CeramicParameters] {
    // Initialize ceramic loggers
    const loggerProvider = config.loggerProvider ?? new LoggerProvider()
    const logger = loggerProvider.getDiagnosticsLogger()
    const pubsubLogger = loggerProvider.makeServiceLogger('pubsub')
    const networkOptions = Ceramic._generateNetworkOptions(config)

    let anchorService = null
    if (!config.gateway) {
      const anchorServiceUrl =
        config.anchorServiceUrl?.replace(TRAILING_SLASH, '') ||
        DEFAULT_ANCHOR_SERVICE_URLS[networkOptions.name]

      if (
        (networkOptions.name == Networks.MAINNET || networkOptions.name == Networks.ELP) &&
        anchorServiceUrl !== 'https://cas-internal.3boxlabs.com' &&
        anchorServiceUrl !== DEFAULT_ANCHOR_SERVICE_URLS[networkOptions.name]
      ) {
        throw new Error('Cannot use custom anchor service on Ceramic mainnet')
      }
      anchorService =
        networkOptions.name != Networks.INMEMORY
          ? new EthereumAnchorService(anchorServiceUrl, logger)
          : new InMemoryAnchorService(config as any)
    }

    let ethereumRpcUrl = config.ethereumRpcUrl
    if (!ethereumRpcUrl && networkOptions.name == Networks.LOCAL) {
      ethereumRpcUrl = DEFAULT_LOCAL_ETHEREUM_RPC
    }
    let anchorValidator
    if (networkOptions.name == Networks.INMEMORY) {
      // Just use the InMemoryAnchorService as the AnchorValidator
      anchorValidator = anchorService
    } else {
      if (
        !ethereumRpcUrl &&
        (networkOptions.name == Networks.MAINNET || networkOptions.name == Networks.ELP)
      ) {
        logger.warn(
          `Running on mainnet without providing an ethereumRpcUrl is not recommended. Using the default ethereum provided may result in your requests being rate limited`
        )
      }
      anchorValidator = new EthereumAnchorValidator(ethereumRpcUrl, logger)
    }

    const pinStoreOptions = {
      pinningEndpoints: config.ipfsPinningEndpoints,
      pinningBackends: config.pinningBackends,
    }

    const loadOptsOverride = config.syncOverride ? { sync: config.syncOverride } : {}

    // Use env var if set as highest priority. If no env var, check config file.
    // If not set in config file, fall back to hard-coded default.
    const streamCacheLimit = process.env.CERAMIC_STREAM_CACHE_LIMIT
      ? parseInt(process.env.CERAMIC_STREAM_CACHE_LIMIT)
      : config.streamCacheLimit ?? DEFAULT_CACHE_LIMIT
    const concurrentRequestsLimit = config.concurrentRequestsLimit ?? streamCacheLimit
    const maxQueriesPerSecond = process.env.CERAMIC_PUBSUB_QPS_LIMIT
      ? parseInt(process.env.CERAMIC_PUBSUB_QPS_LIMIT)
      : DEFAULT_QPS_LIMIT

    const ipfsTopology = new IpfsTopology(ipfs, networkOptions.name, logger)
    const repository = new Repository(streamCacheLimit, concurrentRequestsLimit, logger)
    const pinStoreFactory = new PinStoreFactory(ipfs, repository, pinStoreOptions, logger)
    const shutdownSignal = new ShutdownSignal()
    const dispatcher = new Dispatcher(
      ipfs,
      networkOptions.pubsubTopic,
      repository,
      logger,
      pubsubLogger,
      shutdownSignal,
      maxQueriesPerSecond
    )

    const params: CeramicParameters = {
      gateway: config.gateway,
      stateStoreDirectory: config.stateStoreDirectory,
      indexingConfig: config.indexing,
      networkOptions,
      loadOptsOverride,
    }

    const modules: CeramicModules = {
      anchorService,
      anchorValidator,
      dispatcher,
      ipfs,
      ipfsTopology,
      loggerProvider,
      pinStoreFactory,
      repository,
      shutdownSignal,
    }

    return [modules, params]
  }

  /**
   * Create Ceramic instance
   * @param ipfs - IPFS instance
   * @param config - Ceramic configuration
   */
  static async create(ipfs: IpfsApi, config: CeramicConfig = {}): Promise<Ceramic> {
    const [modules, params] = await Ceramic._processConfig(ipfs, config)
    const ceramic = new Ceramic(modules, params)

    const doPeerDiscovery = config.useCentralizedPeerDiscovery ?? !TESTING

    await ceramic._init(doPeerDiscovery)

    return ceramic
  }

  /**
   * Finishes initialization and startup of a Ceramic instance. This usually should not be called
   * directly - most users will prefer to call `Ceramic.create()` instead which calls this internally.
   * @param doPeerDiscovery - Controls whether we connect to the "peerlist" to manually perform IPFS peer discovery
   */
  async _init(doPeerDiscovery: boolean): Promise<void> {
    try {
      this._logger.imp(
        `Connecting to ceramic network '${this._networkOptions.name}' using pubsub topic '${this._networkOptions.pubsubTopic}'`
      )

      if (this._gateway) {
        this._logger.warn(`Starting in read-only gateway mode. All write operations will fail`)
      }

      if (process.env.CERAMIC_ENABLE_EXPERIMENTAL_COMPOSE_DB == 'true') {
        this._logger.warn(
          `Warning: indexing and query APIs are experimental and still under active development.  Please do not create Composites, Models, or ModelInstanceDocument streams, or use any of the new GraphQL query APIs on mainnet until they are officially released`
        )
      }

      await this.repository.init()

      if (doPeerDiscovery) {
        await this._ipfsTopology.start()
      }

      if (!this._gateway) {
        await this.context.anchorService.init()
        await this._loadSupportedChains()
        this._logger.imp(
          `Connected to anchor service '${
            this.context.anchorService.url
          }' with supported anchor chains ['${this._supportedChains.join("','")}']`
        )
      }

      await this._anchorValidator.init(this._supportedChains ? this._supportedChains[0] : null)

      await this._startupChecks()
    } catch (err) {
      await this.close()
      throw err
    }
  }

  /**
   * Runs some checks at node startup to ensure that the node is healthy and properly configured.
   * Throws an Error if any issues are detected
   */
  async _startupChecks(): Promise<void> {
    return this._checkIPFSPersistence()
  }

  /**
   * Used at startup to do a sanity check that the IPFS node has the commit data for pinned streams
   * as expected.
   */
  async _checkIPFSPersistence(): Promise<void> {
    if (process.env.CERAMIC_SKIP_IPFS_PERSISTENCE_STARTUP_CHECK == 'true') {
      this._logger.warn(`Skipping IPFS persistence checks`)
      return
    }

    const state = await this.repository.randomPinnedStreamState()
    if (!state) {
      this._logger.warn(
        `No pinned streams detected. This is expected if this is the first time this node has been run, but may indicate a problem with the node's persistence setup if it should have pinned streams`
      )
      return
    }

    const commitCIDs = [state.log[0].cid]
    if (state.log.length > 1) {
      commitCIDs.push(state.log[state.log.length - 1].cid)
    }

    for (const cid of commitCIDs) {
      const cidFound = await this.dispatcher.cidExistsInLocalIPFSStore(cid)
      if (!cidFound) {
        const streamID = StreamUtils.streamIdFromState(state).toString()


        if (!process.env.IPFS_PATH && fs.existsSync(path.resolve(os.homedir(), '.jsipfs'))) {
          throw new Error(
            `IPFS data missing! The CID ${cid} of pinned Stream ${streamID} is missing from the local IPFS node. This means that pinned content has gone missing from the IPFS node. A ~/.jsipfs directory has been detected which may mean you have not completed the steps needed to upgrade to js-ceramic v2. Please follow the upgrade guide found here: https://threebox.notion.site/Upgrading-to-js-ceramic-v2-Filesystem-b6b3cbb989a34e05893761fd914965b7. If that does not work check your IPFS node configuration and make sure it is pointing to the proper repo`
          )
        }

        throw new Error(
          `IPFS data missing! The CID ${cid} of pinned Stream ${streamID} is missing from the local IPFS node. This means that pinned content has gone missing from the IPFS node. Check your IPFS node configuration and make sure it is pointing to the proper repo`
        )
      }
    }
  }

  /**
   * @deprecated - use the Ceramic.did setter instead
   */
  async setDID(did: DID): Promise<void> {
    this.context.did = did
  }

  /**
   * Register new stream handler
   * @param streamHandler - Stream type handler
   */
  addStreamHandler<T extends Stream>(streamHandler: StreamHandler<T>): void {
    this._streamHandlers.add(streamHandler)
  }

  /**
   * Applies commit on a given stream
   * @param streamId - Stream ID
   * @param commit - Commit to be applied
   * @param opts - Initialization options
   */
  async applyCommit<T extends Stream>(
    streamId: string | StreamID,
    commit: CeramicCommit,
    opts: CreateOpts | UpdateOpts = {}
  ): Promise<T> {
    if (this._gateway) {
      throw new Error('Writes to streams are not supported in gateway mode')
    }

    opts = { ...DEFAULT_APPLY_COMMIT_OPTS, ...opts, ...this._loadOptsOverride }
    const state$ = await this.repository.applyCommit(
      normalizeStreamID(streamId),
      commit,
      opts as CreateOpts
    )

    const stream = streamFromState<T>(
      this.context,
      this._streamHandlers,
      state$.value,
      this.repository.updates$
    )

    await this.repository.indexStreamIfNeeded(state$)

    return stream
  }

  /**
   * Requests an anchor for the given StreamID if the Stream isn't already anchored.
   * Returns the new AnchorStatus for the Stream.
   * @param streamId
   * @param opts used to load the current Stream state
   */
  async requestAnchor(streamId: string | StreamID, opts: LoadOpts = {}): Promise<AnchorStatus> {
    opts = { ...DEFAULT_LOAD_OPTS, ...opts, ...this._loadOptsOverride }
    const effectiveStreamId = normalizeStreamID(streamId)
    const state = await this.repository.load(effectiveStreamId, opts)
    await this.repository.stateManager.anchor(state)
    return state.state.anchorStatus
  }

  /**
   * Creates stream from genesis commit
   * @param type - Stream type
   * @param genesis - Genesis CID
   * @param opts - Initialization options
   */
  async createStreamFromGenesis<T extends Stream>(
    type: number,
    genesis: any,
    opts: CreateOpts = {}
  ): Promise<T> {
    opts = { ...DEFAULT_CREATE_FROM_GENESIS_OPTS, ...opts, ...this._loadOptsOverride }
    const genesisCid = await this.dispatcher.storeCommit(genesis)
    const streamId = new StreamID(type, genesisCid)
    const state$ = await this.repository.applyCreateOpts(streamId, opts)
    const stream = streamFromState<T>(
      this.context,
      this._streamHandlers,
      state$.value,
      this.repository.updates$
    )

    await this.repository.indexStreamIfNeeded(state$)

    return stream
  }

  /**
   * Load stream type instance
   * @param streamId - Stream ID
   * @param opts - Initialization options
   */
  async loadStream<T extends Stream>(
    streamId: StreamID | CommitID | string,
    opts: LoadOpts = {}
  ): Promise<T> {
    opts = { ...DEFAULT_LOAD_OPTS, ...opts, ...this._loadOptsOverride }
    const streamRef = StreamRef.from(streamId)

    if (CommitID.isInstance(streamRef)) {
      const snapshot$ = await this.repository.loadAtCommit(streamRef, opts)
      return streamFromState<T>(this.context, this._streamHandlers, snapshot$.value)
    } else if (opts.atTime) {
      const snapshot$ = await this.repository.loadAtTime(streamRef, opts)
      return streamFromState<T>(this.context, this._streamHandlers, snapshot$.value)
    } else {
      const base$ = await this.repository.load(streamRef.baseID, opts)
      return streamFromState<T>(
        this.context,
        this._streamHandlers,
        base$.value,
        this.repository.updates$
      )
    }
  }

  /**
   * Used to ensure that the given genesis commit contents already exist on IPFS so we don't time
   * out trying to load it.
   * @param genesis
   * @param streamRef
   */
  async _ensureGenesis(genesis: CeramicCommit, streamRef: StreamRef) {
    if (StreamUtils.isSignedCommitContainer(genesis) || StreamUtils.isSignedCommit(genesis)) {
      throw new Error('Given genesis commit is not deterministic')
    }

    const stream = await this.createStreamFromGenesis(streamRef.type, genesis)
    if (!streamRef.equals(stream.id)) {
      throw new Error(
        `StreamID ${stream.id.toString()} generated does not match expected StreamID ${streamRef.toString()} determined from genesis content in multiquery request`
      )
    }
  }

  /**
   * Load all stream type instance for given paths
   * @param query
   * @param timeout - Timeout in milliseconds
   * @private
   */
  async _loadLinkedStreams(query: MultiQuery, timeout: number): Promise<Record<string, Stream>> {
    const id = StreamRef.from(query.streamId)
    const pathTrie = new PathTrie()
    query.paths?.forEach((path) => pathTrie.add(path))

    if (query.genesis) {
      await this._ensureGenesis(query.genesis, id)
    }

    const index = {}
    const walkNext = async (node: TrieNode, streamId: StreamID | CommitID) => {
      let stream
      try {
        stream = await promiseTimeout(
          this.loadStream(streamId, { atTime: query.atTime }),
          timeout,
          `Timeout after ${timeout}ms`
        )
      } catch (e) {
        if (CommitID.isInstance(streamId)) {
          this._logger.warn(
            `Error loading stream ${streamId.baseID.toString()} at commit ${streamId.commit.toString()} at time ${
              query.atTime
            } as part of a multiQuery request: ${e.toString()}`
          )
        } else {
          this._logger.warn(
            `Error loading stream ${streamId.toString()} at time ${
              query.atTime
            } as part of a multiQuery request: ${e.toString()}`
          )
        }
        Metrics.count(ERROR_LOADING_STREAM, 1)
        return Promise.resolve()
      }
      const streamRef = query.atTime ? CommitID.make(streamId.baseID, stream.tip) : streamId
      index[streamRef.toString()] = stream

      const promiseList = Object.keys(node.children).map((key) => {
        const keyStreamId = stream.content[key] ? tryStreamId(stream.content[key]) : null
        if (keyStreamId) return walkNext(node.children[key], keyStreamId)
        return Promise.resolve()
      })

      await Promise.all(promiseList)
    }

    await walkNext(pathTrie.root, id)

    return index
  }

  /**
   * Load all stream types instances for given multiqueries
   * @param queries - Array of MultiQueries
   * @param timeout - Timeout in milliseconds
   */
  async multiQuery(queries: Array<MultiQuery>, timeout = 7000): Promise<Record<string, Stream>> {
    const queryResults = await Promise.all(
      queries.map((query) => {
        return this._loadLinkedStreams(query, timeout).catch((e) => {
          this._logger.warn(`Error during multiQuery: ${e.toString()}`)
          return {}
        })
      })
    )
    // Flatten the result objects from each individual multi query into a single response object
    const results = queryResults.reduce((acc, res) => ({ ...acc, ...res }), {})
    // Before returning the results, sync each Stream to its current state in the cache.  This is
    // necessary to handle the case where there are two MultiQueries in this batch for the same stream,
    // one on a specific CommitID and one on a base StreamID, and loading the CommitID tells this
    // node about a tip it had not previously heard about that turns out to be the best current tip.
    // This ensures the returned Streams always are as up-to-date as possible, and is behavior that
    // the anchor service relies upon.
    await Promise.all(
      Object.values(results).map((stream) => {
        if (!stream.isReadOnly) {
          return stream.sync({ sync: SyncOptions.NEVER_SYNC, syncTimeoutSeconds: 0 })
        }
      })
    )
    return results
  }

  /**
   * Load all stream commits by stream ID
   * @param streamId - Stream ID
   */
  async loadStreamCommits(streamId: string | StreamID): Promise<Record<string, any>[]> {
    const effectiveStreamId = normalizeStreamID(streamId)
    const stream = await this.loadStream(effectiveStreamId)
    const { state } = stream

    const results = await Promise.all(
      state.log.map(async ({ cid }) => {
        const commit = await this.dispatcher.retrieveCommit(cid, effectiveStreamId)
        return {
          cid: cid.toString(),
          value: await StreamUtils.convertCommitToSignedCommitContainer(commit, this.ipfs),
        }
      })
    )
    this._logger.verbose(
      `Successfully loaded ${results.length} commits for stream ${streamId.toString()}`
    )
    return results
  }

  /**
   * @returns An array of the CAIP-2 chain IDs of the blockchains that are supported for anchoring
   * streams.
   */
  async getSupportedChains(): Promise<Array<string>> {
    return this._supportedChains
  }

  /**
   * Turns +state+ into a Stream instance of the appropriate StreamType.
   * Does not add the resulting instance to a cache.
   * @param state StreamState for a stream.
   */
  buildStreamFromState<T extends Stream = Stream>(state: StreamState): T {
    return streamFromState<T>(this.context, this._streamHandlers, state, this.repository.updates$)
  }

  /**
   * Close Ceramic instance gracefully
   */
  async close(): Promise<void> {
    this._logger.imp('Closing Ceramic instance')
    this._shutdownSignal.abort()
    await this.dispatcher.close()
    await this.repository.close()
    this._ipfsTopology.stop()
    this._logger.imp('Ceramic instance closed successfully')
  }
}<|MERGE_RESOLUTION|>--- conflicted
+++ resolved
@@ -85,11 +85,8 @@
 }
 const DEFAULT_LOAD_OPTS = { sync: SyncOptions.PREFER_CACHE }
 
-<<<<<<< HEAD
 export const DEFAULT_STATE_STORE_DIRECTORY = path.join(os.homedir(), '.ceramic', 'statestore')
-=======
 const ERROR_LOADING_STREAM = 'error_loading_stream'
->>>>>>> 7224f1ee
 
 /**
  * Ceramic configuration
