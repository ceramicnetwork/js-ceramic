import Dispatcher from './dispatcher'
import Document from './document'
import ThreeIdResolver from '@ceramicnetwork/3id-did-resolver'
import KeyDidResolver from 'key-did-resolver'
import DocID from '@ceramicnetwork/docid'
import {IpfsTopology} from "@ceramicnetwork/ipfs-topology";
import {
  Doctype,
  DoctypeHandler,
  DocOpts,
  Context,
  DoctypeUtils,
  DocParams,
  LoggerProviderOld,
  LoggerPlugin,
  LoggerPluginOptions,
  AnchorService,
  CeramicApi,
  CeramicCommit,
  DIDProvider,
  IpfsApi,
  PinApi,
  MultiQuery,
  PinningBackendStatic,
<<<<<<< HEAD
  DocCache, LoggerProvider,
=======
  DocCache, AnchorStatus,
>>>>>>> 3fceccb6
} from "@ceramicnetwork/common"
import { Resolver } from "did-resolver"

import { DID } from 'dids'
import { TileDoctypeHandler } from "@ceramicnetwork/doctype-tile-handler"
import { Caip10LinkDoctypeHandler } from "@ceramicnetwork/doctype-caip10-link-handler"
import { PinStoreFactory } from "./store/pin-store-factory";
import { PinStore } from "./store/pin-store";
import { PathTrie, TrieNode, promiseTimeout } from './utils'

import EthereumAnchorService from "./anchor/ethereum/ethereum-anchor-service"
import InMemoryAnchorService from "./anchor/memory/in-memory-anchor-service"

import { randomUint32 } from '@stablelib/random'

const DEFAULT_DOC_CACHE_LIMIT = 500; // number of docs stored in the cache
const IPFS_GET_TIMEOUT = 60000 // 1 minute
const TESTING = process.env.NODE_ENV == 'test'

/**
 * Ceramic configuration
 */
export interface CeramicConfig {
  ethereumRpcUrl?: string;
  anchorServiceUrl?: string;
  pinsetDirectory?: string;

  didResolver?: Resolver;
  didProvider?: DIDProvider;

  validateDocs?: boolean;
  pinningEndpoints?: string[];
  pinningBackends?: PinningBackendStatic[];

  logLevel?: string;
  logToFiles?: boolean;
  logPath?: string;
  logToFilesPlugin?: {
    plugin: LoggerPlugin;
    state: any;
    options: LoggerPluginOptions;
  };
  gateway?: boolean;

  networkName?: string;
  pubsubTopic?: string;

  docCacheLimit?: number;
  cacheDocCommits?: boolean; // adds 'docCacheLimit' additional cache entries if commits can be cached as well

  useCentralizedPeerDiscovery?: boolean;
  restoreDocuments?: boolean;

  [index: string]: any; // allow arbitrary properties
}

/**
 * Protocol options that are derived from the Ceramic network name (e.g. "mainnet", "testnet-clay", etc) specified
 */
interface CeramicNetworkOptions {
  name: string, // Must be one of the supported network names
  supportedChains: string[], // A list of CAIP-2 chainIds that are acceptable anchor proof locations
  pubsubTopic: string, // The topic that will be used for broadcasting protocol messages
}

const DEFAULT_NETWORK = 'inmemory'

const normalizeDocID = (docId: DocID | string): DocID => {
  return (typeof docId === 'string') ? DocID.fromString(docId) : docId
}

const tryDocId = (id: string): DocID | null => {
  try {
    return DocID.fromString(id)
  } catch(e) {
    return null
  }
}

/**
 * ### Ceramic core implementation.<br/>
 *
 * To install this library:<br/>
 * `$ npm install --save @ceramicnetwork/core`
 */
class Ceramic implements CeramicApi {
  private readonly _doctypeHandlers: Record<string, DoctypeHandler<Doctype>>

  public readonly pin: PinApi
  public readonly context: Context

  private readonly _docCache: DocCache

  // TODO: Make the constructor private and force the use of Ceramic.create() everywhere
  constructor (public dispatcher: Dispatcher,
               public pinStore: PinStore,
               context: Context,
               readonly topology: IpfsTopology,
               private _networkOptions: CeramicNetworkOptions,
               private _validateDocs: boolean = true,
               docCacheLimit = DEFAULT_DOC_CACHE_LIMIT,
               cacheDocumentCommits = true) {
    this._doctypeHandlers = {
      'tile': new TileDoctypeHandler(),
      'caip10-link': new Caip10LinkDoctypeHandler()
    }

    this._docCache = new DocCache(docCacheLimit, cacheDocumentCommits)

    this.pin = this._initPinApi();
    this.context = context
    this.context.api = this // set API reference
  }

  /**
   * Get IPFS instance
   */
  get ipfs(): IpfsApi {
    return this.context.ipfs
  }

  /**
   * Get DID
   */
  get did(): DID | undefined {
    return this.context.did
  }

  /**
   * Initialize Ceramic pinning API
   * @private
   */
  _initPinApi(): PinApi {
    return {
      add: async (docId: DocID): Promise<void> => {
        const document = await this._loadDoc(docId)
        await this.pinStore.add(document.doctype)
        this._docCache.pin(document)
      },
      rm: async (docId: DocID): Promise<void> => {
        await this.pinStore.rm(docId)
        this._docCache.unpin(docId)
      },
      ls: async (docId?: DocID): Promise<AsyncIterable<string>> => {
        const docIds = await this.pinStore.ls(docId ? docId.baseID : null)
        return {
          [Symbol.asyncIterator](): any {
            let index = 0
            return {
              next(): any {
                if (index === docIds.length) {
                  return Promise.resolve({ value: null, done: true });
                }
                return Promise.resolve({ value: docIds[index++], done: false });
              }
            };
          }
        }
      }
    }
  }

  private static async _generateNetworkOptions(config: CeramicConfig, anchorService: AnchorService): Promise<CeramicNetworkOptions> {
    const networkName = config.networkName || DEFAULT_NETWORK

    if (config.pubsubTopic && (networkName !== "inmemory" && networkName !== "local")) {
      throw new Error("Specifying pub/sub topic is only supported for the 'inmemory' and 'local' networks")
    }

    let pubsubTopic
    let networkChains
    switch (networkName) {
      case "mainnet": {
        pubsubTopic = "/ceramic/mainnet"
        networkChains = ["eip155:1"] // Ethereum mainnet
        break
      }
      case "testnet-clay": {
        pubsubTopic = "/ceramic/testnet-clay"
        networkChains = ["eip155:3", "eip155:4"] // Ethereum Ropsten, Rinkeby
        break
      }
      case "dev-unstable": {
        pubsubTopic = "/ceramic/dev-unstable"
        networkChains = ["eip155:3", "eip155:4"] // Ethereum Ropsten, Rinkeby
        break
      }
      case "local": {
        // Default to a random pub/sub topic so that local deployments are isolated from each other
        // by default.  Allow specifying a specific pub/sub topic so that test deployments *can*
        // be made to talk to each other if needed.
        if (config.pubsubTopic) {
          pubsubTopic = config.pubsubTopic
        } else {
          const rand = randomUint32()
          pubsubTopic = "/ceramic/local-" + rand
        }
        networkChains = ["eip155:1337"] // Ganache
        break
      }
      case "inmemory": {
        // Default to a random pub/sub topic so that inmemory deployments are isolated from each other
        // by default.  Allow specifying a specific pub/sub topic so that test deployments *can*
        // be made to talk to each other if needed.
        if (config.pubsubTopic) {
          pubsubTopic = config.pubsubTopic
        } else {
          const rand = randomUint32()
          pubsubTopic = "/ceramic/inmemory-" + rand
        }
        networkChains = ["inmemory:12345"] // Our fake in-memory anchor service chainId
        break
      }
      default: {
        throw new Error("Unrecognized Ceramic network name: '" + networkName + "'. Supported networks are: 'mainnet', 'testnet-clay', 'dev-unstable', 'local', 'inmemory'")
      }
    }

    if (networkName == "mainnet") {
      throw new Error("Ceramic mainnet is not yet supported")
    }

    // Now that we know the set of supported chains for the specified network, get the actually
    // configured chainId from the anchorService and make sure it's valid.
    const anchorServiceChains = await anchorService.getSupportedChains()
    const usableChains = networkChains.filter(c => anchorServiceChains.includes(c))
    if (usableChains.length === 0) {
      throw new Error("No usable chainId for anchoring was found.  The ceramic network '" + networkName
          + "' supports the chains: ['" + networkChains.join("', '")
          + "'], but the configured anchor service '" + (config.anchorServiceURL ?? "inmemory")
          + "' only supports the chains: ['" + anchorServiceChains.join("', '") + "']")
    }

    return {name: networkName, pubsubTopic, supportedChains: usableChains}
  }

  /**
   * Create Ceramic instance
   * @param ipfs - IPFS instance
   * @param config - Ceramic configuration
   */
  static async create(ipfs: IpfsApi, config: CeramicConfig = {}): Promise<Ceramic> {
    // todo remove
    LoggerProviderOld.init({
      level: config.logLevel? config.logLevel : 'silent',
      component: config.gateway? 'GATEWAY' : 'NODE',
    })

    if (config.logToFiles) {
        LoggerProviderOld.addPlugin(
            config.logToFilesPlugin.plugin,
            config.logToFilesPlugin.state,
            null,
            config.logToFilesPlugin.options
        )
    }

    // Initialize ceramic loggers
    const logger = LoggerProvider.makeDiagnosticLogger({logLevel: config.logLevel, logToFiles: config.logToFiles, logPath: config.logPath})

    const anchorService = config.anchorServiceUrl ? new EthereumAnchorService(config) : new InMemoryAnchorService(config as any)
    await anchorService.init()
    const context: Context = {
      ipfs,
      anchorService,
      logger,
    }

    const networkOptions = await Ceramic._generateNetworkOptions(config, anchorService)

    const dispatcher = new Dispatcher(ipfs, networkOptions.pubsubTopic)
    await dispatcher.init()

    const pinStoreProperties = {
      networkName: networkOptions.name,
      pinsetDirectory: config.pinsetDirectory,
      pinningEndpoints: config.pinningEndpoints,
      pinningBackends: config.pinningBackends
    }
    const pinStoreFactory = new PinStoreFactory(context, pinStoreProperties)
    const pinStore = await pinStoreFactory.open()
    const topology = new IpfsTopology(ipfs, networkOptions.name)
    const ceramic = new Ceramic(dispatcher, pinStore, context, topology, networkOptions, config.validateDocs, config.docCacheLimit, config.cacheDocCommits)
    anchorService.ceramic = ceramic

    const keyDidResolver = KeyDidResolver.getResolver()
    const threeIdResolver = ThreeIdResolver.getResolver(ceramic)
    ceramic.context.resolver = new Resolver({
      ...config.didResolver, ...threeIdResolver, ...keyDidResolver,
    })

    if (config.didProvider) {
      await ceramic.setDIDProvider(config.didProvider)
    }

    const doPeerDiscovery = config.useCentralizedPeerDiscovery ?? !TESTING
    if (doPeerDiscovery) {
      await topology.start()
    }

    const restoreDocuments = config.restoreDocuments ?? true
    if (restoreDocuments) {
      await ceramic.restoreDocuments()
    }

    return ceramic
  }

  /**
   * Set DID provider
   * @param provider - DID provider instance
   */
  async setDIDProvider (provider: DIDProvider): Promise<void> {
    this.context.provider = provider;
    this.context.did = new DID( { provider, resolver: this.context.resolver })

    if (!this.context.did.authenticated) {
      await this.context.did.authenticate()
    }
  }

  /**
   * Register new doctype handler
   * @param doctypeHandler - Document type handler
   */
  addDoctypeHandler<T extends Doctype>(doctypeHandler: DoctypeHandler<T>): void {
    this._doctypeHandlers[doctypeHandler.name] = doctypeHandler
  }

  /**
   * Applies record on a given document
   * @param docId - Document ID
   * @param record - Record to be applied
   * @param opts - Initialization options
   * @deprecated See `applyCommit`
   */
  async applyRecord<T extends Doctype>(docId: DocID | string, record: CeramicCommit, opts?: DocOpts): Promise<T> {
    return this.applyCommit(docId, record, opts)
  }

  /**
   * Applies commit on a given document
   * @param docId - Document ID
   * @param commit - Commit to be applied
   * @param opts - Initialization options
   */
  async applyCommit<T extends Doctype>(docId: string | DocID, commit: CeramicCommit, opts?: DocOpts): Promise<T> {
    docId = normalizeDocID(docId)
    if (docId.commit != null) {
      throw new Error('Historical document commits cannot be modified. Load the document without specifying a commit to make updates.')
    }
    const doc = await this._loadDoc(docId, opts)
    await doc.applyCommit(commit, opts)
    return doc.doctype as T
  }

  /**
   * Get document from cache by DocID
   * @param docId - Document ID
   * @private
   */
  private _getDocFromCache(docId: DocID): Document {
    return this._docCache.get(docId) as Document
  }

  /**
   * Create doctype instance
   * @param doctype - Document type
   * @param params - Create parameters
   * @param opts - Initialization options
   */
  async createDocument<T extends Doctype>(doctype: string, params: DocParams, opts?: DocOpts): Promise<T> {
    const doc = await this._createDoc(doctype, params, opts)
    return doc.doctype as T
  }

  /**
   * Create document instance
   * @param doctype - Document type
   * @param params - Create parameters
   * @param opts - Initialization options
   * @private
   */
  async _createDoc(doctype: string, params: DocParams, opts: DocOpts = {}): Promise<Document> {
    const doctypeHandler = this._doctypeHandlers[doctype]

    const genesis = await doctypeHandler.doctype.makeGenesis(params, this.context, opts)
    const genesisCid = await this.dispatcher.storeCommit(genesis)
    const docId = new DocID(doctype, genesisCid)

    let doc = this._getDocFromCache(docId)
    if (doc) {
      return doc
    }

    doc = await Document.create(docId, doctypeHandler, this.dispatcher, this.pinStore, this.context, opts, this._validateDocs);
    this._docCache.put(doc)
    return doc
  }

  /**
   * Creates doctype from genesis record
   * @param doctype - Document type
   * @param genesis - Genesis CID
   * @param opts - Initialization options
   */
  async createDocumentFromGenesis<T extends Doctype>(doctype: string, genesis: any, opts: DocOpts = {}): Promise<T> {
    const doc = await this._createDocFromGenesis(doctype, genesis, opts)
    return doc.doctype as T
  }

  /**
   * Creates document from genesis record
   * @param doctype - Document type
   * @param genesis - Genesis record
   * @param opts - Initialization options
   * @private
   */
  async _createDocFromGenesis(doctype: string, genesis: any, opts: DocOpts = {}): Promise<Document> {
    const genesisCid = await this.dispatcher.storeCommit(genesis)
    const doctypeHandler = this._doctypeHandlers[doctype]
    if (!doctypeHandler) {
      throw new Error(doctype + " is not a valid doctype")
    }

    const docId = new DocID(doctype, genesisCid)

    let doc = this._getDocFromCache(docId)
    if (doc) {
      return doc
    }

    doc = await Document.create(docId, doctypeHandler, this.dispatcher, this.pinStore, this.context, opts, this._validateDocs);
    this._docCache.put(doc)
    return doc
  }

  /**
   * Load document type instance
   * @param docId - Document ID
   * @param opts - Initialization options
   */
  async loadDocument<T extends Doctype>(docId: DocID | string, opts: DocOpts = {}): Promise<T> {
    docId = normalizeDocID(docId)
    const doc = await this._loadDoc(docId, opts)
    return doc.doctype as T
  }

  /**
   * Load all document type instance for given paths
   * @param id - Document ID (root)
   * @param paths - relative paths to documents to load
   * @param timeout - Timeout in milliseconds
   * @private
   */
  async _loadLinkedDocuments(id: DocID | string, paths: string[], timeout = 7000): Promise<Record<string, Doctype>> {
    id = normalizeDocID(id)
    const pathTrie = new PathTrie()
    paths.forEach(path => pathTrie.add(path))

    const index = {}

    const walkNext = async (node: TrieNode, docId: DocID) => {
      let doc
      try {
        doc = await promiseTimeout(timeout, this.loadDocument(docId))
      } catch (e) {
        return Promise.resolve()
      }
      index[docId.toString()] = doc

      const promiseList = Object.keys(node.children).map(key => {
        const keyDocId = doc.content[key] ? tryDocId(doc.content[key]) : null
        if (keyDocId) return walkNext(node.children[key], keyDocId)
        return Promise.resolve()
      })

      await Promise.all(promiseList)
    }

    await walkNext(pathTrie.root, id)

    return index
  }

  /**
   * Load all document types instances for given multiqueries
   * @param queries - Array of MultiQueries
   * @param timeout - Timeout in milliseconds
   */
  async multiQuery(queries: Array<MultiQuery>, timeout?: number):  Promise<Record<string, Doctype>> {
    const queryPromises = queries.map(query => {
      try {
        return this._loadLinkedDocuments(query.docId, query.paths, timeout)
      } catch (e) {
        return Promise.resolve({})
      }
    })
    const results = await Promise.all(queryPromises)
    return results.reduce((acc, res) => ({ ...acc, ...res}), {})
  }

  /**
   * Load all document records by document ID
   * @param docId - Document ID
   * @deprecated See `loadDocumentCommits`
   */
  async loadDocumentRecords(docId: DocID | string): Promise<Array<Record<string, any>>> {
    return this.loadDocumentCommits(docId)
  }

  /**
   * Load all document commits by document ID
   * @param docId - Document ID
   */
  async loadDocumentCommits(docId: string | DocID): Promise<Record<string, any>[]> {
    const effectiveDocId = normalizeDocID(docId)
    const doc = await this.loadDocument(effectiveDocId)
    const { state } = doc

    return Promise.all(state.log.map(async ({ cid }) => {
      const record = (await this.ipfs.dag.get(cid, { timeout: IPFS_GET_TIMEOUT })).value
      return {
        cid: cid.toString(),
        value: await DoctypeUtils.convertCommitToSignedCommitContainer(record, this.ipfs)
      }
    }))
  }

  /**
   * Load document instance
   * @param docId - Document ID
   * @param opts - Initialization options
   */
  async _loadDoc(docId: DocID | string, opts: DocOpts = {}): Promise<Document> {
    docId = normalizeDocID(docId)

    // If we already have cached exactly what we want, just return it from the cache
    let doc = this._getDocFromCache(docId)
    if (doc) {
      return doc
    }

    // If we're requesting a specific commit, we should also check the cache for the current version
    // of the document
    doc = this._getDocFromCache(docId.baseID)

    if (!doc) {
      // Load the current version of the document
      const doctypeHandler = this._doctypeHandlers[docId.typeName]
      if (!doctypeHandler) {
        throw new Error(docId.typeName + " is not a valid doctype")
      }
      doc = await Document.load(docId.baseID, doctypeHandler, this.dispatcher, this.pinStore, this.context, opts)
      this._docCache.put(doc)
    }

    if (!docId.commit) {
      // Return current version of the document
      return doc
    }

    // We requested a specific commit
    doc = await Document.loadAtCommit(docId, doc)
    this._docCache.put(doc)
    return doc
  }

  /**
   * @returns An array of the CAIP-2 chain IDs of the blockchains that are supported for anchoring
   * documents.
   */
  async getSupportedChains(): Promise<Array<string>> {
    return this._networkOptions.supportedChains
  }

  /**
   * Load all the pinned documents, re-request PENDING or PROCESSING anchors.
   */
  async restoreDocuments() {
    const list = await this.pinStore.stateStore.list()
    const documents = await Promise.all(list.map(docId => this._loadDoc(docId)))
    documents.forEach(document => {
      const toRecover = document.state?.anchorStatus === AnchorStatus.PENDING || document.state?.anchorStatus === AnchorStatus.PROCESSING
      if (toRecover) {
        document.anchor()
      }
    })
  }

  /**
   * Close Ceramic instance gracefully
   */
  async close (): Promise<void> {
    await this.pinStore.close()
    await this.dispatcher.close()
    this.topology.stop()
  }
}

export default Ceramic<|MERGE_RESOLUTION|>--- conflicted
+++ resolved
@@ -22,11 +22,9 @@
   PinApi,
   MultiQuery,
   PinningBackendStatic,
-<<<<<<< HEAD
-  DocCache, LoggerProvider,
-=======
-  DocCache, AnchorStatus,
->>>>>>> 3fceccb6
+  DocCache,
+  AnchorStatus,
+  LoggerProvider,
 } from "@ceramicnetwork/common"
 import { Resolver } from "did-resolver"
 
