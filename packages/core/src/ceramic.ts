import { Dispatcher } from './dispatcher.js'
import { StreamID, CommitID, StreamRef } from '@ceramicnetwork/streamid'
import { IpfsTopology } from '@ceramicnetwork/ipfs-topology'
import {
  CreateOpts,
  Stream,
  StreamHandler,
  Context,
  DiagnosticsLogger,
  StreamUtils,
  LoadOpts,
  AnchorService,
  CeramicApi,
  CeramicCommit,
  IpfsApi,
  PinApi,
  MultiQuery,
  PinningBackendStatic,
  LoggerProvider,
  Networks,
  UpdateOpts,
  SyncOptions,
  AnchorValidator,
  AnchorStatus,
  StreamState,
  AdminApi,

} from '@ceramicnetwork/common'

import { DID } from 'dids'
import { PinStoreFactory } from './store/pin-store-factory.js'
import { PathTrie, TrieNode, promiseTimeout } from './utils.js'

import { EthereumAnchorService } from './anchor/ethereum/ethereum-anchor-service.js'
import { InMemoryAnchorService } from './anchor/memory/in-memory-anchor-service.js'

import { randomUint32 } from '@stablelib/random'
import { LocalPinApi } from './local-pin-api.js'
import { LocalAdminApi } from './local-admin-api.js'
import { Repository } from './state-management/repository.js'
import { HandlersMap } from './handlers-map.js'
import { streamFromState } from './state-management/stream-from-state.js'
import { ConflictResolution } from './conflict-resolution.js'
import { EthereumAnchorValidator } from './anchor/ethereum/ethereum-anchor-validator.js'
import * as fs from 'fs'
import os from 'os'
import * as path from 'path'
import { LocalIndexApi } from './indexing/local-index-api.js'
import { ShutdownSignal } from './shutdown-signal.js'
import { IndexingConfig } from './indexing/build-indexing.js'

const DEFAULT_CACHE_LIMIT = 500 // number of streams stored in the cache
const DEFAULT_QPS_LIMIT = 10 // Max number of pubsub query messages that can be published per second without rate limiting
const TESTING = process.env.NODE_ENV == 'test'

const TRAILING_SLASH = /\/$/ // slash at the end of the string

const DEFAULT_ANCHOR_SERVICE_URLS = {
  [Networks.MAINNET]: 'https://cas.3boxlabs.com',
  [Networks.ELP]: 'https://cas.3boxlabs.com',
  [Networks.TESTNET_CLAY]: 'https://cas-clay.3boxlabs.com',
  [Networks.DEV_UNSTABLE]: 'https://cas-qa.3boxlabs.com',
  [Networks.LOCAL]: 'http://localhost:8081',
}

const DEFAULT_LOCAL_ETHEREUM_RPC = 'http://localhost:7545' // default Ganache port

const SUPPORTED_CHAINS_BY_NETWORK = {
  [Networks.MAINNET]: ['eip155:1'], // Ethereum mainnet
  [Networks.ELP]: ['eip155:1'], // Ethereum mainnet
  [Networks.TESTNET_CLAY]: ['eip155:3', 'eip155:4', 'eip155:100'], // Ethereum Ropsten, Rinkeby, Gnosis Chain
  [Networks.DEV_UNSTABLE]: ['eip155:3', 'eip155:4', 'eip155:5'], // Ethereum Ropsten, Rinkeby, Goerli
  [Networks.LOCAL]: ['eip155:1337'], // Ganache
  [Networks.INMEMORY]: ['inmemory:12345'], // Our fake in-memory anchor service chainId
}

const DEFAULT_APPLY_COMMIT_OPTS = { anchor: true, publish: true, sync: SyncOptions.PREFER_CACHE }
const DEFAULT_CREATE_FROM_GENESIS_OPTS = {
  anchor: true,
  publish: true,
  pin: true,
  sync: SyncOptions.PREFER_CACHE,
}
const DEFAULT_LOAD_OPTS = { sync: SyncOptions.PREFER_CACHE }

/**
 * Ceramic configuration
 */
export interface CeramicConfig {
  adminDids?: Array<string>
  ethereumRpcUrl?: string
  anchorServiceUrl?: string
  stateStoreDirectory?: string

  ipfsPinningEndpoints?: string[]
  pinningBackends?: PinningBackendStatic[]

  loggerProvider?: LoggerProvider
  gateway?: boolean

  indexing?: IndexingConfig

  networkName?: string
  pubsubTopic?: string

  streamCacheLimit?: number
  concurrentRequestsLimit?: number

  useCentralizedPeerDiscovery?: boolean
  syncOverride?: SyncOptions

  [index: string]: any // allow arbitrary properties
}

/**
 * Modules that Ceramic uses internally.
 * Most users will not provide this directly but will let it be derived automatically from the
 * `CeramicConfig` via `Ceramic.create()`.
 */
export interface CeramicModules {
  anchorService: AnchorService | null
  anchorValidator: AnchorValidator
  dispatcher: Dispatcher
  ipfs: IpfsApi
  ipfsTopology: IpfsTopology
  loggerProvider: LoggerProvider
  pinStoreFactory: PinStoreFactory
  repository: Repository
  shutdownSignal: ShutdownSignal
}

/**
 * Parameters that control internal Ceramic behavior.
 * Most users will not provide this directly but will let it be derived automatically from the
 * `CeramicConfig` via `Ceramic.create()`.
 */
export interface CeramicParameters {
  adminDids?: Array<string>
  gateway: boolean
  indexingConfig: IndexingConfig
  networkOptions: CeramicNetworkOptions
  loadOptsOverride: LoadOpts
}

/**
 * Protocol options that are derived from the specified Ceramic network name (e.g. "mainnet", "testnet-clay", etc)
 */
interface CeramicNetworkOptions {
  name: Networks // Must be one of the supported network names
  pubsubTopic: string // The topic that will be used for broadcasting protocol messages
}

const DEFAULT_NETWORK = Networks.INMEMORY

const normalizeStreamID = (streamId: StreamID | string): StreamID => {
  const streamRef = StreamRef.from(streamId)
  if (StreamID.isInstance(streamRef)) {
    return streamRef
  } else {
    throw new Error(`Not StreamID: ${streamRef}`)
  }
}

const tryStreamId = (id: string): StreamID | null => {
  try {
    return StreamID.fromString(id)
  } catch (e) {
    return null
  }
}

/**
 * ### Ceramic core implementation.<br/>
 *
 * To install this library:<br/>
 * `$ npm install --save @ceramicnetwork/core`
 */
export class Ceramic implements CeramicApi {
  public readonly context: Context
  public readonly dispatcher: Dispatcher
  public readonly loggerProvider: LoggerProvider
  public readonly pin: PinApi
  public readonly admin: AdminApi
  readonly repository: Repository

  readonly _streamHandlers: HandlersMap
  private readonly _anchorValidator: AnchorValidator
  private readonly _gateway: boolean
  private readonly _ipfsTopology: IpfsTopology
  private readonly _logger: DiagnosticsLogger
  private readonly _networkOptions: CeramicNetworkOptions
  private _supportedChains: Array<string>
  private readonly _loadOptsOverride: LoadOpts
  private readonly _shutdownSignal: ShutdownSignal

  constructor(modules: CeramicModules, params: CeramicParameters) {
    this._ipfsTopology = modules.ipfsTopology
    this.loggerProvider = modules.loggerProvider
    this._logger = modules.loggerProvider.getDiagnosticsLogger()
    this.repository = modules.repository
    this._shutdownSignal = modules.shutdownSignal
    this.dispatcher = modules.dispatcher
    this.pin = this._buildPinApi()
    this._anchorValidator = modules.anchorValidator

    this._gateway = params.gateway
    this._networkOptions = params.networkOptions
    this._loadOptsOverride = params.loadOptsOverride

    this.context = {
      api: this,
      anchorService: modules.anchorService,
      ipfs: modules.ipfs,
      loggerProvider: modules.loggerProvider,
    }
    if (!this._gateway) {
      this.context.anchorService.ceramic = this
    }

    this._streamHandlers = new HandlersMap(this._logger)

    // This initialization block below has to be redone.
    // Things below should be passed here as `modules` variable.
    const conflictResolution = new ConflictResolution(
      modules.anchorValidator,
      this.dispatcher,
      this.context,
      this._streamHandlers
    )
    const pinStore = modules.pinStoreFactory.createPinStore()
    const localIndex = new LocalIndexApi(
      params.indexingConfig,
      this.repository,
      this._logger,
      params.networkOptions.name
    )
<<<<<<< HEAD
    this.admin = new LocalAdminApi(params.adminDids, localIndex, this._logger)
=======
    this.admin = new LocalAdminApi(localIndex, this._logger)
>>>>>>> 6c130c1d
    this.repository.setDeps({
      dispatcher: this.dispatcher,
      pinStore: pinStore,
      context: this.context,
      handlers: this._streamHandlers,
      anchorService: modules.anchorService,
      conflictResolution: conflictResolution,
      indexing: localIndex,
    })
  }

  get index(): LocalIndexApi {
    return this.repository.index
  }

  /**
   * Get IPFS instance
   */
  get ipfs(): IpfsApi {
    return this.context.ipfs
  }

  /**
   * Get DID
   */
  get did(): DID | undefined {
    return this.context.did
  }

  /**
   * Sets the DID instance that will be used to author commits to streams. The DID instance
   * also includes the DID Resolver that will be used to verify commits from others.
   * @param did
   */
  set did(did: DID) {
    this.context.did = did
  }

  private _buildPinApi(): PinApi {
    return new LocalPinApi(this.repository, this._logger)
  }
  
  private static _generateNetworkOptions(config: CeramicConfig): CeramicNetworkOptions {
    const networkName = config.networkName || DEFAULT_NETWORK

    if (config.pubsubTopic && networkName !== Networks.INMEMORY && networkName !== Networks.LOCAL) {
      throw new Error(
        "Specifying pub/sub topic is only supported for the 'inmemory' and 'local' networks"
      )
    }

    let pubsubTopic
    switch (networkName) {
      case Networks.MAINNET: {
        pubsubTopic = '/ceramic/mainnet'
        break
      }
      case Networks.ELP: {
        pubsubTopic = '/ceramic/mainnet'
        break
      }
      case Networks.TESTNET_CLAY: {
        pubsubTopic = '/ceramic/testnet-clay'
        break
      }
      case Networks.DEV_UNSTABLE: {
        pubsubTopic = '/ceramic/dev-unstable'
        break
      }
      case Networks.LOCAL: {
        // Default to a random pub/sub topic so that local deployments are isolated from each other
        // by default.  Allow specifying a specific pub/sub topic so that test deployments *can*
        // be made to talk to each other if needed.
        if (config.pubsubTopic) {
          pubsubTopic = config.pubsubTopic
        } else {
          const rand = randomUint32()
          pubsubTopic = '/ceramic/local-' + rand
        }
        break
      }
      case Networks.INMEMORY: {
        // Default to a random pub/sub topic so that inmemory deployments are isolated from each other
        // by default.  Allow specifying a specific pub/sub topic so that test deployments *can*
        // be made to talk to each other if needed.
        if (config.pubsubTopic) {
          pubsubTopic = config.pubsubTopic
        } else {
          const rand = randomUint32()
          pubsubTopic = '/ceramic/inmemory-' + rand
        }
        break
      }
      default: {
        throw new Error(
          "Unrecognized Ceramic network name: '" +
            networkName +
            "'. Supported networks are: 'mainnet', 'testnet-clay', 'dev-unstable', 'local', 'inmemory'"
        )
      }
    }

    if (networkName == Networks.MAINNET) {
      throw new Error('Ceramic mainnet is not yet supported')
    }

    return { name: networkName, pubsubTopic }
  }

  /**
   * Given the ceramic network we are running on and the anchor service we are connected to, figure
   * out the set of caip2 chain IDs that are supported for stream anchoring
   * @private
   */
  private async _loadSupportedChains(): Promise<void> {
    const networkName = this._networkOptions.name
    const anchorService = this.context.anchorService
    const networkChains = SUPPORTED_CHAINS_BY_NETWORK[networkName]

    // Now that we know the set of supported chains for the specified network, get the actually
    // configured chainId from the anchorService and make sure it's valid.
    const anchorServiceChains = await anchorService.getSupportedChains()
    const usableChains = networkChains.filter((c) => anchorServiceChains.includes(c))
    if (usableChains.length === 0) {
      throw new Error(
        "No usable chainId for anchoring was found.  The ceramic network '" +
          networkName +
          "' supports the chains: ['" +
          networkChains.join("', '") +
          "'], but the configured anchor service '" +
          anchorService.url +
          "' only supports the chains: ['" +
          anchorServiceChains.join("', '") +
          "']"
      )
    }

    this._supportedChains = usableChains
  }

  /**
   * Parses the given `CeramicConfig` and generates the appropriate `CeramicParameters` and
   * `CeramicModules` from it. This usually should not be called directly - most users will prefer
   * to call `Ceramic.create()` instead which calls this internally.
   */
  static _processConfig(ipfs: IpfsApi, config: CeramicConfig): [CeramicModules, CeramicParameters] {
    // Initialize ceramic loggers
    const loggerProvider = config.loggerProvider ?? new LoggerProvider()
    const logger = loggerProvider.getDiagnosticsLogger()
    const pubsubLogger = loggerProvider.makeServiceLogger('pubsub')
    const networkOptions = Ceramic._generateNetworkOptions(config)

    let anchorService = null
    if (!config.gateway) {
      const anchorServiceUrl =
        config.anchorServiceUrl?.replace(TRAILING_SLASH, '') ||
        DEFAULT_ANCHOR_SERVICE_URLS[networkOptions.name]

      if (
        (networkOptions.name == Networks.MAINNET || networkOptions.name == Networks.ELP) &&
        anchorServiceUrl !== 'https://cas-internal.3boxlabs.com' &&
        anchorServiceUrl !== DEFAULT_ANCHOR_SERVICE_URLS[networkOptions.name]
      ) {
        throw new Error('Cannot use custom anchor service on Ceramic mainnet')
      }
      anchorService =
        networkOptions.name != Networks.INMEMORY
          ? new EthereumAnchorService(anchorServiceUrl, logger)
          : new InMemoryAnchorService(config as any)
    }

    let ethereumRpcUrl = config.ethereumRpcUrl
    if (!ethereumRpcUrl && networkOptions.name == Networks.LOCAL) {
      ethereumRpcUrl = DEFAULT_LOCAL_ETHEREUM_RPC
    }
    let anchorValidator
    if (networkOptions.name == Networks.INMEMORY) {
      // Just use the InMemoryAnchorService as the AnchorValidator
      anchorValidator = anchorService
    } else {
      if (
        !ethereumRpcUrl &&
        (networkOptions.name == Networks.MAINNET || networkOptions.name == Networks.ELP)
      ) {
        logger.warn(
          `Running on mainnet without providing an ethereumRpcUrl is not recommended. Using the default ethereum provided may result in your requests being rate limited`
        )
      }
      anchorValidator = new EthereumAnchorValidator(ethereumRpcUrl, logger)
    }

    const pinStoreOptions = {
      networkName: networkOptions.name,
      stateStoreDirectory: config.stateStoreDirectory,
      pinningEndpoints: config.ipfsPinningEndpoints,
      pinningBackends: config.pinningBackends,
    }

    const loadOptsOverride = config.syncOverride ? { sync: config.syncOverride } : {}

    // Use env var if set as highest priority. If no env var, check config file.
    // If not set in config file, fall back to hard-coded default.
    const streamCacheLimit = process.env.CERAMIC_STREAM_CACHE_LIMIT
      ? parseInt(process.env.CERAMIC_STREAM_CACHE_LIMIT)
      : config.streamCacheLimit ?? DEFAULT_CACHE_LIMIT
    const concurrentRequestsLimit = config.concurrentRequestsLimit ?? streamCacheLimit
    const maxQueriesPerSecond = process.env.CERAMIC_PUBSUB_QPS_LIMIT
      ? parseInt(process.env.CERAMIC_PUBSUB_QPS_LIMIT)
      : DEFAULT_QPS_LIMIT

    const ipfsTopology = new IpfsTopology(ipfs, networkOptions.name, logger)
    const repository = new Repository(streamCacheLimit, concurrentRequestsLimit, logger)
    const pinStoreFactory = new PinStoreFactory(ipfs, repository, pinStoreOptions)
    const shutdownSignal = new ShutdownSignal()
    const dispatcher = new Dispatcher(
      ipfs,
      networkOptions.pubsubTopic,
      repository,
      logger,
      pubsubLogger,
      shutdownSignal,
      maxQueriesPerSecond
    )

    const params: CeramicParameters = {
      adminDids: config.adminDids,
      gateway: config.gateway,
      indexingConfig: config.indexing,
      networkOptions,
      loadOptsOverride,
    }

    const modules: CeramicModules = {
      anchorService,
      anchorValidator,
      dispatcher,
      ipfs,
      ipfsTopology,
      loggerProvider,
      pinStoreFactory,
      repository,
      shutdownSignal,
    }

    return [modules, params]
  }

  /**
   * Create Ceramic instance
   * @param ipfs - IPFS instance
   * @param config - Ceramic configuration
   */
  static async create(ipfs: IpfsApi, config: CeramicConfig = {}): Promise<Ceramic> {
    const [modules, params] = await Ceramic._processConfig(ipfs, config)
    const ceramic = new Ceramic(modules, params)

    const doPeerDiscovery = config.useCentralizedPeerDiscovery ?? !TESTING

    await ceramic._init(doPeerDiscovery)

    return ceramic
  }

  /**
   * Finishes initialization and startup of a Ceramic instance. This usually should not be called
   * directly - most users will prefer to call `Ceramic.create()` instead which calls this internally.
   * @param doPeerDiscovery - Controls whether we connect to the "peerlist" to manually perform IPFS peer discovery
   */
  async _init(doPeerDiscovery: boolean): Promise<void> {
    try {
      this._logger.imp(
        `Connecting to ceramic network '${this._networkOptions.name}' using pubsub topic '${this._networkOptions.pubsubTopic}'`
      )

      if (this._gateway) {
        this._logger.warn(`Starting in read-only gateway mode. All write operations will fail`)
      }

      if (process.env.CERAMIC_ENABLE_EXPERIMENTAL_COMPOSE_DB == 'true') {
        this._logger.warn(
          `Warning: indexing and query APIs are experimental and still under active development.  Please do not create Composites, Models, or ModelInstanceDocument streams, or use any of the new GraphQL query APIs on mainnet until they are officially released`
        )
      }

      if (doPeerDiscovery) {
        await this._ipfsTopology.start()
      }

      if (!this._gateway) {
        await this.context.anchorService.init()
        await this._loadSupportedChains()
        this._logger.imp(
          `Connected to anchor service '${
            this.context.anchorService.url
          }' with supported anchor chains ['${this._supportedChains.join("','")}']`
        )
      }

      await this._anchorValidator.init(this._supportedChains ? this._supportedChains[0] : null)
      await this.index.init()

      await this._startupChecks()
    } catch (err) {
      await this.close()
      throw err
    }
  }

  /**
   * Runs some checks at node startup to ensure that the node is healthy and properly configured.
   * Throws an Error if any issues are detected
   */
  async _startupChecks(): Promise<void> {
    return this._checkIPFSPersistence()
  }

  /**
   * Used at startup to do a sanity check that the IPFS node has the commit data for pinned streams
   * as expected.
   */
  async _checkIPFSPersistence(): Promise<void> {
    if (process.env.CERAMIC_SKIP_IPFS_PERSISTENCE_STARTUP_CHECK == 'true') {
      this._logger.warn(`Skipping IPFS persistence checks`)
      return
    }

    const state = await this.repository.randomPinnedStreamState()
    if (!state) {
      this._logger.warn(
        `No pinned streams detected. This is expected if this is the first time this node has been run, but may indicate a problem with the node's persistence setup if it should have pinned streams`
      )
      return
    }

    const commitCIDs = [state.log[0].cid]
    if (state.log.length > 1) {
      commitCIDs.push(state.log[state.log.length - 1].cid)
    }

    for (const cid of commitCIDs) {
      const cidFound = await this.dispatcher.cidExistsInLocalIPFSStore(cid)
      if (!cidFound) {
        const streamID = StreamUtils.streamIdFromState(state).toString()

        if (!process.env.IPFS_PATH && fs.existsSync(path.resolve(os.homedir(), '.jsipfs'))) {
          throw new Error(
            `IPFS data missing! The CID ${cid} of pinned Stream ${streamID} is missing from the local IPFS node. This means that pinned content has gone missing from the IPFS node. A ~/.jsipfs directory has been detected which may mean you have not completed the steps needed to upgrade to js-ceramic v2. Please follow the upgrade guide found here: https://threebox.notion.site/Upgrading-to-js-ceramic-v2-Filesystem-b6b3cbb989a34e05893761fd914965b7. If that does not work check your IPFS node configuration and make sure it is pointing to the proper repo`
          )
        }

        throw new Error(
          `IPFS data missing! The CID ${cid} of pinned Stream ${streamID} is missing from the local IPFS node. This means that pinned content has gone missing from the IPFS node. Check your IPFS node configuration and make sure it is pointing to the proper repo`
        )
      }
    }
  }

  /**
   * @deprecated - use the Ceramic.did setter instead
   */
  async setDID(did: DID): Promise<void> {
    this.context.did = did
  }

  /**
   * Register new stream handler
   * @param streamHandler - Stream type handler
   */
  addStreamHandler<T extends Stream>(streamHandler: StreamHandler<T>): void {
    this._streamHandlers.add(streamHandler)
  }

  /**
   * Applies commit on a given stream
   * @param streamId - Stream ID
   * @param commit - Commit to be applied
   * @param opts - Initialization options
   */
  async applyCommit<T extends Stream>(
    streamId: string | StreamID,
    commit: CeramicCommit,
    opts: CreateOpts | UpdateOpts = {}
  ): Promise<T> {
    if (this._gateway) {
      throw new Error('Writes to streams are not supported in gateway mode')
    }

    opts = { ...DEFAULT_APPLY_COMMIT_OPTS, ...opts, ...this._loadOptsOverride }
    const state$ = await this.repository.applyCommit(
      normalizeStreamID(streamId),
      commit,
      opts as CreateOpts
    )

    const stream = streamFromState<T>(
      this.context,
      this._streamHandlers,
      state$.value,
      this.repository.updates$
    )

    await this.repository.indexStreamIfNeeded(state$)

    return stream
  }

  /**
   * Requests an anchor for the given StreamID if the Stream isn't already anchored.
   * Returns the new AnchorStatus for the Stream.
   * @param streamId
   * @param opts used to load the current Stream state
   */
  async requestAnchor(streamId: string | StreamID, opts: LoadOpts = {}): Promise<AnchorStatus> {
    opts = { ...DEFAULT_LOAD_OPTS, ...opts, ...this._loadOptsOverride }
    const effectiveStreamId = normalizeStreamID(streamId)
    const state = await this.repository.load(effectiveStreamId, opts)
    await this.repository.stateManager.anchor(state)
    return state.state.anchorStatus
  }

  /**
   * Creates stream from genesis commit
   * @param type - Stream type
   * @param genesis - Genesis CID
   * @param opts - Initialization options
   */
  async createStreamFromGenesis<T extends Stream>(
    type: number,
    genesis: any,
    opts: CreateOpts = {}
  ): Promise<T> {
    opts = { ...DEFAULT_CREATE_FROM_GENESIS_OPTS, ...opts, ...this._loadOptsOverride }
    const genesisCid = await this.dispatcher.storeCommit(genesis)
    const streamId = new StreamID(type, genesisCid)
    const state$ = await this.repository.applyCreateOpts(streamId, opts)
    const stream = streamFromState<T>(
      this.context,
      this._streamHandlers,
      state$.value,
      this.repository.updates$
    )

    await this.repository.indexStreamIfNeeded(state$)

    return stream
  }

  /**
   * Load stream type instance
   * @param streamId - Stream ID
   * @param opts - Initialization options
   */
  async loadStream<T extends Stream>(
    streamId: StreamID | CommitID | string,
    opts: LoadOpts = {}
  ): Promise<T> {
    opts = { ...DEFAULT_LOAD_OPTS, ...opts, ...this._loadOptsOverride }
    const streamRef = StreamRef.from(streamId)

    if (CommitID.isInstance(streamRef)) {
      const snapshot$ = await this.repository.loadAtCommit(streamRef, opts)
      return streamFromState<T>(this.context, this._streamHandlers, snapshot$.value)
    } else if (opts.atTime) {
      const snapshot$ = await this.repository.loadAtTime(streamRef, opts)
      return streamFromState<T>(this.context, this._streamHandlers, snapshot$.value)
    } else {
      const base$ = await this.repository.load(streamRef.baseID, opts)
      return streamFromState<T>(
        this.context,
        this._streamHandlers,
        base$.value,
        this.repository.updates$
      )
    }
  }

  /**
   * Used to ensure that the given genesis commit contents already exist on IPFS so we don't time
   * out trying to load it.
   * @param genesis
   * @param streamRef
   */
  async _ensureGenesis(genesis: CeramicCommit, streamRef: StreamRef) {
    if (StreamUtils.isSignedCommitContainer(genesis) || StreamUtils.isSignedCommit(genesis)) {
      throw new Error('Given genesis commit is not deterministic')
    }

    const stream = await this.createStreamFromGenesis(streamRef.type, genesis)
    if (!streamRef.equals(stream.id)) {
      throw new Error(
        `StreamID ${stream.id.toString()} generated does not match expected StreamID ${streamRef.toString()} determined from genesis content in multiquery request`
      )
    }
  }

  /**
   * Load all stream type instance for given paths
   * @param query
   * @param timeout - Timeout in milliseconds
   * @private
   */
  async _loadLinkedStreams(query: MultiQuery, timeout: number): Promise<Record<string, Stream>> {
    const id = StreamRef.from(query.streamId)
    const pathTrie = new PathTrie()
    query.paths?.forEach((path) => pathTrie.add(path))

    if (query.genesis) {
      await this._ensureGenesis(query.genesis, id)
    }

    const index = {}
    const walkNext = async (node: TrieNode, streamId: StreamID | CommitID) => {
      let stream
      try {
        stream = await promiseTimeout(
          this.loadStream(streamId, { atTime: query.atTime }),
          timeout,
          `Timeout after ${timeout}ms`
        )
      } catch (e) {
        if (CommitID.isInstance(streamId)) {
          this._logger.warn(
            `Error loading stream ${streamId.baseID.toString()} at commit ${streamId.commit.toString()} at time ${
              query.atTime
            } as part of a multiQuery request: ${e.toString()}`
          )
        } else {
          this._logger.warn(
            `Error loading stream ${streamId.toString()} at time ${
              query.atTime
            } as part of a multiQuery request: ${e.toString()}`
          )
        }
        return Promise.resolve()
      }
      const streamRef = query.atTime ? CommitID.make(streamId.baseID, stream.tip) : streamId
      index[streamRef.toString()] = stream

      const promiseList = Object.keys(node.children).map((key) => {
        const keyStreamId = stream.content[key] ? tryStreamId(stream.content[key]) : null
        if (keyStreamId) return walkNext(node.children[key], keyStreamId)
        return Promise.resolve()
      })

      await Promise.all(promiseList)
    }

    await walkNext(pathTrie.root, id)

    return index
  }

  /**
   * Load all stream types instances for given multiqueries
   * @param queries - Array of MultiQueries
   * @param timeout - Timeout in milliseconds
   */
  async multiQuery(queries: Array<MultiQuery>, timeout = 7000): Promise<Record<string, Stream>> {
    const queryResults = await Promise.all(
      queries.map((query) => {
        return this._loadLinkedStreams(query, timeout).catch((e) => {
          this._logger.warn(`Error during multiQuery: ${e.toString()}`)
          return {}
        })
      })
    )
    // Flatten the result objects from each individual multi query into a single response object
    const results = queryResults.reduce((acc, res) => ({ ...acc, ...res }), {})
    // Before returning the results, sync each Stream to its current state in the cache.  This is
    // necessary to handle the case where there are two MultiQueries in this batch for the same stream,
    // one on a specific CommitID and one on a base StreamID, and loading the CommitID tells this
    // node about a tip it had not previously heard about that turns out to be the best current tip.
    // This ensures the returned Streams always are as up-to-date as possible, and is behavior that
    // the anchor service relies upon.
    await Promise.all(
      Object.values(results).map((stream) => {
        if (!stream.isReadOnly) {
          return stream.sync({ sync: SyncOptions.NEVER_SYNC, syncTimeoutSeconds: 0 })
        }
      })
    )
    return results
  }

  /**
   * Load all stream commits by stream ID
   * @param streamId - Stream ID
   */
  async loadStreamCommits(streamId: string | StreamID): Promise<Record<string, any>[]> {
    const effectiveStreamId = normalizeStreamID(streamId)
    const stream = await this.loadStream(effectiveStreamId)
    const { state } = stream

    const results = await Promise.all(
      state.log.map(async ({ cid }) => {
        const commit = await this.dispatcher.retrieveCommit(cid, effectiveStreamId)
        return {
          cid: cid.toString(),
          value: await StreamUtils.convertCommitToSignedCommitContainer(commit, this.ipfs),
        }
      })
    )
    this._logger.verbose(
      `Successfully loaded ${results.length} commits for stream ${streamId.toString()}`
    )
    return results
  }

  /**
   * @returns An array of the CAIP-2 chain IDs of the blockchains that are supported for anchoring
   * streams.
   */
  async getSupportedChains(): Promise<Array<string>> {
    return this._supportedChains
  }

  /**
   * Turns +state+ into a Stream instance of the appropriate StreamType.
   * Does not add the resulting instance to a cache.
   * @param state StreamState for a stream.
   */
  buildStreamFromState<T extends Stream = Stream>(state: StreamState): T {
    return streamFromState<T>(this.context, this._streamHandlers, state, this.repository.updates$)
  }

  /**
   * Close Ceramic instance gracefully
   */
  async close(): Promise<void> {
    this._logger.imp('Closing Ceramic instance')
    this._shutdownSignal.abort()
    await this.dispatcher.close()
    await this.repository.close()
    this._ipfsTopology.stop()
    this._logger.imp('Ceramic instance closed successfully')
  }
}<|MERGE_RESOLUTION|>--- conflicted
+++ resolved
@@ -234,11 +234,7 @@
       this._logger,
       params.networkOptions.name
     )
-<<<<<<< HEAD
     this.admin = new LocalAdminApi(params.adminDids, localIndex, this._logger)
-=======
-    this.admin = new LocalAdminApi(localIndex, this._logger)
->>>>>>> 6c130c1d
     this.repository.setDeps({
       dispatcher: this.dispatcher,
       pinStore: pinStore,
@@ -280,7 +276,7 @@
   private _buildPinApi(): PinApi {
     return new LocalPinApi(this.repository, this._logger)
   }
-  
+
   private static _generateNetworkOptions(config: CeramicConfig): CeramicNetworkOptions {
     const networkName = config.networkName || DEFAULT_NETWORK
 
