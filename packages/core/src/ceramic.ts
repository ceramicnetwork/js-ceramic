--- conflicted
+++ resolved
@@ -470,12 +470,8 @@
     opts = { ...DEFAULT_CREATE_FROM_GENESIS_OPTS, ...opts };
     const genesisCid = await this.dispatcher.storeCommit(genesis);
     const streamId = new StreamID(doctype, genesisCid);
-<<<<<<< HEAD
-    const state$ = await this.repository.load(streamId, opts);
+    const state$ = await this.repository.applyCreateOpts(streamId, opts);
     return streamFromState<T>(this.context, this._doctypeHandlers, state$.value, this.repository.updates$)
-=======
-    return this.repository.applyCreateOpts(streamId, opts);
->>>>>>> 0b652fb7
   }
 
   /**
