import Dispatcher from './dispatcher'
import Document from './document'
import ThreeIdResolver from '@ceramicnetwork/3id-did-resolver'
import KeyDidResolver from 'key-did-resolver'
import DocID, { CommitID, DocRef } from '@ceramicnetwork/docid';
import {IpfsTopology} from "@ceramicnetwork/ipfs-topology";
import {
  Doctype,
  DoctypeHandler,
  DocOpts,
  Context,
  DoctypeUtils,
  DocParams,
  LoggerProviderOld,
  LoggerPlugin,
  LoggerPluginOptions,
  AnchorService,
  CeramicApi,
  CeramicCommit,
  DIDProvider,
  IpfsApi,
  PinApi,
  MultiQuery,
  PinningBackendStatic,
  DocCache,
  AnchorStatus,
  LoggerProvider,
  LoggerConfig,
} from "@ceramicnetwork/common"
import { Resolver } from "did-resolver"

import { DID } from 'dids'
import { TileDoctypeHandler } from "@ceramicnetwork/doctype-tile-handler"
import { Caip10LinkDoctypeHandler } from "@ceramicnetwork/doctype-caip10-link-handler"
import { DiagnosticsLogger, LogLevel } from "@ceramicnetwork/logger";
import { PinStoreFactory } from "./store/pin-store-factory";
import { PinStore } from "./store/pin-store";
import { PathTrie, TrieNode, promiseTimeout } from './utils'

import EthereumAnchorService from "./anchor/ethereum/ethereum-anchor-service"
import InMemoryAnchorService from "./anchor/memory/in-memory-anchor-service"

import { randomUint32 } from '@stablelib/random'
import { LocalPinApi } from './local-pin-api';

// eslint-disable-next-line @typescript-eslint/no-var-requires
const packageJson = require('../package.json')

const DEFAULT_DOC_CACHE_LIMIT = 500; // number of docs stored in the cache
const IPFS_GET_TIMEOUT = 60000 // 1 minute
const TESTING = process.env.NODE_ENV == 'test'

/**
 * Ceramic configuration
 */
export interface CeramicConfig {
  ethereumRpcUrl?: string;
  anchorServiceUrl?: string;
  stateStoreDirectory?: string;

  didResolver?: Resolver;

  validateDocs?: boolean;
  ipfsPinningEndpoints?: string[];
  pinningBackends?: PinningBackendStatic[];

  loggerProvider?: LoggerProvider;
  logToFilesPlugin?: {
    plugin: LoggerPlugin;
    state: any;
    options: LoggerPluginOptions;
  };
  gateway?: boolean;

  networkName?: string;
  pubsubTopic?: string;

  docCacheLimit?: number;
  cacheDocCommits?: boolean; // adds 'docCacheLimit' additional cache entries if commits can be cached as well

  useCentralizedPeerDiscovery?: boolean;
  restoreDocuments?: boolean;

  [index: string]: any; // allow arbitrary properties
}

/**
 * Modules that Ceramic uses internally.
 * Most users will not provide this directly but will let it be derived automatically from the
 * `CeramicConfig` via `Ceramic.create()`.
 */
export interface CeramicModules {
  anchorService: AnchorService,
  didResolver: Resolver,
  dispatcher: Dispatcher,
  ipfs: IpfsApi,
  ipfsTopology: IpfsTopology,
  loggerProvider: LoggerProvider,
  pinStoreFactory: PinStoreFactory,
}

/**
 * Parameters that control internal Ceramic behavior.
 * Most users will not provide this directly but will let it be derived automatically from the
 * `CeramicConfig` via `Ceramic.create()`.
 */
export interface CeramicParameters {
  cacheDocumentCommits: boolean,
  docCacheLimit: number,
  networkOptions: CeramicNetworkOptions,
  validateDocs: boolean,
}


/**
 * Protocol options that are derived from the Ceramic network name (e.g. "mainnet", "testnet-clay", etc) specified
 */
interface CeramicNetworkOptions {
  name: string, // Must be one of the supported network names
  supportedChains: string[], // A list of CAIP-2 chainIds that are acceptable anchor proof locations
  pubsubTopic: string, // The topic that will be used for broadcasting protocol messages
}

const DEFAULT_NETWORK = 'inmemory'

const normalizeDocID = (docId: DocID | string): DocID => {
  const docRef = DocRef.from(docId)
  if (docRef instanceof DocID) {
    return docRef
  } else {
    throw new Error(`Not DocID: ${docRef}`)
  }
}

const tryDocId = (id: string): DocID | null => {
  try {
    return DocID.fromString(id)
  } catch(e) {
    return null
  }
}

/**
 * ### Ceramic core implementation.<br/>
 *
 * To install this library:<br/>
 * `$ npm install --save @ceramicnetwork/core`
 */
class Ceramic implements CeramicApi {

  public readonly context: Context
  public readonly dispatcher: Dispatcher

  public pin: PinApi // Set during init()
  public pinStore: PinStore // Set during init()

  private readonly _doctypeHandlers: Record<string, DoctypeHandler<Doctype>>
  private readonly _docCache: DocCache
  private readonly _ipfsTopology: IpfsTopology
  private readonly _logger: DiagnosticsLogger
  private readonly _networkOptions: CeramicNetworkOptions
  private readonly _pinStoreFactory: PinStoreFactory
  private readonly _validateDocs: boolean

  constructor (modules: CeramicModules, params: CeramicParameters) {
    this._ipfsTopology = modules.ipfsTopology
    this._logger = modules.loggerProvider.getDiagnosticsLogger()
    this._pinStoreFactory = modules.pinStoreFactory
    this.dispatcher = modules.dispatcher

    this._validateDocs = params.validateDocs
    this._networkOptions = params.networkOptions

    const keyDidResolver = KeyDidResolver.getResolver()
    const threeIdResolver = ThreeIdResolver.getResolver(this)
    const resolver = new Resolver({
      ...modules.didResolver, ...threeIdResolver, ...keyDidResolver,
    })

    this.context = {
      api: this,
      anchorService: modules.anchorService,
      resolver,
      ipfs: modules.ipfs,
      loggerProvider: modules.loggerProvider,
    }
    this.context.anchorService.ceramic = this

    this._doctypeHandlers = {
      'tile': new TileDoctypeHandler(),
      'caip10-link': new Caip10LinkDoctypeHandler()
    }

    this._docCache = new DocCache(params.docCacheLimit, params.cacheDocumentCommits)
  }

  /**
   * Get IPFS instance
   */
  get ipfs(): IpfsApi {
    return this.context.ipfs
  }

  /**
   * Get DID
   */
  get did(): DID | undefined {
    return this.context.did
  }

  private static async _generateNetworkOptions(config: CeramicConfig, anchorService: AnchorService): Promise<CeramicNetworkOptions> {
    const networkName = config.networkName || DEFAULT_NETWORK

    if (config.pubsubTopic && (networkName !== "inmemory" && networkName !== "local")) {
      throw new Error("Specifying pub/sub topic is only supported for the 'inmemory' and 'local' networks")
    }

    let pubsubTopic
    let networkChains
    switch (networkName) {
      case "mainnet": {
        pubsubTopic = "/ceramic/mainnet"
        networkChains = ["eip155:1"] // Ethereum mainnet
        break
      }
      case "testnet-clay": {
        pubsubTopic = "/ceramic/testnet-clay"
        networkChains = ["eip155:3", "eip155:4"] // Ethereum Ropsten, Rinkeby
        break
      }
      case "dev-unstable": {
        pubsubTopic = "/ceramic/dev-unstable"
        networkChains = ["eip155:3", "eip155:4"] // Ethereum Ropsten, Rinkeby
        break
      }
      case "local": {
        // Default to a random pub/sub topic so that local deployments are isolated from each other
        // by default.  Allow specifying a specific pub/sub topic so that test deployments *can*
        // be made to talk to each other if needed.
        if (config.pubsubTopic) {
          pubsubTopic = config.pubsubTopic
        } else {
          const rand = randomUint32()
          pubsubTopic = "/ceramic/local-" + rand
        }
        networkChains = ["eip155:1337"] // Ganache
        break
      }
      case "inmemory": {
        // Default to a random pub/sub topic so that inmemory deployments are isolated from each other
        // by default.  Allow specifying a specific pub/sub topic so that test deployments *can*
        // be made to talk to each other if needed.
        if (config.pubsubTopic) {
          pubsubTopic = config.pubsubTopic
        } else {
          const rand = randomUint32()
          pubsubTopic = "/ceramic/inmemory-" + rand
        }
        networkChains = ["inmemory:12345"] // Our fake in-memory anchor service chainId
        break
      }
      default: {
        throw new Error("Unrecognized Ceramic network name: '" + networkName + "'. Supported networks are: 'mainnet', 'testnet-clay', 'dev-unstable', 'local', 'inmemory'")
      }
    }

    if (networkName == "mainnet") {
      throw new Error("Ceramic mainnet is not yet supported")
    }

    // Now that we know the set of supported chains for the specified network, get the actually
    // configured chainId from the anchorService and make sure it's valid.
    const anchorServiceChains = await anchorService.getSupportedChains()
    const usableChains = networkChains.filter(c => anchorServiceChains.includes(c))
    if (usableChains.length === 0) {
      throw new Error("No usable chainId for anchoring was found.  The ceramic network '" + networkName
          + "' supports the chains: ['" + networkChains.join("', '")
          + "'], but the configured anchor service '" + (config.anchorServiceURL ?? "inmemory")
          + "' only supports the chains: ['" + anchorServiceChains.join("', '") + "']")
    }

    return {name: networkName, pubsubTopic, supportedChains: usableChains}
  }

  /**
   * Parses the given `CeramicConfig` and generates the appropriate `CeramicParameters` and
   * `CeramicModules` from it. This usually should not be called directly - most users will prefer
   * to call `Ceramic.create()` instead which calls this internally.
   */
  static async _processConfig(ipfs: IpfsApi, config: CeramicConfig): Promise<[CeramicModules, CeramicParameters]> {
    // todo remove all code related to LoggerProviderOld
    LoggerProviderOld.init({
      level: config.loggerProvider?.config.logLevel <= LogLevel.debug ? 'debug' : 'silent',
      component: config.gateway? 'GATEWAY' : 'NODE',
    })

    if (config.logToFiles) {
      LoggerProviderOld.addPlugin(
        config.logToFilesPlugin.plugin,
        config.logToFilesPlugin.state,
        null,
        config.logToFilesPlugin.options
      )
    }

    // Initialize ceramic loggers
    const loggerProvider = config.loggerProvider ?? new LoggerProvider()
    const logger = loggerProvider.getDiagnosticsLogger()
    const pubsubLogger = loggerProvider.makeServiceLogger("pubsub")

    logger.imp(`Starting Ceramic node at version ${packageJson.version} with config: \n${JSON.stringify(config, null, 2)}`)

    const anchorService = config.anchorServiceUrl ? new EthereumAnchorService(config) : new InMemoryAnchorService(config as any)
    await anchorService.init()

    const networkOptions = await Ceramic._generateNetworkOptions(config, anchorService)
    logger.imp(`Connecting to ceramic network '${networkOptions.name}' using pubsub topic '${networkOptions.pubsubTopic}' with supported anchor chains ['${networkOptions.supportedChains.join("','")}']`)

    const pinStoreOptions = {
      networkName: networkOptions.name,
      stateStoreDirectory: config.stateStoreDirectory,
      pinningEndpoints: config.ipfsPinningEndpoints,
      pinningBackends: config.pinningBackends,
    }

    const ipfsTopology = new IpfsTopology(ipfs, networkOptions.name, logger)
    const pinStoreFactory = new PinStoreFactory(ipfs, pinStoreOptions)
    const dispatcher = new Dispatcher(ipfs, networkOptions.pubsubTopic, logger, pubsubLogger)

    const params = {
      cacheDocumentCommits: config.cacheDocCommits ?? true,
      docCacheLimit: config.docCacheLimit ?? DEFAULT_DOC_CACHE_LIMIT,
      networkOptions,
      validateDocs: config.validateDocs ?? true,
    }

    const modules = {
      anchorService,
      didResolver: config.didResolver,
      dispatcher,
      ipfs,
      ipfsTopology,
      loggerProvider,
      pinStoreFactory,
    }

    return [modules, params]
  }

  /**
   * Create Ceramic instance
   * @param ipfs - IPFS instance
   * @param config - Ceramic configuration
   */
  static async create(ipfs: IpfsApi, config: CeramicConfig = {}): Promise<Ceramic> {
    const [modules, params] = await Ceramic._processConfig(ipfs, config)

    const ceramic = new Ceramic(modules, params)

    const doPeerDiscovery = config.useCentralizedPeerDiscovery ?? !TESTING
    const restoreDocuments = config.restoreDocuments ?? true

    await ceramic._init(doPeerDiscovery, restoreDocuments)

    return ceramic
  }

  /**
   * Finishes initialization and startup of a Ceramic instance. This usually should not be called
   * directly - most users will prefer to call `Ceramic.create()` instead which calls this internally.
   * @param doPeerDiscovery - Controls whether we connect to the "peerlist" to manually perform IPFS peer discovery
   * @param restoreDocuments - Controls whether we attempt to load pinned document state into memory at startup
   */
  async _init(doPeerDiscovery: boolean, restoreDocuments: boolean): Promise<void> {
<<<<<<< HEAD
    this.pinStore = await this._pinStoreFactory.createPinStore()
    this.pin = new LocalPinApi(this.pinStore, this._docCache, this._loadDoc.bind(this))
=======
    this.pinStore = await this._pinStoreFactory.open()
    this.pin = new LocalPinApi(this.pinStore, this._docCache, this._loadDoc.bind(this), this._logger)
>>>>>>> 1b7f3533

    if (doPeerDiscovery) {
      await this._ipfsTopology.start()
    }

    await this.dispatcher.init()

    if (restoreDocuments) {
      await this.restoreDocuments()
    }
  }

  /**
   * Set DID provider
   * @param provider - DID provider instance
   */
  async setDIDProvider (provider: DIDProvider): Promise<void> {
    this.context.provider = provider;
    this.context.did = new DID( { provider, resolver: this.context.resolver })

    if (!this.context.did.authenticated) {
      await this.context.did.authenticate()
    }
    this._logger.imp(`Now authenticated as DID ${this.context.did.id}`)
  }

  /**
   * Register new doctype handler
   * @param doctypeHandler - Document type handler
   */
  addDoctypeHandler<T extends Doctype>(doctypeHandler: DoctypeHandler<T>): void {
    this._logger.debug(`Registered handler for ${doctypeHandler.name} doctype`)
    this._doctypeHandlers[doctypeHandler.name] = doctypeHandler
  }

  /**
   * Applies record on a given document
   * @param docId - Document ID
   * @param record - Record to be applied
   * @param opts - Initialization options
   * @deprecated See `applyCommit`
   */
  async applyRecord<T extends Doctype>(docId: DocID | string, record: CeramicCommit, opts?: DocOpts): Promise<T> {
    return this.applyCommit(docId, record, opts)
  }

  /**
   * Applies commit on a given document
   * @param docId - Document ID
   * @param commit - Commit to be applied
   * @param opts - Initialization options
   */
  async applyCommit<T extends Doctype>(docId: string | DocID, commit: CeramicCommit, opts?: DocOpts): Promise<T> {
    const doc = await this._loadDoc(normalizeDocID(docId), opts)
    await doc.applyCommit(commit, opts)
    return doc.doctype as T
  }

  /**
   * Get document from cache by DocID
   * @param docId - Document ID
   * @private
   */
  private _getDocFromCache(docId: DocID): Document {
    return this._docCache.get(docId) as Document
  }

  /**
   * Create doctype instance
   * @param doctype - Document type
   * @param params - Create parameters
   * @param opts - Initialization options
   */
  async createDocument<T extends Doctype>(doctype: string, params: DocParams, opts?: DocOpts): Promise<T> {
    const doc = await this._createDoc(doctype, params, opts)
    return doc.doctype as T
  }

  /**
   * Create document instance
   * @param doctype - Document type
   * @param params - Create parameters
   * @param opts - Initialization options
   * @private
   */
  async _createDoc(doctype: string, params: DocParams, opts: DocOpts = {}): Promise<Document> {
    const doctypeHandler = this._doctypeHandlers[doctype]

    const genesis = await doctypeHandler.doctype.makeGenesis(params, this.context, opts)
    const genesisCid = await this.dispatcher.storeCommit(genesis)
    const docId = new DocID(doctype, genesisCid)

    let doc = this._getDocFromCache(docId)
    if (doc) {
      this._logger.verbose(`Document ${docId.toString()} loaded from cache`)
      return doc
    }

    doc = await Document.create(docId, doctypeHandler, this.dispatcher, this.pinStore, this.context, opts, this._validateDocs);
    this._docCache.put(doc)

    this._logger.verbose(`Document ${docId.toString()} successfully created`)
    return doc
  }

  /**
   * Creates doctype from genesis record
   * @param doctype - Document type
   * @param genesis - Genesis CID
   * @param opts - Initialization options
   */
  async createDocumentFromGenesis<T extends Doctype>(doctype: string, genesis: any, opts: DocOpts = {}): Promise<T> {
    const doc = await this._createDocFromGenesis(doctype, genesis, opts)
    this._logger.verbose(`Document ${doc.id.toString()} successfully created from genesis contents`)
    return doc.doctype as T
  }

  /**
   * Creates document from genesis record
   * @param doctype - Document type
   * @param genesis - Genesis record
   * @param opts - Initialization options
   * @private
   */
  async _createDocFromGenesis(doctype: string, genesis: any, opts: DocOpts = {}): Promise<Document> {
    const genesisCid = await this.dispatcher.storeCommit(genesis)
    const doctypeHandler = this._doctypeHandlers[doctype]
    if (!doctypeHandler) {
      throw new Error(doctype + " is not a valid doctype")
    }

    const docId = new DocID(doctype, genesisCid)

    let doc = this._getDocFromCache(docId)
    if (doc) {
      return doc
    }

    doc = await Document.create(docId, doctypeHandler, this.dispatcher, this.pinStore, this.context, opts, this._validateDocs);
    this._docCache.put(doc)
    return doc
  }

  /**
   * Load document type instance
   * @param docId - Document ID
   * @param opts - Initialization options
   */
  async loadDocument<T extends Doctype>(docId: DocID | CommitID | string, opts: DocOpts = {}): Promise<T> {
    const doc = await this._loadDoc(docId, opts)
    this._logger.verbose(`Document ${docId.toString()} successfully loaded`)
    return doc.doctype as T
  }

  /**
   * Load all document type instance for given paths
   * @param id - Document ID (root)
   * @param paths - relative paths to documents to load
   * @param timeout - Timeout in milliseconds
   * @private
   */
  async _loadLinkedDocuments(id: DocID | string, paths: string[], timeout = 7000): Promise<Record<string, Doctype>> {
    id = normalizeDocID(id)
    const pathTrie = new PathTrie()
    paths.forEach(path => pathTrie.add(path))

    const index = {}

    const walkNext = async (node: TrieNode, docId: DocID) => {
      let doc
      try {
        doc = await promiseTimeout(timeout, this.loadDocument(docId))
      } catch (e) {
        return Promise.resolve()
      }
      index[docId.toString()] = doc

      const promiseList = Object.keys(node.children).map(key => {
        const keyDocId = doc.content[key] ? tryDocId(doc.content[key]) : null
        if (keyDocId) return walkNext(node.children[key], keyDocId)
        return Promise.resolve()
      })

      await Promise.all(promiseList)
    }

    await walkNext(pathTrie.root, id)

    return index
  }

  /**
   * Load all document types instances for given multiqueries
   * @param queries - Array of MultiQueries
   * @param timeout - Timeout in milliseconds
   */
  async multiQuery(queries: Array<MultiQuery>, timeout?: number):  Promise<Record<string, Doctype>> {
    const queryPromises = queries.map(query => {
      try {
        return this._loadLinkedDocuments(query.docId, query.paths, timeout)
      } catch (e) {
        return Promise.resolve({})
      }
    })
    const results = await Promise.all(queryPromises)
    return results.reduce((acc, res) => ({ ...acc, ...res}), {})
  }

  /**
   * Load all document records by document ID
   * @param docId - Document ID
   * @deprecated See `loadDocumentCommits`
   */
  async loadDocumentRecords(docId: DocID | string): Promise<Array<Record<string, any>>> {
    return this.loadDocumentCommits(docId)
  }

  /**
   * Load all document commits by document ID
   * @param docId - Document ID
   */
  async loadDocumentCommits(docId: string | DocID): Promise<Record<string, any>[]> {
    const effectiveDocId = normalizeDocID(docId)
    const doc = await this.loadDocument(effectiveDocId)
    const { state } = doc

    const results = await Promise.all(state.log.map(async ({ cid }) => {
      const record = (await this.ipfs.dag.get(cid, { timeout: IPFS_GET_TIMEOUT })).value
      return {
        cid: cid.toString(),
        value: await DoctypeUtils.convertCommitToSignedCommitContainer(record, this.ipfs)
      }
    }))
    this._logger.verbose(`Successfully loaded ${results.length} commits for document ${docId.toString()}`)
    return results
  }

  /**
   * Load document instance
   * @param docId - Document ID
   * @param opts - Initialization options
   */
  async _loadDoc(docId: DocID | CommitID | string, opts: DocOpts = {}): Promise<Document> {
    const docRef = DocRef.from(docId)

    // If we already have cached exactly what we want, just return it from the cache
    let doc = this._getDocFromCache(docRef.baseID)
    if (!doc) {
      // Load the current version of the document
      const doctypeHandler = this._doctypeHandlers[docRef.typeName]
      if (!doctypeHandler) {
        throw new Error(docRef.typeName + " is not a valid doctype")
      }
      doc = await Document.load(docRef.baseID, doctypeHandler, this.dispatcher, this.pinStore, this.context, opts)
      this._docCache.put(doc)
    }

    if (docRef instanceof DocID) {
      return doc
    } else {
      // We requested a specific commit
      doc = await Document.loadAtCommit(docRef, doc)
      this._docCache.put(doc)
      return doc
    }
  }

  /**
   * @returns An array of the CAIP-2 chain IDs of the blockchains that are supported for anchoring
   * documents.
   */
  async getSupportedChains(): Promise<Array<string>> {
    return this._networkOptions.supportedChains
  }

  /**
   * Load all the pinned documents, re-request PENDING or PROCESSING anchors.
   */
  async restoreDocuments() {
    const list = await this.pinStore.stateStore.list()
    const documents = await Promise.all(list.map(docId => this._loadDoc(docId)))
    documents.forEach(document => {
      const toRecover = document.state?.anchorStatus === AnchorStatus.PENDING || document.state?.anchorStatus === AnchorStatus.PROCESSING
      if (toRecover) {
        document.anchor()
      }
    })
    this._logger.verbose(`Successfully restored ${documents.length} pinned documents`)
  }

  /**
   * Close Ceramic instance gracefully
   */
  async close (): Promise<void> {
    this._logger.imp("Closing Ceramic instance")
    await this.pinStore.close()
    await this.dispatcher.close()
    this._ipfsTopology.stop()
    this._logger.imp("Ceramic instance closed successfully")
  }
}

export default Ceramic<|MERGE_RESOLUTION|>--- conflicted
+++ resolved
@@ -372,13 +372,8 @@
    * @param restoreDocuments - Controls whether we attempt to load pinned document state into memory at startup
    */
   async _init(doPeerDiscovery: boolean, restoreDocuments: boolean): Promise<void> {
-<<<<<<< HEAD
     this.pinStore = await this._pinStoreFactory.createPinStore()
-    this.pin = new LocalPinApi(this.pinStore, this._docCache, this._loadDoc.bind(this))
-=======
-    this.pinStore = await this._pinStoreFactory.open()
     this.pin = new LocalPinApi(this.pinStore, this._docCache, this._loadDoc.bind(this), this._logger)
->>>>>>> 1b7f3533
 
     if (doPeerDiscovery) {
       await this._ipfsTopology.start()
