--- conflicted
+++ resolved
@@ -483,12 +483,7 @@
    */
   async applyCommit<T extends Doctype>(streamId: string | StreamID, commit: CeramicCommit, opts: CreateOpts | UpdateOpts = {}): Promise<T> {
     opts = { ...DEFAULT_APPLY_COMMIT_OPTS, ...opts };
-<<<<<<< HEAD
-    const state$ = await this._loadDoc(normalizeStreamID(streamId), opts as CreateOpts)
-    await this.repository.stateManager.applyCommit(state$, commit, opts)
-=======
-    const state$ = await this.repository.stateManager.applyCommit(normalizeDocID(docId), commit, opts as CreateOpts)
->>>>>>> c635bbdb
+    const state$ = await this.repository.stateManager.applyCommit(normalizeStreamID(streamId), commit, opts as CreateOpts)
     return doctypeFromState<T>(this.context, this._doctypeHandlers, state$.value, this.repository.updates$)
   }
 
