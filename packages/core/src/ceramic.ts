import { Dispatcher } from './dispatcher.js'
import { StreamID, CommitID, StreamRef } from '@ceramicnetwork/streamid'
import { IpfsTopology } from '@ceramicnetwork/ipfs-topology'
import {
  CreateOpts,
  Stream,
  StreamHandler,
  Context,
  DiagnosticsLogger,
  StreamUtils,
  LoadOpts,
  AnchorService,
  CeramicApi,
  CeramicCommit,
  IpfsApi,
  PinApi,
  MultiQuery,
  PinningBackendStatic,
  LoggerProvider,
  Networks,
  UpdateOpts,
  SyncOptions,
  AnchorValidator,
  AnchorStatus,
} from '@ceramicnetwork/common'

import { DID } from 'dids'
import { PinStoreFactory } from './store/pin-store-factory.js'
import { PathTrie, TrieNode, promiseTimeout } from './utils.js'

import { EthereumAnchorService } from './anchor/ethereum/ethereum-anchor-service.js'
import { InMemoryAnchorService } from './anchor/memory/in-memory-anchor-service.js'

import { randomUint32 } from '@stablelib/random'
import { LocalPinApi } from './local-pin-api.js'
import { Repository } from './state-management/repository.js'
import { HandlersMap } from './handlers-map.js'
import {
  FauxStateValidation,
  RealStateValidation,
  StateValidation,
} from './state-management/state-validation.js'
import { streamFromState } from './state-management/stream-from-state.js'
import { ConflictResolution } from './conflict-resolution.js'
import { EthereumAnchorValidator } from './anchor/ethereum/ethereum-anchor-validator.js'

const DEFAULT_CACHE_LIMIT = 500 // number of streams stored in the cache
<<<<<<< HEAD
const DEFAULT_QPS_LIMIT = 10 // Max number of pubsub query messages that can be published per second without rate limiting
=======
>>>>>>> fb9c06e9
const TESTING = process.env.NODE_ENV == 'test'

const TRAILING_SLASH = /\/$/ // slash at the end of the string

const DEFAULT_ANCHOR_SERVICE_URLS = {
  [Networks.MAINNET]: 'https://cas.3boxlabs.com',
  [Networks.ELP]: 'https://cas.3boxlabs.com',
  [Networks.TESTNET_CLAY]: 'https://cas-clay.3boxlabs.com',
  [Networks.DEV_UNSTABLE]: 'https://cas-dev.3boxlabs.com',
  [Networks.LOCAL]: 'http://localhost:8081',
}

const DEFAULT_LOCAL_ETHEREUM_RPC = 'http://localhost:7545' // default Ganache port

const SUPPORTED_CHAINS_BY_NETWORK = {
  [Networks.MAINNET]: ['eip155:1'], // Ethereum mainnet
  [Networks.ELP]: ['eip155:1'], // Ethereum mainnet
  [Networks.TESTNET_CLAY]: ['eip155:3', 'eip155:4'], // Ethereum Ropsten, Rinkeby
  [Networks.DEV_UNSTABLE]: ['eip155:3', 'eip155:4'], // Ethereum Ropsten, Rinkeby
  [Networks.LOCAL]: ['eip155:1337'], // Ganache
  [Networks.INMEMORY]: ['inmemory:12345'], // Our fake in-memory anchor service chainId
}

const DEFAULT_APPLY_COMMIT_OPTS = { anchor: true, publish: true, sync: SyncOptions.PREFER_CACHE }
const DEFAULT_CREATE_FROM_GENESIS_OPTS = {
  anchor: true,
  publish: true,
  sync: SyncOptions.PREFER_CACHE,
}
const DEFAULT_LOAD_OPTS = { sync: SyncOptions.PREFER_CACHE }

/**
 * Ceramic configuration
 */
export interface CeramicConfig {
  ethereumRpcUrl?: string
  anchorServiceUrl?: string
  stateStoreDirectory?: string

  validateStreams?: boolean
  ipfsPinningEndpoints?: string[]
  pinningBackends?: PinningBackendStatic[]

  loggerProvider?: LoggerProvider
  gateway?: boolean

  networkName?: string
  pubsubTopic?: string

  streamCacheLimit?: number
  concurrentRequestsLimit?: number

  useCentralizedPeerDiscovery?: boolean
  syncOverride?: SyncOptions

  [index: string]: any // allow arbitrary properties
}

/**
 * Modules that Ceramic uses internally.
 * Most users will not provide this directly but will let it be derived automatically from the
 * `CeramicConfig` via `Ceramic.create()`.
 */
export interface CeramicModules {
  anchorService: AnchorService | null
  anchorValidator: AnchorValidator
  dispatcher: Dispatcher
  ipfs: IpfsApi
  ipfsTopology: IpfsTopology
  loggerProvider: LoggerProvider
  pinStoreFactory: PinStoreFactory
  repository: Repository
}

/**
 * Parameters that control internal Ceramic behavior.
 * Most users will not provide this directly but will let it be derived automatically from the
 * `CeramicConfig` via `Ceramic.create()`.
 */
export interface CeramicParameters {
  gateway: boolean
  networkOptions: CeramicNetworkOptions
  validateStreams: boolean
  loadOptsOverride: LoadOpts
}

/**
 * Protocol options that are derived from the specified Ceramic network name (e.g. "mainnet", "testnet-clay", etc)
 */
interface CeramicNetworkOptions {
  name: string // Must be one of the supported network names
  pubsubTopic: string // The topic that will be used for broadcasting protocol messages
}

const DEFAULT_NETWORK = Networks.INMEMORY

const normalizeStreamID = (streamId: StreamID | string): StreamID => {
  const streamRef = StreamRef.from(streamId)
  if (StreamID.isInstance(streamRef)) {
    return streamRef
  } else {
    throw new Error(`Not StreamID: ${streamRef}`)
  }
}

const tryStreamId = (id: string): StreamID | null => {
  try {
    return StreamID.fromString(id)
  } catch (e) {
    return null
  }
}

/**
 * ### Ceramic core implementation.<br/>
 *
 * To install this library:<br/>
 * `$ npm install --save @ceramicnetwork/core`
 */
export class Ceramic implements CeramicApi {
  public readonly context: Context
  public readonly dispatcher: Dispatcher
  public readonly loggerProvider: LoggerProvider
  public readonly pin: PinApi
  readonly repository: Repository

  readonly _streamHandlers: HandlersMap
  private readonly _anchorValidator: AnchorValidator
  private readonly _gateway: boolean
  private readonly _ipfsTopology: IpfsTopology
  private readonly _logger: DiagnosticsLogger
  private readonly _networkOptions: CeramicNetworkOptions
  private _supportedChains: Array<string>
  private readonly _validateStreams: boolean
  private readonly stateValidation: StateValidation
  private readonly _loadOptsOverride: LoadOpts

  constructor(modules: CeramicModules, params: CeramicParameters) {
    this._ipfsTopology = modules.ipfsTopology
    this.loggerProvider = modules.loggerProvider
    this._logger = modules.loggerProvider.getDiagnosticsLogger()
    this.repository = modules.repository
    this.dispatcher = modules.dispatcher
    this.pin = this._buildPinApi()
    this._anchorValidator = modules.anchorValidator

    this._gateway = params.gateway
    this._networkOptions = params.networkOptions
    this._validateStreams = params.validateStreams
    this._loadOptsOverride = params.loadOptsOverride

    this.context = {
      api: this,
      anchorService: modules.anchorService,
      ipfs: modules.ipfs,
      loggerProvider: modules.loggerProvider,
    }
    if (!this._gateway) {
      this.context.anchorService.ceramic = this
    }

    this._streamHandlers = new HandlersMap(this._logger)

    // This initialization block below has to be redone.
    // Things below should be passed here as `modules` variable.
    this.stateValidation = this._validateStreams
      ? new RealStateValidation(this.loadStream.bind(this))
      : new FauxStateValidation()
    const conflictResolution = new ConflictResolution(
      modules.anchorValidator,
      this.stateValidation,
      this.dispatcher,
      this.context,
      this._streamHandlers
    )
    const pinStore = modules.pinStoreFactory.createPinStore()
    this.repository.setDeps({
      dispatcher: this.dispatcher,
      pinStore: pinStore,
      context: this.context,
      handlers: this._streamHandlers,
      anchorService: modules.anchorService,
      conflictResolution: conflictResolution,
      stateValidation: this.stateValidation,
    })
  }

  /**
   * Get IPFS instance
   */
  get ipfs(): IpfsApi {
    return this.context.ipfs
  }

  /**
   * Get DID
   */
  get did(): DID | undefined {
    return this.context.did
  }

  /**
   * Sets the DID instance that will be used to author commits to streams. The DID instance
   * also includes the DID Resolver that will be used to verify commits from others.
   * @param did
   */
  set did(did: DID) {
    this.context.did = did
  }

  private _buildPinApi(): PinApi {
    return new LocalPinApi(this.repository, this._logger)
  }

  private static _generateNetworkOptions(config: CeramicConfig): CeramicNetworkOptions {
    const networkName = config.networkName || DEFAULT_NETWORK

    if (config.pubsubTopic && networkName !== Networks.INMEMORY && networkName !== Networks.LOCAL) {
      throw new Error(
        "Specifying pub/sub topic is only supported for the 'inmemory' and 'local' networks"
      )
    }

    let pubsubTopic
    switch (networkName) {
      case Networks.MAINNET: {
        pubsubTopic = '/ceramic/mainnet'
        break
      }
      case Networks.ELP: {
        pubsubTopic = '/ceramic/mainnet'
        break
      }
      case Networks.TESTNET_CLAY: {
        pubsubTopic = '/ceramic/testnet-clay'
        break
      }
      case Networks.DEV_UNSTABLE: {
        pubsubTopic = '/ceramic/dev-unstable'
        break
      }
      case Networks.LOCAL: {
        // Default to a random pub/sub topic so that local deployments are isolated from each other
        // by default.  Allow specifying a specific pub/sub topic so that test deployments *can*
        // be made to talk to each other if needed.
        if (config.pubsubTopic) {
          pubsubTopic = config.pubsubTopic
        } else {
          const rand = randomUint32()
          pubsubTopic = '/ceramic/local-' + rand
        }
        break
      }
      case Networks.INMEMORY: {
        // Default to a random pub/sub topic so that inmemory deployments are isolated from each other
        // by default.  Allow specifying a specific pub/sub topic so that test deployments *can*
        // be made to talk to each other if needed.
        if (config.pubsubTopic) {
          pubsubTopic = config.pubsubTopic
        } else {
          const rand = randomUint32()
          pubsubTopic = '/ceramic/inmemory-' + rand
        }
        break
      }
      default: {
        throw new Error(
          "Unrecognized Ceramic network name: '" +
            networkName +
            "'. Supported networks are: 'mainnet', 'testnet-clay', 'dev-unstable', 'local', 'inmemory'"
        )
      }
    }

    if (networkName == Networks.MAINNET) {
      throw new Error('Ceramic mainnet is not yet supported')
    }

    return { name: networkName, pubsubTopic }
  }

  /**
   * Given the ceramic network we are running on and the anchor service we are connected to, figure
   * out the set of caip2 chain IDs that are supported for stream anchoring
   * @private
   */
  private async _loadSupportedChains(): Promise<void> {
    const networkName = this._networkOptions.name
    const anchorService = this.context.anchorService
    const networkChains = SUPPORTED_CHAINS_BY_NETWORK[networkName]

    // Now that we know the set of supported chains for the specified network, get the actually
    // configured chainId from the anchorService and make sure it's valid.
    const anchorServiceChains = await anchorService.getSupportedChains()
    const usableChains = networkChains.filter((c) => anchorServiceChains.includes(c))
    if (usableChains.length === 0) {
      throw new Error(
        "No usable chainId for anchoring was found.  The ceramic network '" +
          networkName +
          "' supports the chains: ['" +
          networkChains.join("', '") +
          "'], but the configured anchor service '" +
          anchorService.url +
          "' only supports the chains: ['" +
          anchorServiceChains.join("', '") +
          "']"
      )
    }

    this._supportedChains = usableChains
  }

  /**
   * Parses the given `CeramicConfig` and generates the appropriate `CeramicParameters` and
   * `CeramicModules` from it. This usually should not be called directly - most users will prefer
   * to call `Ceramic.create()` instead which calls this internally.
   */
  static _processConfig(ipfs: IpfsApi, config: CeramicConfig): [CeramicModules, CeramicParameters] {
    // Initialize ceramic loggers
    const loggerProvider = config.loggerProvider ?? new LoggerProvider()
    const logger = loggerProvider.getDiagnosticsLogger()
    const pubsubLogger = loggerProvider.makeServiceLogger('pubsub')

    const networkOptions = Ceramic._generateNetworkOptions(config)

    let anchorService = null
    if (!config.gateway) {
      const anchorServiceUrl =
        config.anchorServiceUrl?.replace(TRAILING_SLASH, '') ||
        DEFAULT_ANCHOR_SERVICE_URLS[networkOptions.name]

      if (
        (networkOptions.name == Networks.MAINNET || networkOptions.name == Networks.ELP) &&
        anchorServiceUrl !== 'https://cas-internal.3boxlabs.com' &&
        anchorServiceUrl !== DEFAULT_ANCHOR_SERVICE_URLS[networkOptions.name]
      ) {
        throw new Error('Cannot use custom anchor service on Ceramic mainnet')
      }
      anchorService =
        networkOptions.name != Networks.INMEMORY
          ? new EthereumAnchorService(anchorServiceUrl, logger)
          : new InMemoryAnchorService(config as any)
    }

    let ethereumRpcUrl = config.ethereumRpcUrl
    if (!ethereumRpcUrl && networkOptions.name == Networks.LOCAL) {
      ethereumRpcUrl = DEFAULT_LOCAL_ETHEREUM_RPC
    }
    let anchorValidator
    if (networkOptions.name == Networks.INMEMORY) {
      // Just use the InMemoryAnchorService as the AnchorValidator
      anchorValidator = anchorService
    } else {
      anchorValidator = new EthereumAnchorValidator(ethereumRpcUrl, logger)
    }

    const pinStoreOptions = {
      networkName: networkOptions.name,
      stateStoreDirectory: config.stateStoreDirectory,
      pinningEndpoints: config.ipfsPinningEndpoints,
      pinningBackends: config.pinningBackends,
    }

    const loadOptsOverride = config.syncOverride ? { sync: config.syncOverride } : {}

    const streamCacheLimit = config.streamCacheLimit ?? DEFAULT_CACHE_LIMIT
    const concurrentRequestsLimit = config.concurrentRequestsLimit ?? streamCacheLimit
    const maxQueriesPerSecond = process.env.CERAMIC_PUBSUB_QPS_LIMIT
      ? parseInt(process.env.CERAMIC_PUBSUB_QPS_LIMIT)
      : DEFAULT_QPS_LIMIT

    const ipfsTopology = new IpfsTopology(ipfs, networkOptions.name, logger)
    const pinStoreFactory = new PinStoreFactory(ipfs, pinStoreOptions)
    const repository = new Repository(streamCacheLimit, concurrentRequestsLimit, logger)
    const dispatcher = new Dispatcher(
      ipfs,
      networkOptions.pubsubTopic,
      repository,
      logger,
      pubsubLogger,
      maxQueriesPerSecond
    )

    const params: CeramicParameters = {
      gateway: config.gateway,
      networkOptions,
      validateStreams: config.validateStreams ?? true,
      loadOptsOverride,
    }

    const modules = {
      anchorService,
      anchorValidator,
      dispatcher,
      ipfs,
      ipfsTopology,
      loggerProvider,
      pinStoreFactory,
      repository,
    }

    return [modules, params]
  }

  /**
   * Create Ceramic instance
   * @param ipfs - IPFS instance
   * @param config - Ceramic configuration
   */
  static async create(ipfs: IpfsApi, config: CeramicConfig = {}): Promise<Ceramic> {
    const [modules, params] = await Ceramic._processConfig(ipfs, config)

    const ceramic = new Ceramic(modules, params)

    const doPeerDiscovery = config.useCentralizedPeerDiscovery ?? !TESTING

    await ceramic._init(doPeerDiscovery)

    return ceramic
  }

  /**
   * Finishes initialization and startup of a Ceramic instance. This usually should not be called
   * directly - most users will prefer to call `Ceramic.create()` instead which calls this internally.
   * @param doPeerDiscovery - Controls whether we connect to the "peerlist" to manually perform IPFS peer discovery
   */
  async _init(doPeerDiscovery: boolean): Promise<void> {
    try {
      this._logger.imp(
        `Connecting to ceramic network '${this._networkOptions.name}' using pubsub topic '${this._networkOptions.pubsubTopic}'`
      )

      if (this._gateway) {
        this._logger.warn(`Starting in read-only gateway mode. All write operations will fail`)
      }

      if (doPeerDiscovery) {
        await this._ipfsTopology.start()
      }

      if (!this._gateway) {
        await this.context.anchorService.init()
        await this._loadSupportedChains()
        this._logger.imp(
          `Connected to anchor service '${
            this.context.anchorService.url
          }' with supported anchor chains ['${this._supportedChains.join("','")}']`
        )
      }

      await this._anchorValidator.init(this._supportedChains ? this._supportedChains[0] : null)
    } catch (err) {
      await this.close()
      throw err
    }
  }

  /**
   * @deprecated - use the Ceramic.did setter instead
   */
  async setDID(did: DID): Promise<void> {
    this.context.did = did
  }

  /**
   * Register new stream handler
   * @param streamHandler - Stream type handler
   */
  addStreamHandler<T extends Stream>(streamHandler: StreamHandler<T>): void {
    this._streamHandlers.add(streamHandler)
  }

  /**
   * Applies commit on a given stream
   * @param streamId - Stream ID
   * @param commit - Commit to be applied
   * @param opts - Initialization options
   */
  async applyCommit<T extends Stream>(
    streamId: string | StreamID,
    commit: CeramicCommit,
    opts: CreateOpts | UpdateOpts = {}
  ): Promise<T> {
    if (this._gateway) {
      throw new Error('Writes to streams are not supported in gateway mode')
    }

    opts = { ...DEFAULT_APPLY_COMMIT_OPTS, ...opts, ...this._loadOptsOverride }
    const state$ = await this.repository.applyCommit(
      normalizeStreamID(streamId),
      commit,
      opts as CreateOpts
    )
    return streamFromState<T>(
      this.context,
      this._streamHandlers,
      state$.value,
      this.repository.updates$
    )
  }

  /**
   * Requests an anchor for the given StreamID if the Stream isn't already anchored.
   * Returns the new AnchorStatus for the Stream.
   * @param streamId
   * @param opts used to load the current Stream state
   */
  async requestAnchor(streamId: string | StreamID, opts: LoadOpts = {}): Promise<AnchorStatus> {
    opts = { ...DEFAULT_LOAD_OPTS, ...opts, ...this._loadOptsOverride }
    const effectiveStreamId = normalizeStreamID(streamId)
    const state = await this.repository.load(effectiveStreamId, opts)
    await this.repository.stateManager.anchor(state)
    return state.state.anchorStatus
  }

  /**
   * Creates stream from genesis commit
   * @param type - Stream type
   * @param genesis - Genesis CID
   * @param opts - Initialization options
   */
  async createStreamFromGenesis<T extends Stream>(
    type: number,
    genesis: any,
    opts: CreateOpts = {}
  ): Promise<T> {
    opts = { ...DEFAULT_CREATE_FROM_GENESIS_OPTS, ...opts, ...this._loadOptsOverride }
    const genesisCid = await this.dispatcher.storeCommit(genesis)
    const streamId = new StreamID(type, genesisCid)
    const state$ = await this.repository.applyCreateOpts(streamId, opts)
    return streamFromState<T>(
      this.context,
      this._streamHandlers,
      state$.value,
      this.repository.updates$
    )
  }

  /**
   * Load stream type instance
   * @param streamId - Stream ID
   * @param opts - Initialization options
   */
  async loadStream<T extends Stream>(
    streamId: StreamID | CommitID | string,
    opts: LoadOpts = {}
  ): Promise<T> {
    opts = { ...DEFAULT_LOAD_OPTS, ...opts, ...this._loadOptsOverride }
    const streamRef = StreamRef.from(streamId)

    if (CommitID.isInstance(streamRef)) {
      const snapshot$ = await this.repository.loadAtCommit(streamRef, opts)
      return streamFromState<T>(this.context, this._streamHandlers, snapshot$.value)
    } else if (opts.atTime) {
      const snapshot$ = await this.repository.loadAtTime(streamRef, opts)
      return streamFromState<T>(this.context, this._streamHandlers, snapshot$.value)
    } else {
      const base$ = await this.repository.load(streamRef.baseID, opts)
      await this.repository.handlePinOpts(base$, opts)
      return streamFromState<T>(
        this.context,
        this._streamHandlers,
        base$.value,
        this.repository.updates$
      )
    }
  }

  /**
   * Used to ensure that the given genesis commit contents already exist on IPFS so we don't time
   * out trying to load it.
   * @param genesis
   * @param streamRef
   */
  async _ensureGenesis(genesis: CeramicCommit, streamRef: StreamRef) {
    if (StreamUtils.isSignedCommitContainer(genesis) || StreamUtils.isSignedCommit(genesis)) {
      throw new Error('Given genesis commit is not deterministic')
    }

    const genesisCID = await this.ipfs.dag.put(genesis)
    if (!streamRef.cid.equals(genesisCID)) {
      throw new Error(
        `Given StreamID CID ${streamRef.cid.toString()} does not match given genesis content`
      )
    }
  }

  /**
   * Load all stream type instance for given paths
   * @param query
   * @param timeout - Timeout in milliseconds
   * @private
   */
  async _loadLinkedStreams(query: MultiQuery, timeout: number): Promise<Record<string, Stream>> {
    const id = StreamRef.from(query.streamId)
    const pathTrie = new PathTrie()
    query.paths?.forEach((path) => pathTrie.add(path))

    if (query.genesis) {
      await this._ensureGenesis(query.genesis, id)
    }

    const index = {}
    const walkNext = async (node: TrieNode, streamId: StreamID | CommitID) => {
      let stream
      try {
        stream = await promiseTimeout(
          this.loadStream(streamId, { atTime: query.atTime }),
          timeout,
          `Timeout after ${timeout}ms`
        )
      } catch (e) {
        if (CommitID.isInstance(streamId)) {
          this._logger.warn(
            `Error loading stream ${streamId.baseID.toString()} at commit ${streamId.commit.toString()} at time ${
              query.atTime
            } as part of a multiQuery request: ${e.toString()}`
          )
        } else {
          this._logger.warn(
            `Error loading stream ${streamId.toString()} at time ${
              query.atTime
            } as part of a multiQuery request: ${e.toString()}`
          )
        }
        return Promise.resolve()
      }
      const streamRef = query.atTime ? CommitID.make(streamId.baseID, stream.tip) : streamId
      index[streamRef.toString()] = stream

      const promiseList = Object.keys(node.children).map((key) => {
        const keyStreamId = stream.content[key] ? tryStreamId(stream.content[key]) : null
        if (keyStreamId) return walkNext(node.children[key], keyStreamId)
        return Promise.resolve()
      })

      await Promise.all(promiseList)
    }

    await walkNext(pathTrie.root, id)

    return index
  }

  /**
   * Load all stream types instances for given multiqueries
   * @param queries - Array of MultiQueries
   * @param timeout - Timeout in milliseconds
   */
  async multiQuery(queries: Array<MultiQuery>, timeout = 7000): Promise<Record<string, Stream>> {
    const queryResults = await Promise.all(
      queries.map((query) => {
        return this._loadLinkedStreams(query, timeout).catch((e) => {
          this._logger.warn(`Error during multiQuery: ${e.toString()}`)
          return {}
        })
      })
    )
    // Flatten the result objects from each individual multi query into a single response object
    const results = queryResults.reduce((acc, res) => ({ ...acc, ...res }), {})
    // Before returning the results, sync each Stream to its current state in the cache.  This is
    // necessary to handle the case where there are two MultiQueries in this batch for the same stream,
    // one on a specific CommitID and one on a base StreamID, and loading the CommitID tells this
    // node about a tip it had not previously heard about that turns out to be the best current tip.
    // This ensures the returned Streams always are as up-to-date as possible, and is behavior that
    // the anchor service relies upon.
    await Promise.all(
      Object.values(results).map((stream) => {
        if (!stream.isReadOnly) {
          return stream.sync({ sync: SyncOptions.NEVER_SYNC, syncTimeoutSeconds: 0 })
        }
      })
    )
    return results
  }

  /**
   * Load all stream commits by stream ID
   * @param streamId - Stream ID
   */
  async loadStreamCommits(streamId: string | StreamID): Promise<Record<string, any>[]> {
    const effectiveStreamId = normalizeStreamID(streamId)
    const stream = await this.loadStream(effectiveStreamId)
    const { state } = stream

    const results = await Promise.all(
      state.log.map(async ({ cid }) => {
        const commit = await this.dispatcher.retrieveCommit(cid)
        return {
          cid: cid.toString(),
          value: await StreamUtils.convertCommitToSignedCommitContainer(commit, this.ipfs),
        }
      })
    )
    this._logger.verbose(
      `Successfully loaded ${results.length} commits for stream ${streamId.toString()}`
    )
    return results
  }

  /**
   * @returns An array of the CAIP-2 chain IDs of the blockchains that are supported for anchoring
   * streams.
   */
  async getSupportedChains(): Promise<Array<string>> {
    return this._supportedChains
  }

  /**
   * Close Ceramic instance gracefully
   */
  async close(): Promise<void> {
    this._logger.imp('Closing Ceramic instance')
    await this.dispatcher.close()
    await this.repository.close()
    this._ipfsTopology.stop()
    this._logger.imp('Ceramic instance closed successfully')
  }
}<|MERGE_RESOLUTION|>--- conflicted
+++ resolved
@@ -45,10 +45,7 @@
 import { EthereumAnchorValidator } from './anchor/ethereum/ethereum-anchor-validator.js'
 
 const DEFAULT_CACHE_LIMIT = 500 // number of streams stored in the cache
-<<<<<<< HEAD
 const DEFAULT_QPS_LIMIT = 10 // Max number of pubsub query messages that can be published per second without rate limiting
-=======
->>>>>>> fb9c06e9
 const TESTING = process.env.NODE_ENV == 'test'
 
 const TRAILING_SLASH = /\/$/ // slash at the end of the string
