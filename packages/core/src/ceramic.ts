import Dispatcher from './dispatcher'
import Document from './document'
import ThreeIdResolver from '@ceramicnetwork/3id-did-resolver'
import KeyDidResolver from '@ceramicnetwork/key-did-resolver'
import DocID from '@ceramicnetwork/docid'
import { CeramicApi, DIDProvider, PinApi } from "@ceramicnetwork/common"
import {
  Doctype,
  DoctypeHandler,
  DocOpts,
  Context,
  DoctypeUtils,
  DocParams,
  LoggerProvider,
  LoggerPlugin,
  LoggerPluginOptions,
} from "@ceramicnetwork/common"
import { Resolver } from "did-resolver"

import { DID } from 'dids'
import { TileDoctypeHandler } from "@ceramicnetwork/doctype-tile"
import { Caip10LinkDoctypeHandler } from "@ceramicnetwork/doctype-caip10-link"
import { PinStoreFactory } from "./store/pin-store-factory";
import { PinStore } from "./store/pin-store";

import EthereumAnchorService from "./anchor/ethereum/ethereum-anchor-service"
import InMemoryAnchorService from "./anchor/memory/in-memory-anchor-service"
import { PinningBackendStatic } from "@ceramicnetwork/common";
import { IPFSApi } from "./declarations"

/**
 * Ceramic configuration
 */
export interface CeramicConfig {
  ethereumRpcUrl?: string;
  anchorServiceUrl?: string;
  stateStorePath?: string;

  didResolver?: Resolver;
  didProvider?: DIDProvider;

  validateDocs?: boolean;
  pinning?: string[];
  pinningBackends?: PinningBackendStatic[];

  logLevel?: string;
  logToFiles?: boolean;
  logToFilesPlugin?: {
    plugin: LoggerPlugin;
    options: LoggerPluginOptions;
  };
  gateway?: boolean;

  topic?: string;

  [index: string]: any; // allow arbitrary properties
}

const normalizeDocID = (docId: DocID | string): DocID => {
  return (typeof docId === 'string') ? DocID.fromString(docId) : docId
}

/**
 * ### Ceramic core implementation.<br/>
 *
 * To install this library:<br/>
 * `$ npm install --save @ceramicnetwork/core`
 */
class Ceramic implements CeramicApi {
  private readonly _docmap: Record<string, Document>
  private readonly _doctypeHandlers: Record<string, DoctypeHandler<Doctype>>
  private _chainId: string

  public readonly pin: PinApi
  public readonly context: Context

  constructor (public dispatcher: Dispatcher, public pinStore: PinStore, context: Context, private _validateDocs: boolean = true) {
    this._docmap = {}
    this._doctypeHandlers = {
      'tile': new TileDoctypeHandler(),
      'caip10-link': new Caip10LinkDoctypeHandler()
    }

    this.pin = this._initPinApi();
    this.context = context
    this.context.api = this // set API reference
  }

  /**
   * Get IPFS instance
   */
  get ipfs(): IPFSApi {
    return this.context.ipfs
  }

  /**
   * Get DID
   */
  get did(): DID | undefined {
    return this.context.did
  }

  /**
   * Initialize Ceramic pinning API
   * @private
   */
  _initPinApi(): PinApi {
    return {
      add: async (docId: DocID): Promise<void> => {
        const document = await this._loadDoc(docId)
        await this.pinStore.add(document.doctype)
      },
      rm: async (docId: DocID): Promise<void> => {
        await this.pinStore.rm(docId)
      },
      ls: async (docId?: DocID): Promise<AsyncIterable<string>> => {
        const docIds = await this.pinStore.ls(docId ? docId.baseID : null)
        return {
          [Symbol.asyncIterator](): any {
            let index = 0
            return {
              next(): any {
                if (index === docIds.length) {
                  return Promise.resolve({ value: null, done: true });
                }
                return Promise.resolve({ value: docIds[index++], done: false });
              }
            };
          }
        }
      }
    }
  }

  /**
   * Create Ceramic instance
   * @param ipfs - IPFS instance
   * @param config - Ceramic configuration
   */
  static async create(ipfs: IPFSApi, config: CeramicConfig = {}): Promise<Ceramic> {
    LoggerProvider.init({
      level: config.logLevel? config.logLevel : 'silent',
      component: config.gateway? 'GATEWAY' : 'NODE',
    })

    if (config.logToFiles) {
        LoggerProvider.addPlugin(
            config.logToFilesPlugin.plugin,
            null,
            config.logToFilesPlugin.options
        )
    }

    const dispatcher = new Dispatcher(ipfs, config.topic)
    await dispatcher.init()

    const anchorService = config.anchorServiceUrl ? new EthereumAnchorService(config) : new InMemoryAnchorService(config)
    const context: Context = {
      ipfs,
      anchorService,
    }

    const pinStoreFactory = new PinStoreFactory(context, config)
    const pinStore = await pinStoreFactory.open()

    const ceramic = new Ceramic(dispatcher, pinStore, context, config.validateDocs)
    anchorService.ceramic = ceramic

    if (config.didProvider) {
      await ceramic.setDIDProvider(config.didProvider)
    }

    const keyDidResolver = KeyDidResolver.getResolver()
    const threeIdResolver = ThreeIdResolver.getResolver(ceramic)
    ceramic.context.resolver = new Resolver({
      ...config.didResolver, ...threeIdResolver, ...keyDidResolver,
    })

    return ceramic
  }

  /**
   * Set DID provider
   * @param provider - DID provider instance
   */
  async setDIDProvider (provider: DIDProvider): Promise<void> {
    this.context.provider = provider;
    this.context.did = new DID( { provider })

    if (!this.context.did.authenticated) {
      await this.context.did.authenticate()
    }
  }

  /**
   * Register new doctype handler
   * @param doctypeHandler - Document type handler
   */
  addDoctypeHandler<T extends Doctype>(doctypeHandler: DoctypeHandler<T>): void {
    this._doctypeHandlers[doctypeHandler.name] = doctypeHandler
  }

  /**
   * Finds doctype handler
   * @param doctype - Doctype
   */
  findDoctypeHandler<T extends Doctype>(doctype: string): DoctypeHandler<T> {
    const doctypeHandler = this._doctypeHandlers[doctype]
    if (doctypeHandler == null) {
      throw new Error(`Failed to find doctype handler for doctype ${doctype}`)
    }
    return doctypeHandler as DoctypeHandler<T>
  }

  /**
   * Applies record on a given document
   * @param docId - Document ID
   * @param record - Record to be applied
   * @param opts - Initialization options
   */
  async applyRecord<T extends Doctype>(docId: DocID | string, record: Record<string, unknown>, opts?: DocOpts): Promise<T> {
    docId = normalizeDocID(docId)
    if (docId.version != null) {
      throw new Error('Historical document versions cannot be modified. Load the document without specifying a version to make updates.')
    }

    const doc = await this._loadDoc(docId, opts)

    await doc.applyRecord(record, opts)
    return doc.doctype as T
  }

  /**
   * Get document from map by Genesis CID
   * @param genesisCid
   */
  getDocFromMap(docId: DocID): Document {
    return this._docmap[docId.toString()]
  }

  /**
   * Create doctype instance
   * @param doctype - Document type
   * @param params - Create parameters
   * @param opts - Initialization options
   */
  async createDocument<T extends Doctype>(doctype: string, params: DocParams, opts?: DocOpts): Promise<T> {
    const doc = await this._createDoc(doctype, params, opts)
    return doc.doctype as T
  }

  /**
   * Create document instance
   * @param doctype - Document type
   * @param params - Create parameters
   * @param opts - Initialization options
   * @private
   */
  async _createDoc(doctype: string, params: DocParams, opts: DocOpts = {}): Promise<Document> {
    const doctypeHandler = this._doctypeHandlers[doctype]

    const genesis = await doctypeHandler.doctype.makeGenesis(params, this.context, opts)
    const genesisCid = await this.dispatcher.storeRecord(genesis)
    const docId = new DocID(doctype, genesisCid)

    let doc = this.getDocFromMap(docId)
    if (doc) {
      return doc
    }

    doc = await Document.create(docId, doctypeHandler, this.dispatcher, this.pinStore, this.context, opts, this._validateDocs);
    this._docmap[doc.id.toString()] = doc
    return doc
  }

  /**
   * Creates doctype from genesis record
   * @param doctype - Document type
   * @param genesis - Genesis CID
   * @param opts - Initialization options
   */
  async createDocumentFromGenesis<T extends Doctype>(doctype: string, genesis: any, opts: DocOpts = {}): Promise<T> {
    const doc = await this._createDocFromGenesis(doctype, genesis, opts)
    return doc.doctype as T
  }

  /**
   * Creates document from genesis record
   * @param doctype - Document type
   * @param genesis - Genesis record
   * @param opts - Initialization options
   * @private
   */
  async _createDocFromGenesis(doctype: string, genesis: any, opts: DocOpts = {}): Promise<Document> {
    const genesisCid = await this.dispatcher.storeRecord(genesis)
    const doctypeHandler = this._doctypeHandlers[doctype]
    if (!doctypeHandler) {
      throw new Error(doctype + " is not a valid doctype")
    }

    const docId = new DocID(doctype, genesisCid)

    let doc = this.getDocFromMap(docId)
    if (doc) {
      return doc
    }

    doc = await Document.create(docId, doctypeHandler, this.dispatcher, this.pinStore, this.context, opts, this._validateDocs);
    this._docmap[doc.id.toString()] = doc
    return doc
  }

  /**
   * Load document type instance
   * @param docId - Document ID
   * @param opts - Initialization options
   */
  async loadDocument<T extends Doctype>(docId: DocID | string, opts: DocOpts = {}): Promise<T> {
    docId = normalizeDocID(docId)
    const doc = await this._loadDoc(docId.baseID, opts)
    return (docId.version? await doc.loadVersion<T>(docId.version) : doc.doctype) as T
  }

  /**
   * Load all document records by document ID
   * @param docId - Document ID
   */
  async loadDocumentRecords(docId: DocID | string): Promise<Array<Record<string, any>>> {
    docId = normalizeDocID(docId)
    const doc = await this.loadDocument(docId)
    const { state } = doc

    return Promise.all(state.log.map(async ({ cid }) => {
      const record = (await this.ipfs.dag.get(cid)).value
      return {
        cid: cid.toString(),
        value: await DoctypeUtils.convertRecordToDTO(record, this.ipfs)
      }
    }))
  }

  /**
   * Load document instance
   * @param docId - Document ID
   * @param opts - Initialization options
   */
  async _loadDoc(docId: DocID | string, opts: DocOpts = {}): Promise<Document> {
    docId = normalizeDocID(docId)
    const docIdStr = docId.toString()

    const doctypeHandler = this._doctypeHandlers[docId.typeName]
    if (!doctypeHandler) {
      throw new Error(docId.typeName + " is not a valid doctype")
    }

    if (!this._docmap[docIdStr]) {
      this._docmap[docIdStr] = await Document.load(docId, doctypeHandler, this.dispatcher, this.pinStore, this.context, opts)
    }
    return this._docmap[docIdStr]
  }

  /**
<<<<<<< HEAD
   * Lists ceramic
   * @param docId - Document ID
   */
  async listVersions(docId: DocID | string): Promise<string[]> {
    docId = normalizeDocID(docId)
    const doc = await this._loadDoc(docId, {
      applyOnly: true
    })
    return (await doc.listVersions()).map((e) => e.toString())
  }

  /**
   * @returns the CAIP-2 chain ID of the blockchain that will be used to anchor records.
   *
   * Caches the result after the first time it is requested
   */
  async getChainId(): Promise<string> {
    if (this._chainId) {
      return this._chainId
    }

    // Fetch the chainId from the anchor service and cache the result
    if (!this.context.anchorService) {
      throw new Error("No anchor service configured")
    }
    this._chainId = await this.context.anchorService.getChainId()
    return this._chainId
  }


  /**
=======
>>>>>>> 75cffa78
   * Close Ceramic instance gracefully
   */
  async close (): Promise<void> {
    await this.pinStore.close()
    await this.dispatcher.close()
  }
}

export default Ceramic<|MERGE_RESOLUTION|>--- conflicted
+++ resolved
@@ -360,19 +360,6 @@
   }
 
   /**
-<<<<<<< HEAD
-   * Lists ceramic
-   * @param docId - Document ID
-   */
-  async listVersions(docId: DocID | string): Promise<string[]> {
-    docId = normalizeDocID(docId)
-    const doc = await this._loadDoc(docId, {
-      applyOnly: true
-    })
-    return (await doc.listVersions()).map((e) => e.toString())
-  }
-
-  /**
    * @returns the CAIP-2 chain ID of the blockchain that will be used to anchor records.
    *
    * Caches the result after the first time it is requested
@@ -392,8 +379,6 @@
 
 
   /**
-=======
->>>>>>> 75cffa78
    * Close Ceramic instance gracefully
    */
   async close (): Promise<void> {
