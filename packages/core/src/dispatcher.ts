import CID from 'cids'
import cloneDeep from 'lodash.clonedeep'
import { StreamUtils, IpfsApi, UnreachableCaseError } from '@ceramicnetwork/common';
import StreamID from "@ceramicnetwork/streamid";
import { DiagnosticsLogger, ServiceLogger } from "@ceramicnetwork/common";
import { Repository } from './state-management/repository';
import {
  MsgType,
  PubsubMessage,
  QueryMessage,
  ResponseMessage,
  UpdateMessage,
} from './pubsub/pubsub-message';
import { Pubsub } from './pubsub/pubsub';
import { Subscription } from 'rxjs';
import { MessageBus } from './pubsub/message-bus';

const IPFS_GET_TIMEOUT = 60000 // 1 minute
const IPFS_MAX_RECORD_SIZE = 256000 // 256 KB
const IPFS_RESUBSCRIBE_INTERVAL_DELAY = 1000 * 15 // 15 sec

function messageTypeToString(type: MsgType): string {
  switch (type) {
    case MsgType.UPDATE:
      return "Update"
    case MsgType.QUERY:
      return "Query"
    case MsgType.RESPONSE:
      return "Response"
    default:
      throw new UnreachableCaseError(type, `Unsupported message type`)
  }
}

/**
 * Ceramic core Dispatcher used for handling messages from pub/sub topic.
 */
export class Dispatcher {
  readonly messageBus: MessageBus
  // Set of IDs for QUERY messages we have sent to the pub/sub topic but not yet heard a
  // corresponding RESPONSE message for. Maps the query ID to the primary StreamID we were querying for.
  constructor (readonly _ipfs: IpfsApi, private readonly topic: string, readonly repository: Repository, private readonly _logger: DiagnosticsLogger, private readonly _pubsubLogger: ServiceLogger) {
    const pubsub = new Pubsub(_ipfs, topic, IPFS_RESUBSCRIBE_INTERVAL_DELAY, _pubsubLogger, _logger)
    this.messageBus = new MessageBus(pubsub)
    this.messageBus.subscribe(this.handleMessage.bind(this))
  }

  /**
   * Store Ceramic commit (genesis|signed|anchor).
   *
   * @param data - Ceramic commit data
   */
  async storeCommit (data: any): Promise<CID> {
    if (StreamUtils.isSignedCommitContainer(data)) {
      const { jws, linkedBlock } = data
      // put the JWS into the ipfs dag
      const cid = await this._ipfs.dag.put(jws, { format: 'dag-jose', hashAlg: 'sha2-256' })
      // put the payload into the ipfs dag
      await this._ipfs.block.put(linkedBlock, { cid: jws.link.toString() })
      await this._restrictRecordSize(jws.link.toString())
      await this._restrictRecordSize(cid)
      return cid
    }
    const cid = await this._ipfs.dag.put(data)
    await this._restrictRecordSize(cid)
    return cid
  }

  /**
   * Retrieves one Ceramic commit by CID, and enforces that the commit doesn't exceed the maximum
   * commit size. To load an IPLD path or a CID from IPFS that isn't a Ceramic commit,
   * use `retrieveFromIPFS`.
   *
   * @param cid - Commit CID
   */
  async retrieveCommit (cid: CID | string): Promise<any> {
<<<<<<< HEAD
    const asCid = typeof cid === 'string' ? new CID(cid) : cid
    const record = await this._ipfs.dag.get(asCid, { timeout: IPFS_GET_TIMEOUT })
    await this._restrictRecordSize(cid)
    return cloneDeep(record.value)
=======
    try {
      const record = await this._ipfs.dag.get(cid, {timeout: IPFS_GET_TIMEOUT})
      await this._restrictRecordSize(cid)
      return cloneDeep(record.value)
    } catch (e) {
      this._logger.err(`Error while loading commit CID ${cid.toString()} from IPFS: ${e}`)
      throw e
    }
>>>>>>> 50ea6151
  }

  /**
   * Retrieves an object from the IPFS dag
   * @param cid
   * @param path - optional IPLD path to load, starting from the object represented by `cid`
   */
  async retrieveFromIPFS (cid: CID | string, path?: string): Promise<any> {
<<<<<<< HEAD
    const asCid = typeof cid === 'string' ? new CID(cid) : cid
    const record = await this._ipfs.dag.get(asCid, { timeout: IPFS_GET_TIMEOUT, path })
    return cloneDeep(record.value)
=======
    try {
      const record = await this._ipfs.dag.get(cid, {timeout: IPFS_GET_TIMEOUT, path})
      return cloneDeep(record.value)
    } catch (e) {
      this._logger.err(`Error while loading CID ${cid.toString()} from IPFS: ${e}`)
      throw e
    }
>>>>>>> 50ea6151
  }

  /**
   * Restricts record size to IPFS_MAX_RECORD_SIZE
   * @param cid - Record CID
   * @private
   */
  async _restrictRecordSize(cid: CID | string): Promise<void> {
    const stat = await this._ipfs.block.stat(cid, { timeout: IPFS_GET_TIMEOUT })
    if (stat.size > IPFS_MAX_RECORD_SIZE) {
      throw new Error(`${cid.toString()} record size ${stat.size} exceeds the maximum block size of ${IPFS_MAX_RECORD_SIZE}`)
    }
  }

  /**
   * Publishes Tip commit to pub/sub topic.
   *
   * @param streamId  - Stream ID
   * @param tip - Commit CID
   */
  publishTip (streamId: StreamID, tip: CID): Subscription {
    return this.publish({ typ: MsgType.UPDATE, stream: streamId, tip: tip })
  }

  /**
   * Handles one message from the pubsub topic.
   */
  async handleMessage(message: PubsubMessage): Promise<void> {
    try {
      switch (message.typ) {
        case MsgType.UPDATE:
          await this._handleUpdateMessage(message)
          break
        case MsgType.QUERY:
          await this._handleQueryMessage(message)
          break
        case MsgType.RESPONSE:
          await this._handleResponseMessage(message)
          break
        default:
          throw new UnreachableCaseError(message, `Unsupported message type`)
      }
    } catch (e) {
      // TODO: Combine these two log statements into one line so that they can't get split up in the
      // log output.
      this._logger.err(`Error while processing ${messageTypeToString(message.typ)} message from pubsub: ${e}`)
      this._logger.err(e)  // Log stack trace
    }
  }

  /**
   * Handles an incoming Update message from the pub/sub topic.
   * @param message
   * @private
   */
  async _handleUpdateMessage(message: UpdateMessage): Promise<void> {
    // TODO Add validation the message adheres to the proper format.

    const { stream: streamId, tip } = message
    // TODO: add cache of cids here so that we don't emit event
    // multiple times if we get the message from more than one peer.
    this.repository.stateManager.update(streamId, tip)
    // TODO: Handle 'anchorService' if present in message
  }

  /**
   * Handles an incoming Query message from the pub/sub topic.
   * @param message
   * @private
   */
  async _handleQueryMessage(message: QueryMessage): Promise<void> {
    // TODO Add validation the message adheres to the proper format.

    const { stream: streamId, id } = message
    const streamState = await this.repository.streamState(streamId)
    if (streamState) {
      // TODO: Should we validate that the 'id' field is the correct hash of the rest of the message?

      const tip = streamState.log[streamState.log.length - 1].cid
      // Build RESPONSE message and send it out on the pub/sub topic
      // TODO: Handle 'paths' for multiquery support
      const tipMap = new Map().set(streamId.toString(), tip)
      this.publish({ typ: MsgType.RESPONSE, id, tips: tipMap})
    }
  }

  /**
   * Handles an incoming Response message from the pub/sub topic.
   * @param message
   * @private
   */
  async _handleResponseMessage(message: ResponseMessage): Promise<void> {
    const { id: queryId, tips } = message
    const expectedStreamID = this.messageBus.outstandingQueries.get(queryId)
    if (expectedStreamID) {
      const newTip = tips.get(expectedStreamID.toString())
      if (!newTip) {
        throw new Error("Response to query with ID '" + queryId + "' is missing expected new tip for StreamID '" +
          expectedStreamID + "'")
      }
      this.repository.stateManager.update(expectedStreamID, newTip)
      this.messageBus.outstandingQueries.delete(queryId)
      // TODO Iterate over all streams in 'tips' object and process the new tip for each
    }
  }

  /**
   * Gracefully closes the Dispatcher.
   */
  async close(): Promise<void> {
    this.messageBus.unsubscribe()
  }

  /**
   * Publish a message to IPFS pubsub as a fire-and-forget operation.
   *
   * You could use returned Subscription to react when the operation is finished.
   * Feel free to disregard it though.
   */
  private publish(message: PubsubMessage): Subscription {
    return this.messageBus.next(message)
  }
}<|MERGE_RESOLUTION|>--- conflicted
+++ resolved
@@ -74,21 +74,15 @@
    * @param cid - Commit CID
    */
   async retrieveCommit (cid: CID | string): Promise<any> {
-<<<<<<< HEAD
-    const asCid = typeof cid === 'string' ? new CID(cid) : cid
-    const record = await this._ipfs.dag.get(asCid, { timeout: IPFS_GET_TIMEOUT })
-    await this._restrictRecordSize(cid)
-    return cloneDeep(record.value)
-=======
     try {
-      const record = await this._ipfs.dag.get(cid, {timeout: IPFS_GET_TIMEOUT})
+      const asCid = typeof cid === 'string' ? new CID(cid) : cid
+      const record = await this._ipfs.dag.get(asCid, {timeout: IPFS_GET_TIMEOUT})
       await this._restrictRecordSize(cid)
       return cloneDeep(record.value)
     } catch (e) {
       this._logger.err(`Error while loading commit CID ${cid.toString()} from IPFS: ${e}`)
       throw e
     }
->>>>>>> 50ea6151
   }
 
   /**
@@ -97,19 +91,14 @@
    * @param path - optional IPLD path to load, starting from the object represented by `cid`
    */
   async retrieveFromIPFS (cid: CID | string, path?: string): Promise<any> {
-<<<<<<< HEAD
-    const asCid = typeof cid === 'string' ? new CID(cid) : cid
-    const record = await this._ipfs.dag.get(asCid, { timeout: IPFS_GET_TIMEOUT, path })
-    return cloneDeep(record.value)
-=======
     try {
-      const record = await this._ipfs.dag.get(cid, {timeout: IPFS_GET_TIMEOUT, path})
+      const asCid = typeof cid === 'string' ? new CID(cid) : cid
+      const record = await this._ipfs.dag.get(asCid, {timeout: IPFS_GET_TIMEOUT, path})
       return cloneDeep(record.value)
     } catch (e) {
       this._logger.err(`Error while loading CID ${cid.toString()} from IPFS: ${e}`)
       throw e
     }
->>>>>>> 50ea6151
   }
 
   /**
