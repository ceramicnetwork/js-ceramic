import { CID } from 'multiformats/cid'
import cloneDeep from 'lodash.clonedeep'
import {
  DiagnosticsLogger,
  IpfsApi,
  ServiceLogger,
  StreamUtils,
  UnreachableCaseError,
} from '@ceramicnetwork/common'
import { StreamID } from '@ceramicnetwork/streamid'
import { Repository } from './state-management/repository.js'
import {
  MsgType,
  PubsubMessage,
  QueryMessage,
  ResponseMessage,
  UpdateMessage,
} from './pubsub/pubsub-message.js'
import { Pubsub } from './pubsub/pubsub.js'
import { Subscription } from 'rxjs'
import { MessageBus } from './pubsub/message-bus.js'
import lru from 'lru_map'
import { PubsubKeepalive } from './pubsub/pubsub-keepalive.js'
import { PubsubRateLimit } from './pubsub/pubsub-ratelimit.js'
import { TaskQueue } from './pubsub/task-queue.js'

const IPFS_GET_RETRIES = 3
const IPFS_GET_TIMEOUT = 30000 // 30 seconds per retry, 3 retries = 90 seconds total timeout
const IPFS_MAX_COMMIT_SIZE = 256000 // 256 KB
const IPFS_RESUBSCRIBE_INTERVAL_DELAY = 1000 * 15 // 15 sec
const MAX_PUBSUB_PUBLISH_INTERVAL = 60 * 1000 // one minute
const IPFS_CACHE_SIZE = 1024 // maximum cache size of 256MB

function messageTypeToString(type: MsgType): string {
  switch (type) {
    case MsgType.UPDATE:
      return 'Update'
    case MsgType.QUERY:
      return 'Query'
    case MsgType.RESPONSE:
      return 'Response'
    case MsgType.KEEPALIVE:
      return 'Keepalive'
    default:
      throw new UnreachableCaseError(type, `Unsupported message type`)
  }
}

/**
 * Ceramic core Dispatcher used for handling messages from pub/sub topic.
 */
export class Dispatcher {
  readonly messageBus: MessageBus
  readonly dagNodeCache: lru.LRUMap<string, any>
  // Set of IDs for QUERY messages we have sent to the pub/sub topic but not yet heard a
  // corresponding RESPONSE message for. Maps the query ID to the primary StreamID we were querying for.
  constructor(
    readonly _ipfs: IpfsApi,
    private readonly topic: string,
    readonly repository: Repository,
    private readonly _logger: DiagnosticsLogger,
    private readonly _pubsubLogger: ServiceLogger,
<<<<<<< HEAD
    maxQueriesPerSecond: number
=======
    readonly tasks: TaskQueue = new TaskQueue()
>>>>>>> fb9c06e9
  ) {
    const pubsub = new Pubsub(
      _ipfs,
      topic,
      IPFS_RESUBSCRIBE_INTERVAL_DELAY,
      _pubsubLogger,
      _logger,
      tasks
    )
    this.messageBus = new MessageBus(
      new PubsubRateLimit(
        new PubsubKeepalive(pubsub, MAX_PUBSUB_PUBLISH_INTERVAL),
        _logger,
        maxQueriesPerSecond
      )
    )
    this.messageBus.subscribe(this.handleMessage.bind(this))
    this.dagNodeCache = new lru.LRUMap<string, any>(IPFS_CACHE_SIZE)
  }

  /**
   * Store Ceramic commit (genesis|signed|anchor).
   *
   * @param data - Ceramic commit data
   * @param streamId - StreamID of the stream the commit belongs to, used for logging.
   */
  async storeCommit(data: any, streamId?: StreamID): Promise<CID> {
    try {
      if (StreamUtils.isSignedCommitContainer(data)) {
        const { jws, linkedBlock } = data
        // put the JWS into the ipfs dag
        const cid = await this._ipfs.dag.put(jws, { storeCodec: 'dag-jose', hashAlg: 'sha2-256' })
        // put the payload into the ipfs dag
        const linkCid = jws.link
        const format = await this._ipfs.codecs.getCodec(linkCid.code).then((f) => f.name)
        const mhtype = await this._ipfs.hashers
          .getHasher(linkCid.multihash.code)
          .then((mh) => mh.name)
        await this._ipfs.block.put(linkedBlock, { format, mhtype, version: linkCid.version })
        await this._restrictCommitSize(jws.link.toString())
        await this._restrictCommitSize(cid)
        return cid
      }
      const cid = await this._ipfs.dag.put(data)
      await this._restrictCommitSize(cid)
      return cid
    } catch (e) {
      if (streamId) {
        this._logger.err(
          `Error while storing commit to IPFS for stream ${streamId.toString()}: ${e}`
        )
      } else {
        this._logger.err(`Error while storing commit to IPFS: ${e}`)
      }
      throw e
    }
  }

  /**
   * Retrieves one Ceramic commit by CID, and enforces that the commit doesn't exceed the maximum
   * commit size. To load an IPLD path or a CID from IPFS that isn't a Ceramic commit,
   * use `retrieveFromIPFS`.
   *
   * @param cid - Commit CID
   * @param streamId - StreamID of the stream the commit belongs to, used for logging.
   */
  async retrieveCommit(cid: CID | string, streamId?: StreamID): Promise<any> {
    try {
      const result = await this._getFromIpfs(cid)
      await this._restrictCommitSize(cid)
      return result
    } catch (e) {
      if (streamId) {
        this._logger.err(
          `Error while loading commit CID ${cid.toString()} from IPFS for stream ${streamId.toString()}: ${e}`
        )
      } else {
        this._logger.err(`Error while loading commit CID ${cid.toString()} from IPFS: ${e}`)
      }
      throw e
    }
  }

  /**
   * Retrieves an object from the IPFS dag
   * @param cid
   * @param path - optional IPLD path to load, starting from the object represented by `cid`
   */
  async retrieveFromIPFS(cid: CID | string, path?: string): Promise<any> {
    try {
      return this._getFromIpfs(cid, path)
    } catch (e) {
      this._logger.err(`Error while loading CID ${cid.toString()} from IPFS: ${e}`)
      throw e
    }
  }

  /**
   * Helper function for loading a CID from IPFS
   */
  private async _getFromIpfs(cid: CID | string, path?: string): Promise<any> {
    const asCid = typeof cid === 'string' ? CID.parse(cid) : cid

    // Lookup CID in cache before looking it up IPFS
    const cidAndPath = path ? asCid.toString() + path : asCid.toString()
    const cachedDagNode = await this.dagNodeCache.get(cidAndPath)
    if (cachedDagNode) return cloneDeep(cachedDagNode)

    // Now lookup CID in IPFS, with retry logic
    // Note, in theory retries shouldn't be necessary, as just increasing the timeout should
    // allow IPFS to use the extra time to find the CID, doing internal retries if needed.
    // Anecdotally, however, we've seen evidence that IPFS sometimes finds CIDs on retry that it
    // doesn't on the first attempt, even when given plenty of time to load it.
    let dagResult = null
    for (let retries = IPFS_GET_RETRIES - 1; retries >= 0 && dagResult == null; retries--) {
      try {
        dagResult = await this._ipfs.dag.get(asCid, { timeout: IPFS_GET_TIMEOUT, path })
      } catch (err) {
        if (
          err.code == 'ERR_TIMEOUT' ||
          err.name == 'TimeoutError' ||
          err.message == 'Request timed out'
        ) {
          console.warn(
            `Timeout error while loading CID ${asCid.toString()} from IPFS. ${retries} retries remain`
          )
          if (retries > 0) {
            continue
          }
        }

        throw err
      }
    }
    // CID loaded successfully, store in cache
    await this.dagNodeCache.set(cidAndPath, dagResult.value)
    return cloneDeep(dagResult.value)
  }

  /**
   * Restricts commit size to IPFS_MAX_COMMIT_SIZE
   * @param cid - Commit CID
   * @private
   */
  async _restrictCommitSize(cid: CID | string): Promise<void> {
    const asCid = typeof cid === 'string' ? CID.parse(cid) : cid
    const stat = await this._ipfs.block.stat(asCid, { timeout: IPFS_GET_TIMEOUT })
    if (stat.size > IPFS_MAX_COMMIT_SIZE) {
      throw new Error(
        `${cid.toString()} commit size ${
          stat.size
        } exceeds the maximum block size of ${IPFS_MAX_COMMIT_SIZE}`
      )
    }
  }

  /**
   * Publishes Tip commit to pub/sub topic.
   *
   * @param streamId  - Stream ID
   * @param tip - Commit CID
   */
  publishTip(streamId: StreamID, tip: CID): Subscription {
    return this.publish({ typ: MsgType.UPDATE, stream: streamId, tip: tip })
  }

  /**
   * Handles one message from the pubsub topic.
   */
  async handleMessage(message: PubsubMessage): Promise<void> {
    try {
      switch (message.typ) {
        case MsgType.UPDATE:
          await this._handleUpdateMessage(message)
          break
        case MsgType.QUERY:
          await this._handleQueryMessage(message)
          break
        case MsgType.RESPONSE:
          await this._handleResponseMessage(message)
          break
        case MsgType.KEEPALIVE:
          break
        default:
          throw new UnreachableCaseError(message, `Unsupported message type`)
      }
    } catch (e) {
      // TODO: Combine these two log statements into one line so that they can't get split up in the
      // log output.
      this._logger.err(
        `Error while processing ${messageTypeToString(message.typ)} message from pubsub: ${e}`
      )
      this._logger.err(e) // Log stack trace
    }
  }

  /**
   * Handles an incoming Update message from the pub/sub topic.
   * @param message
   * @private
   */
  async _handleUpdateMessage(message: UpdateMessage): Promise<void> {
    // TODO Add validation the message adheres to the proper format.

    const { stream: streamId, tip } = message
    // TODO: add cache of cids here so that we don't emit event
    // multiple times if we get the message from more than one peer.
    this.repository.stateManager.update(streamId, tip)
    // TODO: Handle 'anchorService' if present in message
  }

  /**
   * Handles an incoming Query message from the pub/sub topic.
   * @param message
   * @private
   */
  async _handleQueryMessage(message: QueryMessage): Promise<void> {
    // TODO Add validation the message adheres to the proper format.

    const { stream: streamId, id } = message
    const streamState = await this.repository.streamState(streamId)
    if (streamState) {
      // TODO: Should we validate that the 'id' field is the correct hash of the rest of the message?

      const tip = streamState.log[streamState.log.length - 1].cid
      // Build RESPONSE message and send it out on the pub/sub topic
      // TODO: Handle 'paths' for multiquery support
      const tipMap = new Map().set(streamId.toString(), tip)
      this.publish({ typ: MsgType.RESPONSE, id, tips: tipMap })
    }
  }

  /**
   * Handles an incoming Response message from the pub/sub topic.
   * @param message
   * @private
   */
  async _handleResponseMessage(message: ResponseMessage): Promise<void> {
    const { id: queryId, tips } = message
    const expectedStreamID = this.messageBus.outstandingQueries.get(queryId)
    if (expectedStreamID) {
      const newTip = tips.get(expectedStreamID.toString())
      if (!newTip) {
        throw new Error(
          "Response to query with ID '" +
            queryId +
            "' is missing expected new tip for StreamID '" +
            expectedStreamID +
            "'"
        )
      }
      this.repository.stateManager.update(expectedStreamID, newTip)
      this.messageBus.outstandingQueries.delete(queryId)
      // TODO Iterate over all streams in 'tips' object and process the new tip for each
    }
  }

  /**
   * Gracefully closes the Dispatcher.
   */
  async close(): Promise<void> {
    this.messageBus.unsubscribe()
    await this.tasks.onIdle()
  }

  /**
   * Publish a message to IPFS pubsub as a fire-and-forget operation.
   *
   * You could use returned Subscription to react when the operation is finished.
   * Feel free to disregard it though.
   */
  private publish(message: PubsubMessage): Subscription {
    return this.messageBus.next(message)
  }
}<|MERGE_RESOLUTION|>--- conflicted
+++ resolved
@@ -60,11 +60,8 @@
     readonly repository: Repository,
     private readonly _logger: DiagnosticsLogger,
     private readonly _pubsubLogger: ServiceLogger,
-<<<<<<< HEAD
     maxQueriesPerSecond: number
-=======
-    readonly tasks: TaskQueue = new TaskQueue()
->>>>>>> fb9c06e9
+    readonly tasks: TaskQueue = new TaskQueue(),
   ) {
     const pubsub = new Pubsub(
       _ipfs,
