--- conflicted
+++ resolved
@@ -99,7 +99,7 @@
         if (cacaoBlock) {
           const decodedProtectedHeader = base64urlToJSON(data.jws.signatures[0].protected)
           const capIPFSUri = decodedProtectedHeader.cap
-          await Utils.putIPFSBlock(capIPFSUri, cacaoBlock, this._ipfs)
+          await Utils.putIPFSBlock(capIPFSUri, cacaoBlock, this._ipfs, this._shutdownSignal)
         }
 
         // put the JWS into the ipfs dag
@@ -110,20 +110,7 @@
         })
         // put the payload into the ipfs dag
         const linkCid = jws.link
-<<<<<<< HEAD
-        await Utils.putIPFSBlock(linkCid, linkedBlock, this._ipfs)
-=======
-        const format = await this._ipfs.codecs.getCodec(linkCid.code).then((f) => f.name)
-        const mhtype = await this._ipfs.hashers
-          .getHasher(linkCid.multihash.code)
-          .then((mh) => mh.name)
-        await this._ipfs.block.put(linkedBlock, {
-          format,
-          mhtype,
-          version: linkCid.version,
-          signal: this._shutdownSignal,
-        })
->>>>>>> 0848eb59
+        await Utils.putIPFSBlock(linkCid, linkedBlock, this._ipfs, this._shutdownSignal)
         await this._restrictCommitSize(jws.link.toString())
         await this._restrictCommitSize(cid)
         return cid
