--- conflicted
+++ resolved
@@ -8,11 +8,7 @@
 import type Document from "./document"
 import { DoctypeUtils, RootLogger, Logger, IpfsApi } from "@ceramicnetwork/common"
 import { TextDecoder } from 'util'
-<<<<<<< HEAD
-import { IPFSApi } from "./declarations"
 import DocID from "@ceramicnetwork/docid";
-=======
->>>>>>> 6629cdb8
 
 /**
  * Ceramic Pub/Sub message type.
