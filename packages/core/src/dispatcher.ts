--- conflicted
+++ resolved
@@ -7,7 +7,7 @@
   StreamUtils,
   UnreachableCaseError,
 } from '@ceramicnetwork/common'
-import StreamID from '@ceramicnetwork/streamid'
+import { StreamID } from '@ceramicnetwork/streamid'
 import { Repository } from './state-management/repository'
 import {
   MsgType,
@@ -89,17 +89,11 @@
         const cid = await this._ipfs.dag.put(jws, { storeCodec: 'dag-jose', hashAlg: 'sha2-256' })
         // put the payload into the ipfs dag
         const linkCid = jws.link
-<<<<<<< HEAD
         const format = await this._ipfs.codecs.getCodec(linkCid.code).then((f) => f.name)
         const mhtype = await this._ipfs.hashers
           .getHasher(linkCid.multihash.code)
           .then((mh) => mh.name)
         await this._ipfs.block.put(linkedBlock, { format, mhtype, version: linkCid.version })
-=======
-        const format = await this._ipfs.codecs.getCodec(linkCid.code).then(f => f.name);
-        const mhtype = await this._ipfs.hashers.getHasher(linkCid.multihash.code).then(mh => mh.name)
-        await this._ipfs.block.put(linkedBlock, {format, mhtype, version: linkCid.version})
->>>>>>> 9f29300a
         await this._restrictCommitSize(jws.link.toString())
         await this._restrictCommitSize(cid)
         return cid
