import Dispatcher from './dispatcher'
import CID from 'cids'
import { EventEmitter } from 'events'
import PQueue from 'p-queue'
import cloneDeep from 'lodash.clonedeep'
import AnchorServiceResponse from './anchor/anchor-service-response'
import Utils from './utils'
import {
  AnchorProof,
  AnchorRecord,
  AnchorStatus,
  DocState,
  LogEntry,
  Doctype,
  DoctypeHandler,
  DocOpts,
  Context,
  DoctypeUtils,
  CeramicApi,
  DocMetadata,
  RootLogger,
  Logger,
} from '@ceramicnetwork/common'
import DocID from '@ceramicnetwork/docid'
import { PinStore } from './store/pin-store';

/**
 * Document handles the update logic of the Doctype instance
 */
class Document extends EventEmitter {
  private _genesisCid: CID
  private _applyQueue: PQueue

  private _doctype: Doctype
  private _doctypeHandler: DoctypeHandler<Doctype>

  public _context: Context

  public readonly id: DocID
  public readonly version: CID

  private _logger: Logger
  private _isProcessing: boolean

  constructor (id: DocID, public dispatcher: Dispatcher, public pinStore: PinStore, private _validate: boolean) {
    super()
    this.id = id
    this.version = id.version

    this._logger = RootLogger.getLogger(Document.name)

    this._applyQueue = new PQueue({ concurrency: 1 })
    this._genesisCid = id.cid
  }

  /**
   * Creates new Doctype with params
   * @param docId - Document ID
   * @param doctypeHandler - DoctypeHandler instance
   * @param dispatcher - Dispatcher instance
   * @param pinStore - PinStore instance
   * @param context - Ceramic context
   * @param opts - Initialization options
   * @param validate - Validate content against schema
   */
  static async create<T extends Doctype> (
      docId: DocID,
      doctypeHandler: DoctypeHandler<Doctype>,
      dispatcher: Dispatcher,
      pinStore: PinStore,
      context: Context,
      opts: DocOpts = {},
      validate = true,
  ): Promise<Document> {
    const genesis = await dispatcher.retrieveRecord(docId.cid)
    const doc = new Document(docId, dispatcher, pinStore, validate)

    doc._context = context
    doc._doctypeHandler = doctypeHandler

    doc._doctype = new doctypeHandler.doctype(null, context) as T
    doc._doctype.state = await doc._doctypeHandler.applyRecord(genesis, doc._genesisCid, context)

    if (validate) {
      const schema = await Document.loadSchema(context.api, doc._doctype)
      if (schema) {
        Utils.validate(doc._doctype.content, schema)
      }
    }

    await doc._updateStateIfPinned()

    if (typeof opts.applyOnly === 'undefined') {
      opts.applyOnly = false
    }

    await doc._register(opts)
    return doc
  }

  /**
   * Loads the Doctype by id
   * @param id - Document ID
   * @param findHandler - find handler fn
   * @param dispatcher - Dispatcher instance
   * @param pinStore - PinStore instance
   * @param context - Ceramic context
   * @param opts - Initialization options
   * @param validate - Validate content against schema
   */
  static async load<T extends Doctype> (
      id: DocID,
      handler: DoctypeHandler<T>,
      dispatcher: Dispatcher,
      pinStore: PinStore,
      context: Context,
      opts: DocOpts = {},
      validate = true
  ): Promise<Document> {
    const doc = new Document(id, dispatcher, pinStore, validate)
    doc._context = context

    if (typeof opts.applyOnly === 'undefined') {
      opts.applyOnly = true
    }

    const record = await dispatcher.retrieveRecord(doc._genesisCid)

    let payload
    if (DoctypeUtils.isSignedRecord(record)) {
      payload = await dispatcher.retrieveRecord(record.link)
    } else {
      payload = record
    }

    doc._doctypeHandler = handler
    doc._doctype = new doc._doctypeHandler.doctype(null, context) as T

    const isStored = await pinStore.stateStore.exists(id)
    if (isStored) {
      doc._doctype.state = await pinStore.stateStore.load(id)
    }

    if (doc._doctype.state == null) {
      // apply genesis record if there's no state preserved
      doc._doctype.state = await doc._doctypeHandler.applyRecord(record, doc._genesisCid, context)
    }

    if (validate) {
      const schema = await Document.loadSchema(context.api, doc._doctype)
      if (schema) {
        Utils.validate(doc._doctype.content, schema)
      }
    }

    await doc._register(opts)
    return doc
  }

  /**
   * Validate Doctype against schema
   */
  async validate(): Promise<void> {
    const schemaDocId = this.state?.metadata?.schema
    if (schemaDocId) {
      const schemaDoc = await this._context.api.loadDocument(schemaDocId)
      if (!schemaDoc) {
        throw new Error(`Schema not found for ${schemaDocId}`)
      }
      Utils.validate(this.content, schemaDoc.content)
    }
  }

  /**
   * Loads a specific version of the Doctype
   *
   * @param version - Document version
   */
  async loadVersion<T extends Doctype>(version: CID): Promise<T> {
    const doc = await Document.loadVersion<T>(this, version, this._validate)
    return doc.doctype as T
  }

  /**
   * Loads a specific version of the Doctype
   *
   * @param doc - Document instance
   * @param version - Document version
   * @param validate - Validate content against schema
   */
  static async loadVersion<T extends Doctype>(doc: Document, version: CID, validate = true): Promise<Document> {
    const { _context: context, dispatcher, pinStore, _doctypeHandler: doctypeHandler } = doc

    const isGenesis = version.equals(doc._genesisCid)

    if (!isGenesis) {
      const versionRecord = await dispatcher.retrieveRecord(version)
      if (versionRecord == null) {
        throw new Error(`No record found for version ${version.toString()}`)
      }

      // check if it's not an anchor record
      if (versionRecord.proof == null) {
        throw new Error(`No anchor record for version ${version.toString()}`)
      }
    }

    const docid = DocID.fromBytes(doc.id.bytes, version)

    const document = new Document(docid, dispatcher, pinStore, validate)
    document._context = context
    document._doctypeHandler = doctypeHandler
    document._doctype = new doc._doctypeHandler.doctype(null, context)

    const genesisRecord = await document.dispatcher.retrieveRecord(doc._genesisCid)
    document._doctype.state = await doc._doctypeHandler.applyRecord(genesisRecord, doc._genesisCid, context)

    if (!isGenesis) {
      await document._handleTip(version) // sync version
      document._doctype = DoctypeUtils.makeReadOnly<T>(document.doctype as T)
    }
    return document
  }

  /**
   * Applies record to the existing Doctype
   *
   * @param record - Record data
   * @param opts - Document initialization options (request anchor, wait, etc.)
   */
  async applyRecord (record: any, opts: DocOpts = {}): Promise<void> {
    const cid = await this.dispatcher.storeRecord(record)

    await this._handleTip(cid)
    await this._updateStateIfPinned()
    await this._applyOpts(opts)
  }

  /**
   * Register document to the Dispatcher
   *
   * @param opts - Document initialization options (request anchor, wait, etc.)
   * @private
   */
  async _register (opts: DocOpts): Promise<void> {
    this.on('update', this._update)
    this.on('tipreq', this._publishTip)

    await this.dispatcher.register(this)

    await this._applyOpts(opts)
  }

  /**
   * Apply initialization options
   *
   * @param opts - Initialization options (request anchor, wait, etc.)
   * @private
   */
  async _applyOpts(opts: DocOpts): Promise<void> {
    if (!opts.applyOnly) {
      await this.anchor()
      this._publishTip()
    } else if (!opts.skipWait) {
      await Document.wait(this)
    }
  }

  /**
   * Updates document state if the document is pinned locally
   *
   * @private
   */
  async _updateStateIfPinned(): Promise<void> {
    const isPinned = await this.pinStore.stateStore.exists(this.id)
    if (isPinned) {
      await this.pinStore.add(this._doctype)
    }
  }

  /**
   * Handles update from the PubSub topic
   *
   * @param cid - Document Tip CID
   * @private
   */
  async _update(cid: CID): Promise<void> {
    try {
      await this._handleTip(cid)
    } catch (e) {
      this._logger.error(e)
    } finally {
      this._isProcessing = false
    }
  }

  /**
   * Handles Tip from the PubSub topic
   *
   * @param cid - Document Tip CID
   * @private
   */
  async _handleTip(cid: CID): Promise<void> {
    try {
      this._isProcessing = true
      await this._applyQueue.add(async () => {
        const log = await this._fetchLog(cid)
        if (log.length) {
          const updated = await this._applyLog(log)
          if (updated) {
            this._doctype.emit('change')
          }
        }
      })
    } finally {
      this._isProcessing = false
    }
  }

  /**
   * Fetch log to find a connection for the given CID
   *
   * @param cid - Record CID
   * @param log - Found log so far
   * @private
   */
  async _fetchLog (cid: CID, log: Array<CID> = []): Promise<Array<CID>> {
    if (await this._isCidIncluded(cid, this._doctype.state.log)) { // already processed
      return []
    }
    const record = await this.dispatcher.retrieveRecord(cid)
    let payload = record
    if (DoctypeUtils.isSignedRecord(record)) {
      payload = await this.dispatcher.retrieveRecord(record.link)
    }
    const prevCid: CID = payload.prev
    if (!prevCid) { // this is a fake log
      return []
    }
    log.unshift(cid)
    if (await this._isCidIncluded(prevCid, this._doctype.state.log)) {
      // we found the connection to the canonical log
      return log
    }
    return this._fetchLog(prevCid, log)
  }

  /**
   * Find index of the record in the array. If the record is signed, fetch the payload
   *
   * @param cid - CID value
   * @param log - Log array
   * @private
   */
  async _findIndex(cid: CID, log: Array<LogEntry>): Promise<number> {
    // const conflictIdx = this._doctype.state.log.findIndex(x => x.equals(record.prev)) + 1
    for (let index = 0; index < log.length; index++) {
      const c = log[index].cid
      if (c.equals(cid)) {
        return index
      }
      const record = await this.dispatcher.retrieveRecord(c)
      if (DoctypeUtils.isSignedRecord(record) && record.link.equals(cid)) {
        return index
      }
    }
    return -1
  }

  /**
   * Is CID included in the log. If the record is signed, fetch the payload
   *
   * @param cid - CID value
   * @param log - Log array
   * @private
   */
  async _isCidIncluded(cid: CID, log: Array<LogEntry>): Promise<boolean> {
    return (await this._findIndex(cid, log)) !== -1
  }

  /**
   * Given two different DocStates representing two different conflicting histories of the same
   * document, pick which version to accept, in accordance with our conflict resolution strategy
   * @param state1 - first log's state
   * @param state2 - second log's state
   * @returns true if state2's log should be taken, or false if state1's log should be taken
   * @private
   */
  static async _pickLogToAccept(state1: DocState, state2: DocState): Promise<boolean> {
    const isState1Anchored = state1.anchorStatus === AnchorStatus.ANCHORED
    const isState2Anchored = state2.anchorStatus === AnchorStatus.ANCHORED

    if (isState1Anchored != isState2Anchored) {
      // When one of the logs is anchored but not the other, take the one that is anchored
      return isState2Anchored
    }

    if (isState1Anchored && isState2Anchored) {
      // compare anchor proofs if both states are anchored
      const { anchorProof: proof1 } = state1
      const { anchorProof: proof2 } = state2

      if (proof1.chainId == proof2.chainId) {
        // The logs are anchored in the same blockchain, compare block heights to decide which to take
        if (proof1.blockNumber < proof2.blockNumber) {
          return false
        } else if (proof2.blockNumber < proof1.blockNumber) {
          return true
        }
        // If they have the same block number fall through to fallback mechanism
      } else {
        // The logs are anchored in different blockchains, compare block timestamps to decide which to take
        if (proof1.blockTimestamp < proof2.blockTimestamp) {
          return false
        } else if (proof2.blockTimestamp < proof1.blockTimestamp) {
          return true
        }
        // If they have the same block timestamp fall through to fallback mechanism
      }
    }

    // The anchor status is the same between both logs.  If either log has a 'nonce' that means
    // multiple updates have been squashed into a single anchor window, so prefer the log with the
    // higher nonce (which indicates it has had more writes).
    const nonce1 = (state1.next?.metadata.nonce ?? state1.metadata.nonce) || 0
    const nonce2 = (state2.next?.metadata.nonce ?? state2.metadata.nonce) || 0
    if (nonce1 < nonce2) {
      return true
    } else if (nonce2 < nonce1) {
      return false
    }

    // If we got this far, that means that we don't have sufficient information to make a good
    // decision about which log to choose.  The most common way this can happen is that neither log
    // is anchored, although it can also happen if both are anchored but in the same blockNumber or
    // blockTimestamp. At this point, the decision of which log to take is arbitrary, but we want it
    // to still be deterministic. Therefore, we take the log whose first entry has the lowest CID.
    return state1.log[0] > state2.log[0] // TODO Is it safe to compare raw CIDs? Do I need to call toString() on them?
  }

  /**
   * Applies the log to the document
   *
   * @param log - Log of record CIDs
   * @return true if the log resulted in an update to this document's state, false if not
   * @private
   */
  async _applyLog (log: Array<CID>): Promise<boolean> {
    if (log[log.length - 1].equals(this.tip)) {
      // log already applied
      return false
    }
    const cid = log[0]
    const record = await this.dispatcher.retrieveRecord(cid)
    let payload = record
    if (DoctypeUtils.isSignedRecord(record)) {
      payload = await this.dispatcher.retrieveRecord(record.link)
    }
    if (payload.prev.equals(this.tip)) {
      // the new log starts where the previous one ended
      this._doctype.state = await this._applyLogToState(log, cloneDeep(this._doctype.state))
<<<<<<< HEAD
      return true
    }
=======
      modified = true
    } else {
      // we have a conflict since prev is in the log of the
      // local state, but isn't the tip
      const conflictIdx = await this._findIndex(payload.prev, this._doctype.state.log) + 1
      const canonicalLog = this._doctype.state.log.map(({ cid }) => cid) // copy log
      const localLog = canonicalLog.splice(conflictIdx)
      // Compute state up till conflictIdx
      let state: DocState = await this._applyLogToState(canonicalLog)
      // Compute next transition in parallel
      const localState = await this._applyLogToState(localLog, cloneDeep(state), true)
      const remoteState = await this._applyLogToState(log, cloneDeep(state), true)

      const isLocalAnchored = localState.anchorStatus === AnchorStatus.ANCHORED
      const isRemoteAnchored = remoteState.anchorStatus === AnchorStatus.ANCHORED

      if (!isLocalAnchored && !isRemoteAnchored) {
        // if none of them is anchored, apply the log
        state = await this._applyLogToState(log, cloneDeep(state))
        this._doctype.state = state
        modified = true
      }

      if (!isLocalAnchored && isRemoteAnchored) {
        // if the remote state is anchored before the local,
        // apply the remote log to our local state. Otherwise
        // keep present state
        state = await this._applyLogToState(log, cloneDeep(state))
        this._doctype.state = state
        modified = true
      }

      if (isLocalAnchored && isRemoteAnchored) {
        // compare anchor proofs if both states are anchored
        const { anchorProof: localProof } = localState
        const { anchorProof: remoteProof } = remoteState
>>>>>>> 75cffa78

    // we have a conflict since prev is in the log of the local state, but isn't the tip
    // BEGIN CONFLICT RESOLUTION
    const conflictIdx = await this._findIndex(payload.prev, this._doctype.state.log) + 1
    const canonicalLog = this._doctype.state.log.slice() // copy log
    const localLog = canonicalLog.splice(conflictIdx)
    // Compute state up till conflictIdx
    let state: DocState = await this._applyLogToState(canonicalLog)
    // Compute next transition in parallel
    const localState = await this._applyLogToState(localLog, cloneDeep(state), true)
    const remoteState = await this._applyLogToState(log, cloneDeep(state), true)

    const applyRemoteLog = await Document._pickLogToAccept(localState, remoteState)
    if (!applyRemoteLog) {
      return false
    }

    state = await this._applyLogToState(log, cloneDeep(state))
    this._doctype.state = state
    return true
  }

  /**
   * Applies the log to the document and updates the state
   *
   * @param log - Log of record CIDs
   * @param state - Document state
   * @param breakOnAnchor - Should break apply on anchor record?
   * @private
   */
  async _applyLogToState (log: Array<CID>, state?: DocState, breakOnAnchor?: boolean): Promise<DocState> {
    const itr = log.entries()
    let entry = itr.next()
    while(!entry.done) {
      const cid = entry.value[1]
      const record = await this.dispatcher.retrieveRecord(cid)
      // TODO - should catch potential thrown error here

      let payload = record
      if (DoctypeUtils.isSignedRecord(record)) {
        payload = await this.dispatcher.retrieveRecord(record.link)
      }

      if (payload.proof) {
        // it's an anchor record
        await this._verifyAnchorRecord(record)
        state = await this._doctypeHandler.applyRecord(record, cid, this._context, state)
      } else if (!payload.prev) {
        // it's a genesis record
        if (this.validate) {
          const schemaId = payload.header?.schema
          if (schemaId) {
            const schema = await Document.loadSchemaById(this._context.api, schemaId)
            if (schema) {
              Utils.validate(payload.content, schema)
            }
          }
        }
        state = await this._doctypeHandler.applyRecord(record, cid, this._context)
      } else {
        // it's a signed record
        const tmpState = await this._doctypeHandler.applyRecord(record, cid, this._context, state)
        if (this.validate) {
          const schemaId = payload.header?.schema
          if (schemaId) {
            const schema = await Document.loadSchemaById(this._context.api, schemaId)
            if (schema) {
              Utils.validate(tmpState.next.content, schema)
            }
          }
        }
        state = tmpState // if validation is successful
      }

      if (breakOnAnchor && AnchorStatus.ANCHORED === state.anchorStatus) {
        return state
      }
      entry = itr.next()
    }
    return state
  }

  /**
   * Verifies anchor record structure
   *
   * @param record - Anchor record
   * @private
   */
  async _verifyAnchorRecord (record: AnchorRecord): Promise<AnchorProof> {
    const proofRecord =  await this.dispatcher.retrieveRecord(record.proof)

    let prevRootPathRecord
    try {
      // optimize verification by using ipfs.dag.tree for fetching the nested CID
      if (record.path.length === 0) {
        prevRootPathRecord = proofRecord.root
      } else {
        const subPath: string = '/root/' + record.path.substr(0, record.path.lastIndexOf('/'))
        const last: string = record.path.substr(record.path.lastIndexOf('/') + 1)

        prevRootPathRecord = await this.dispatcher.retrieveRecord(record.proof.toString() + subPath)
        prevRootPathRecord = prevRootPathRecord[last]
      }
    } catch (e) {
      throw new Error(`The anchor record couldn't be verified. Reason ${e.message}`)
    }

    if (record.prev.toString() !== prevRootPathRecord.toString()) {
      throw new Error(`The anchor record proof ${record.proof.toString()} with path ${record.path} points to invalid 'prev' record`)
    }

    const proof: AnchorProof = await this.dispatcher.retrieveRecord(record.proof)
    await this._context.anchorService.validateChainInclusion(proof)
    return proof
  }

  /**
   * Publishes Tip record to the pub/sub
   *
   * @private
   */
  async _publishTip (): Promise<void> {
    await this.dispatcher.publishTip(this.id.toString(), this.tip, this.doctype.doctype)
  }

  /**
   * Request anchor for the latest document state
   */
  async anchor (): Promise<void> {
    this._context.anchorService.on(this.id.toString(), async (asr: AnchorServiceResponse): Promise<void> => {
      switch (asr.status) {
        case 'PENDING': {
          const state = this._doctype.state
          state.anchorScheduledFor = asr.anchorScheduledFor
          this._doctype.state = state
          await this._updateStateIfPinned()
          return
        }
        case 'PROCESSING': {
          const state = this._doctype.state
          state.anchorStatus = AnchorStatus.PROCESSING
          this._doctype.state = state
          await this._updateStateIfPinned()
          return
        }
        case 'COMPLETED': {
          const state = this._doctype.state
          state.anchorStatus = AnchorStatus.ANCHORED
          this._doctype.state = state
          await this._handleTip(asr.anchorRecord)
          await this._updateStateIfPinned()
          this._publishTip()

          this._context.anchorService.removeAllListeners(this.id.toString())
          return
        }
        case 'FAILED': {
          const state = this._doctype.state
          state.anchorStatus = AnchorStatus.FAILED
          this._doctype.state = state
          this._context.anchorService.removeAllListeners(this.id.toString())
          return
        }
      }
    })
    await this._context.anchorService.requestAnchor(this.id.toString(), this.tip)
    const state = this._doctype.state
    state.anchorStatus = AnchorStatus.PENDING
    this._doctype.state = state
  }

  /**
   * Loads schema for the Doctype
   *
   * @param ceramicApi - Ceramic API
   * @param doctype - Doctype instance
   */
  static async loadSchema<T extends Doctype>(ceramicApi: CeramicApi, doctype: Doctype): Promise<T> {
    return doctype.state?.metadata?.schema ? Document.loadSchemaById(ceramicApi, doctype.state.metadata.schema) : null
  }

  /**
   * Loads schema by ID
   *
   * @param ceramicApi - Ceramic API
   * @param schemaDocId - Schema document ID
   */
  static async loadSchemaById<T extends Doctype>(ceramicApi: CeramicApi, schemaDocId: string): Promise<T> {
    if (schemaDocId) {
      const schemaDocIdParsed = DocID.fromString(schemaDocId)
      if (!schemaDocIdParsed.version) {
        throw new Error("Version missing when loading schema document")
      }
      const schemaDoc = await ceramicApi.loadDocument(schemaDocId)
      return schemaDoc.content
    }
    return null
  }

  /**
   * Gets document content
   */
  get content (): any {
    const { next, content } = this._doctype.state
    return next?.content ?? content
  }

  /**
   * Gets document state
   */
  get state (): DocState {
    return this._doctype.state
  }

  /**
   * Gets document doctype name
   */
  get doctype (): Doctype {
    return this._doctype
  }

  /**
   * Gets document Tip record CID
   */
  get tip (): CID {
    return this._doctype.tip
  }

  /**
   * Gets document controllers
   */
  get controllers (): string[] {
    return this._doctype.controllers
  }

  /**
   * Gets document metadata
   */
  get metadata (): DocMetadata {
    return this._doctype.metadata
  }

  get versionId(): DocID {
    return this._doctype.versionId
  }

  get allVersionIds(): Array<DocID> {
    return this._doctype.allVersionIds
  }

  /**
   * Waits for some time in order to propagate
   *
   * @param doc - Document instance
   */
  static async wait(doc: Document): Promise<void> {
    // add response timeout for network change
    return new Promise(resolve => {
      let tid: any // eslint-disable-line prefer-const
      const clear = (): void => {
        clearTimeout(tid)
        doc._doctype.off('change', clear)
        resolve()
      }
      tid = setTimeout(clear, 3000)
      doc._doctype.on('change', clear)
    })
  }

  /**
   * Gracefully closes the document instance.
   */
  async close (): Promise<void> {
    this.off('update', this._update)
    this.off('tipreq', this._publishTip)

    this.dispatcher.unregister(this.id.toString())

    await this._applyQueue.onEmpty()

    this._context.anchorService.removeAllListeners(this.id.toString())
    await Utils.awaitCondition(() => this._isProcessing, () => false, 500)
  }

  /**
   * Serializes the document content
   */
  toString (): string {
    return JSON.stringify(this._doctype.state.content)
  }
}

export default Document<|MERGE_RESOLUTION|>--- conflicted
+++ resolved
@@ -435,7 +435,7 @@
     // is anchored, although it can also happen if both are anchored but in the same blockNumber or
     // blockTimestamp. At this point, the decision of which log to take is arbitrary, but we want it
     // to still be deterministic. Therefore, we take the log whose first entry has the lowest CID.
-    return state1.log[0] > state2.log[0] // TODO Is it safe to compare raw CIDs? Do I need to call toString() on them?
+    return state1.log[0].cid > state2.log[0].cid // TODO Is it safe to compare raw CIDs? Do I need to call toString() on them?
   }
 
   /**
@@ -459,47 +459,8 @@
     if (payload.prev.equals(this.tip)) {
       // the new log starts where the previous one ended
       this._doctype.state = await this._applyLogToState(log, cloneDeep(this._doctype.state))
-<<<<<<< HEAD
       return true
     }
-=======
-      modified = true
-    } else {
-      // we have a conflict since prev is in the log of the
-      // local state, but isn't the tip
-      const conflictIdx = await this._findIndex(payload.prev, this._doctype.state.log) + 1
-      const canonicalLog = this._doctype.state.log.map(({ cid }) => cid) // copy log
-      const localLog = canonicalLog.splice(conflictIdx)
-      // Compute state up till conflictIdx
-      let state: DocState = await this._applyLogToState(canonicalLog)
-      // Compute next transition in parallel
-      const localState = await this._applyLogToState(localLog, cloneDeep(state), true)
-      const remoteState = await this._applyLogToState(log, cloneDeep(state), true)
-
-      const isLocalAnchored = localState.anchorStatus === AnchorStatus.ANCHORED
-      const isRemoteAnchored = remoteState.anchorStatus === AnchorStatus.ANCHORED
-
-      if (!isLocalAnchored && !isRemoteAnchored) {
-        // if none of them is anchored, apply the log
-        state = await this._applyLogToState(log, cloneDeep(state))
-        this._doctype.state = state
-        modified = true
-      }
-
-      if (!isLocalAnchored && isRemoteAnchored) {
-        // if the remote state is anchored before the local,
-        // apply the remote log to our local state. Otherwise
-        // keep present state
-        state = await this._applyLogToState(log, cloneDeep(state))
-        this._doctype.state = state
-        modified = true
-      }
-
-      if (isLocalAnchored && isRemoteAnchored) {
-        // compare anchor proofs if both states are anchored
-        const { anchorProof: localProof } = localState
-        const { anchorProof: remoteProof } = remoteState
->>>>>>> 75cffa78
 
     // we have a conflict since prev is in the log of the local state, but isn't the tip
     // BEGIN CONFLICT RESOLUTION
