--- conflicted
+++ resolved
@@ -117,18 +117,10 @@
   ): Promise<Document> {
     // Fill 'opts' with default values for any missing fields
     opts = {...DEFAULT_LOAD_DOCOPTS, ...opts}
-
-<<<<<<< HEAD
+    
     const doc = await Document._loadGenesis(id, handler, dispatcher, pinStore, context, validate)
 
     // Update document state to cached state if any
-=======
-    const doctype = new handler.doctype(null, context) as T
-    const doc = new Document(id, dispatcher, pinStore, validate, context, handler, doctype)
-
-    const record = await dispatcher.retrieveRecord(doc._genesisCid)
-
->>>>>>> bf27033a
     const isStored = await pinStore.stateStore.exists(id)
     if (isStored) {
       doc._doctype.state = await pinStore.stateStore.load(id)
