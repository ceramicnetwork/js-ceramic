--- conflicted
+++ resolved
@@ -178,25 +178,8 @@
     const genesisCommit = carFile.get(genesisCID)
     await this._saveAnchorRequestForState(state$, genesisCommit)
 
-<<<<<<< HEAD
-    const anchorStatus$ = this.anchorService.requestAnchor(carFile)
+    const anchorStatus$ = this.anchorService.requestAnchor(carFile, opts.waitForAnchorConfirmation)
     return this.internals.processAnchorResponse(state$, anchorStatus$)
-=======
-    const anchorStatus$ = await this.anchorService.requestAnchor(
-      carFile,
-      opts.waitForAnchorConfirmation
-    )
-
-    return this._processAnchorResponse(state$, anchorStatus$)
-  }
-
-  /**
-   * Restart polling and handle response for a previously submitted anchor request
-   */
-  confirmAnchorResponse(state$: RunningState, cid: CID): Subscription {
-    const anchorStatus$ = this.anchorService.pollForAnchorResponse(state$.id, cid)
-    return this._processAnchorResponse(state$, anchorStatus$)
->>>>>>> a36ebf72
   }
 
   private async _buildAnchorRequestCARFile(streamId: StreamID, tip: CID): Promise<CAR> {
