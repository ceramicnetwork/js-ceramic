import { Dispatcher } from '../dispatcher';
import { PinStore } from '../store/pin-store';
import { ExecutionQueue } from './execution-queue';
import { commitAtTime, ConflictResolution } from '../conflict-resolution';
import {
  AnchorService,
  AnchorStatus,
  CreateOpts,
  LoadOpts,
  UpdateOpts,
  UnreachableCaseError,
  RunningStateLike,
  DiagnosticsLogger,
} from '@ceramicnetwork/common';
import { RunningState } from './running-state';
import CID from 'cids';
import { catchError, concatMap, timeoutWith } from 'rxjs/operators';
import { empty, of, Subscription } from 'rxjs';
import { SnapshotState } from './snapshot-state';
import { CommitID, StreamID } from '@ceramicnetwork/streamid';

export class StateManager {

  /**
   * @param dispatcher - currently used instance of Dispatcher
   * @param pinStore - currently used instance of PinStore
   * @param executionQ - currently used instance of ExecutionQueue
   * @param anchorService - currently used instance of AnchorService
   * @param conflictResolution - currently used instance of ConflictResolution
   * @param logger - Logger
   * @param fromMemoryOrStore - load RunningState from in-memory cache or from state store, see `Repository#get`.
   * @param load - `Repository#load`
   */
  constructor(
    private readonly dispatcher: Dispatcher,
    private readonly pinStore: PinStore,
    private readonly executionQ: ExecutionQueue,
    public anchorService: AnchorService,
    public conflictResolution: ConflictResolution,
    private readonly logger: DiagnosticsLogger,
    private readonly fromMemoryOrStore: (docId: DocID) => Promise<RunningState | undefined>,
    private readonly load: (docId: DocID, opts?: LoadOpts | CreateOpts) => Promise<RunningState>,
  ) {}

  /**
   * Takes a document containing only the genesis commit and kicks off the process to load and apply
   * the most recent Tip to it.
   * @param state$
   * @param opts
   */
  syncGenesis(state$: RunningState, opts: LoadOpts): Promise<void> {
    return this.applyOpts(state$, opts);
  }

  /**
   * Take the version of a document state and a specific commit and returns a snapshot of a state
   * at the requested commit. If the requested commit is for a branch of history that conflicts with the
   * known commits, throw an error.
   *
   * @param state$ - Document state to rewind.
   * @param commitId - Requested commit.
   */
  async rewind(state$: RunningStateLike, commitId: CommitID): Promise<SnapshotState> {
    const snapshot = await this.conflictResolution.rewind(state$.value, commitId);
    return new SnapshotState(snapshot);
  }

  /**
   * Find the relevant AnchorCommit given a particular timestamp.
   * Will return an AnchorCommit whose timestamp is earlier to or
   * equal the requested timestamp.
   *
   * @param state$
   * @param timestamp - unix timestamp
   */
  atTime(state$: RunningStateLike, timestamp: number): Promise<SnapshotState> {
    const commitId = commitAtTime(state$, timestamp);
    return this.rewind(state$, commitId);
  }

  /**
   * Apply initialization options
   *
   * @param state$ - Running State
   * @param opts - Initialization options (request anchor, wait, etc.)
   * @private
   */
  private async applyOpts(state$: RunningState, opts: CreateOpts | UpdateOpts | LoadOpts) {
    const anchor = (opts as any).anchor
    const publish = (opts as any).publish
    const sync = (opts as any).sync
    if (anchor) {
      this.anchor(state$);
    }
    if (publish) {
      this.publishTip(state$);
    }
    const tip$ = this.dispatcher.messageBus.queryNetwork(state$.id);
    if (sync) {
      const tip = await tip$.pipe(timeoutWith(3000, of(undefined))).toPromise();
      if (tip) {
        await this.handleTip(state$, tip);
      }
    } else {
      state$.add(tip$.subscribe());
    }
  }

  private async handleTip(state$: RunningState, cid: CID): Promise<void> {
    const next = await this.conflictResolution.applyTip(state$.value, cid);
    if (next) {
      state$.next(next);
      await this.updateStateIfPinned(state$);
    }
  }

  private async updateStateIfPinned(state$: RunningState): Promise<void> {
    const isPinned = Boolean(await this.pinStore.stateStore.load(state$.id));
    if (isPinned) {
      await this.pinStore.add(state$);
    }
  }

  private publishTip(state$: RunningState): void {
    this.dispatcher.publishTip(state$.id, state$.tip);
  }

  /**
   * Handles update from the PubSub topic
   *
   * @param streamId
   * @param tip - Document Tip CID
   * @private
   */
<<<<<<< HEAD
  update(streamId: StreamID, tip: CID): void {
    this.executionQ.forDocument(streamId).add(async (state$) => {
      await this.handleTip(state$, tip);
=======
  update(docId: DocID, tip: CID): void {
    this.executionQ.forDocument(docId).add(async () => {
      const state$ = await this.fromMemoryOrStore(docId);
      if (state$) await this.handleTip(state$, tip);
>>>>>>> c635bbdb
    });
  }

  /**
   * Applies commit to the existing state
   *
   * @param docId - Document ID to update
   * @param commit - Commit data
   * @param opts - Document initialization options (request anchor, wait, etc.)
   */
  applyCommit(docId: DocID, commit: any, opts: CreateOpts | UpdateOpts): Promise<RunningState> {
    return this.executionQ.forDocument(docId).run(async () => {
      const state$ = await this.load(docId, opts)
      const cid = await this.dispatcher.storeCommit(commit);

      await this.handleTip(state$, cid);
      await this.applyOpts(state$, opts);
      return state$
    });
  }

  /**
   * Request anchor for the latest document state
   */
  anchor(state$: RunningState): Subscription {
    const anchorStatus$ = this.anchorService.requestAnchor(state$.id, state$.tip);
    const subscription = anchorStatus$
      .pipe(
        concatMap(async (asr) => {
          switch (asr.status) {
            case AnchorStatus.PENDING: {
              const next = {
                ...state$.value,
                anchorStatus: AnchorStatus.PENDING,
              };
              if (asr.anchorScheduledFor) next.anchorScheduledFor = asr.anchorScheduledFor;
              state$.next(next);
              await this.updateStateIfPinned(state$);
              return;
            }
            case AnchorStatus.PROCESSING: {
              state$.next({ ...state$.value, anchorStatus: AnchorStatus.PROCESSING });
              await this.updateStateIfPinned(state$);
              return;
            }
            case AnchorStatus.ANCHORED: {
              await this.handleTip(state$, asr.anchorRecord);
              this.publishTip(state$);
              subscription.unsubscribe();
              return;
            }
            case AnchorStatus.FAILED: {
              if (!asr.cid.equals(state$.tip)) {
                return;
              }
              state$.next({ ...state$.value, anchorStatus: AnchorStatus.FAILED });
              subscription.unsubscribe();
              return;
            }
            default:
              throw new UnreachableCaseError(asr, 'Unknown anchoring state');
          }
        }),
        catchError((error) => {
          this.logger.err(error);
          return empty();
        }),
      )
      .subscribe();
    state$.add(subscription);
    return subscription;
  }
}<|MERGE_RESOLUTION|>--- conflicted
+++ resolved
@@ -38,8 +38,8 @@
     public anchorService: AnchorService,
     public conflictResolution: ConflictResolution,
     private readonly logger: DiagnosticsLogger,
-    private readonly fromMemoryOrStore: (docId: DocID) => Promise<RunningState | undefined>,
-    private readonly load: (docId: DocID, opts?: LoadOpts | CreateOpts) => Promise<RunningState>,
+    private readonly fromMemoryOrStore: (streamId: StreamID) => Promise<RunningState | undefined>,
+    private readonly load: (streamId: StreamID, opts?: LoadOpts | CreateOpts) => Promise<RunningState>,
   ) {}
 
   /**
@@ -132,29 +132,23 @@
    * @param tip - Document Tip CID
    * @private
    */
-<<<<<<< HEAD
   update(streamId: StreamID, tip: CID): void {
-    this.executionQ.forDocument(streamId).add(async (state$) => {
-      await this.handleTip(state$, tip);
-=======
-  update(docId: DocID, tip: CID): void {
-    this.executionQ.forDocument(docId).add(async () => {
-      const state$ = await this.fromMemoryOrStore(docId);
+    this.executionQ.forDocument(streamId).add(async () => {
+      const state$ = await this.fromMemoryOrStore(streamId);
       if (state$) await this.handleTip(state$, tip);
->>>>>>> c635bbdb
     });
   }
 
   /**
    * Applies commit to the existing state
    *
-   * @param docId - Document ID to update
+   * @param streamId - Document ID to update
    * @param commit - Commit data
    * @param opts - Document initialization options (request anchor, wait, etc.)
    */
-  applyCommit(docId: DocID, commit: any, opts: CreateOpts | UpdateOpts): Promise<RunningState> {
-    return this.executionQ.forDocument(docId).run(async () => {
-      const state$ = await this.load(docId, opts)
+  applyCommit(streamId: StreamID, commit: any, opts: CreateOpts | UpdateOpts): Promise<RunningState> {
+    return this.executionQ.forDocument(streamId).run(async () => {
+      const state$ = await this.load(streamId, opts)
       const cid = await this.dispatcher.storeCommit(commit);
 
       await this.handleTip(state$, cid);
