import StreamID from '@ceramicnetwork/streamid';
import {
  AnchorService,
  AnchorStatus,
  Context, CreateOpts,
  StreamState,
  StreamStateHolder,
  LoadOpts,
} from '@ceramicnetwork/common';
import { PinStore } from '../store/pin-store';
import { NamedTaskQueue } from './named-task-queue';
import { DiagnosticsLogger } from '@ceramicnetwork/common';
import { ExecutionQueue } from './execution-queue';
import { RunningState } from './running-state';
import { StateManager } from './state-manager';
import type { Dispatcher } from '../dispatcher';
import type { ConflictResolution } from '../conflict-resolution';
import type { HandlersMap } from '../handlers-map';
import type { StateValidation } from './state-validation';
import { Observable } from 'rxjs';
import { StateCache } from './state-cache';

export type RepositoryDependencies = {
  dispatcher: Dispatcher;
  pinStore: PinStore;
  context: Context;
  handlers: HandlersMap;
  anchorService: AnchorService;
  conflictResolution: ConflictResolution;
  stateValidation: StateValidation;
};

export class Repository {
  /**
   * Serialize loading operations per streamId.
   */
  readonly loadingQ: NamedTaskQueue;

  /**
   * Serialize operations on state per streamId.
   * Ensure that the task is run with a currently run state by abstracting over state loading.
   */
  readonly executionQ: ExecutionQueue;

  /**
   * In-memory cache of the currently running documents.
   */
  readonly inmemory: StateCache<RunningState>;

  /**
   * Various dependencies.
   */
  #deps: RepositoryDependencies;

  /**
   * Instance of StateManager for performing operations on document state.
   */
  stateManager: StateManager;

  /**
   * @param cacheLimit - Maximum number of documents to store in memory cache.
   * @param logger - Where we put diagnostics messages.
   * @param concurrencyLimit - Maximum number of concurrently running tasks on the documents.
   */
  constructor(cacheLimit: number, concurrencyLimit: number, private readonly logger: DiagnosticsLogger) {
    this.loadingQ = new NamedTaskQueue((error) => {
      logger.err(error);
    });
    this.executionQ = new ExecutionQueue(concurrencyLimit, logger);
    this.inmemory = new StateCache(cacheLimit, (state$) => state$.complete());
    this.updates$ = this.updates$.bind(this);
  }

  // Ideally this would be provided in the constructor, but circular dependencies in our initialization process make this necessary for now
  setDeps(deps: RepositoryDependencies): void {
    this.#deps = deps;
    this.stateManager = new StateManager(
      deps.dispatcher,
      deps.pinStore,
      this.executionQ,
      deps.anchorService,
      deps.conflictResolution,
      this.logger,
      (streamId) => this.get(streamId),
      (streamId, opts) => this.load(streamId, opts),
    );
  }

  private fromMemory(streamId: StreamID): RunningState | undefined {
    return this.inmemory.get(streamId.toString());
  }

  private async fromStateStore(streamId: StreamID): Promise<RunningState | undefined> {
    const streamState = await this.#deps.pinStore.stateStore.load(streamId);
    if (streamState) {
      const runningState = new RunningState(streamState);
      this.add(runningState);
      const toRecover =
        runningState.value.anchorStatus === AnchorStatus.PENDING ||
        runningState.value.anchorStatus === AnchorStatus.PROCESSING;
      if (toRecover) {
        this.stateManager.anchor(runningState);
      }
      return runningState;
    } else {
      return undefined;
    }
  }

  private async fromNetwork(streamId: StreamID, opts: LoadOpts): Promise<RunningState> {
    const handler = this.#deps.handlers.get(streamId.typeName);
    const genesisCid = streamId.cid;
    const commit = await this.#deps.dispatcher.retrieveCommit(genesisCid);
    if (commit == null) {
      throw new Error(`No genesis commit found with CID ${genesisCid.toString()}`);
    }
    const state = await handler.applyCommit(commit, streamId.cid, this.#deps.context);
    await this.#deps.stateValidation.validate(state, state.content);
    const state$ = new RunningState(state);
    this.add(state$);
    await this.stateManager.syncGenesis(state$, opts);
    this.logger.verbose(`Document ${streamId.toString()} successfully loaded`);
    return state$;
  }

  /**
   * Returns a document from wherever we can get information about it.
   * Starts by checking if the document state is present in the in-memory cache, if not then then checks the state store, and finally loads the document from pubsub.
   */
  async load(streamId: StreamID, opts: LoadOpts | CreateOpts): Promise<RunningState> {
    return this.loadingQ.run(streamId.toString(), async () => {
      const fromMemory = this.fromMemory(streamId);
      if (fromMemory) return fromMemory;
      const fromStateStore = await this.fromStateStore(streamId);
      if (fromStateStore) return fromStateStore;
      return this.fromNetwork(streamId, opts);
    });
  }

  /**
   * Return a document, either from cache or re-constructed from state store, but will not load from the network.
   * Adds the document to cache.
   */
  async get(streamId: StreamID): Promise<RunningState | undefined> {
    return this.loadingQ.run(streamId.toString(), async () => {
      const fromMemory = this.fromMemory(streamId);
      if (fromMemory) return fromMemory;
      return this.fromStateStore(streamId);
    });
  }

  /**
   * Return a document state, either from cache or from state store.
   */
  async streamState(streamId: StreamID): Promise<StreamState | undefined> {
    const fromMemory = this.inmemory.get(streamId.toString());
    if (fromMemory) {
      return fromMemory.state;
    } else {
      return this.#deps.pinStore.stateStore.load(streamId);
    }
  }

  /**
   * Adds the document's RunningState to the in-memory cache and subscribes the Repository's global feed$ to receive changes emitted by that RunningState
   */
  add(state$: RunningState): void {
    this.inmemory.set(state$.id.toString(), state$);
  }

  pin(streamStateHolder: StreamStateHolder): Promise<void> {
    return this.#deps.pinStore.add(streamStateHolder);
  }

  unpin(streamId: StreamID): Promise<void> {
    return this.#deps.pinStore.rm(streamId);
  }

  /**
   * List pinned documents as array of StreamID strings.
   * If `streamId` is passed, indicate if it is pinned.
   */
  async listPinned(streamId?: StreamID): Promise<string[]> {
    return this.#deps.pinStore.ls(streamId);
  }

  /**
   * Updates for the StreamState, even if a (pinned or not pinned) document has already been evicted.
   * Marks the document as durable, that is not subject to cache eviction.
   *
   * First, we try to get the running state from memory or state store. If found, it is used as a source
   * of updates. If not found, we use StreamState passed as `init` param as a future source of updates.
   * Anyway, we mark it as unevictable.
   *
   * When a subscription to the observable stops, we check if there are other subscriptions to the same
   * RunningState. We only consider the RunningState free, if there are no more subscriptions.
   * This RunningState is subject to future cache eviction.
   *
   * @param init
   */
<<<<<<< HEAD
  updates$(init: StreamState): Observable<StreamState> {
    return new Observable<StreamState>((subscriber) => {
      const id = new StreamID(init.doctype, init.log[0].cid);
=======
  updates$(init: DocState): Observable<DocState> {
    return new Observable<DocState>((subscriber) => {
      const id = new StreamID(init.type, init.log[0].cid);
>>>>>>> 254f13a3
      this.get(id).then((found) => {
        const state$ = found || new RunningState(init);
        this.inmemory.endure(id.toString(), state$);
        state$.subscribe(subscriber).add(() => {
          if (state$.observers.length === 0) {
            this.inmemory.free(id.toString());
          }
        });
      });
    });
  }

  async close(): Promise<void> {
    await this.loadingQ.close();
    await this.executionQ.close();
    Array.from(this.inmemory).forEach(([id, document]) => {
      this.inmemory.delete(id);
      document.complete();
    });
    await this.#deps.pinStore.close();
  }
}<|MERGE_RESOLUTION|>--- conflicted
+++ resolved
@@ -198,15 +198,9 @@
    *
    * @param init
    */
-<<<<<<< HEAD
   updates$(init: StreamState): Observable<StreamState> {
     return new Observable<StreamState>((subscriber) => {
-      const id = new StreamID(init.doctype, init.log[0].cid);
-=======
-  updates$(init: DocState): Observable<DocState> {
-    return new Observable<DocState>((subscriber) => {
       const id = new StreamID(init.type, init.log[0].cid);
->>>>>>> 254f13a3
       this.get(id).then((found) => {
         const state$ = found || new RunningState(init);
         this.inmemory.endure(id.toString(), state$);
