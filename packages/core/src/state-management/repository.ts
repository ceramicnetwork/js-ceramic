import { CommitID, StreamID } from '@ceramicnetwork/streamid'
import {
  AnchorEvent,
  AnchorOpts,
  AnchorStatus,
  EventType,
  CreateOpts,
  DiagnosticsLogger,
  LoadOpts,
  PinningOpts,
  PublishOpts,
  StreamState,
  StreamUtils,
  SyncOptions,
  UnreachableCaseError,
  UpdateOpts,
} from '@ceramicnetwork/common'
import type { LocalIndexApi } from '@ceramicnetwork/indexing'
import { SignatureUtils } from '@ceramicnetwork/stream-handler-common'
import { PinStore } from '../store/pin-store.js'
import { ExecutionQueue } from './execution-queue.js'
import { RunningState } from './running-state.js'
import type { Dispatcher } from '../dispatcher.js'
import type { HandlersMap } from '../handlers-map.js'
import { distinctUntilKeyChanged, map, Observable, Subscription, concatMap } from 'rxjs'
import { StateCache } from './state-cache.js'
import { SnapshotState } from './snapshot-state.js'
import { IKVFactory } from '../store/ikv-store.js'
import { AnchorRequestStore } from '../store/anchor-request-store.js'
import { ServiceMetrics as Metrics } from '@ceramicnetwork/observability'
import { StreamLoader } from '../stream-loading/stream-loader.js'
import { OperationType } from './operation-type.js'
import { StreamUpdater } from '../stream-loading/stream-updater.js'
import { CID } from 'multiformats/cid'
import type { AnchorLoopHandler, AnchorService } from '../anchor/anchor-service.js'
import type { AnchorRequestCarBuilder } from '../anchor/anchor-request-car-builder.js'
import { AnchorRequestStatusName } from '@ceramicnetwork/common'
import { CAR } from 'cartonne'
import { FeedDocument, Feed } from '../feed.js'
import { doNotWait } from '../ancillary/do-not-wait.js'
import { IReconApi, ReconEventFeedResponse } from '../recon.js'
import { Utils } from '../utils.js'
import { ModelInstanceDocument } from '@ceramicnetwork/stream-model-instance'
import { Model } from '@ceramicnetwork/stream-model'
import { FeedAggregationStore } from '../store/feed-aggregation-store.js'

const DEFAULT_LOAD_OPTS = { sync: SyncOptions.PREFER_CACHE, syncTimeoutSeconds: 3 }
const APPLY_ANCHOR_COMMIT_ATTEMPTS = 3

const CACHE_EVICTED_MEMORY = 'cache_eviction_memory'
const CACHE_HIT_LOCAL = 'cache_hit_local'
const CACHE_HIT_MEMORY = 'cache_hit_memory'
const CACHE_HIT_REMOTE = 'cache_hit_remote'
const STREAM_SYNC = 'stream_sync'

const RECON_STORE_USECASE_NAME = 'recon'
const RECON_STORE_CURSOR_KEY = 'cursor'

export type RepositoryDependencies = {
  dispatcher: Dispatcher
  pinStore: PinStore
  kvFactory: IKVFactory
  anchorRequestStore: AnchorRequestStore
  handlers: HandlersMap
  anchorService: AnchorService
  indexing: LocalIndexApi
  streamLoader: StreamLoader
  streamUpdater: StreamUpdater
  anchorRequestCarBuilder: AnchorRequestCarBuilder
}

/**
 * Indicate if the stream should be indexed.
 */
function shouldIndex(state$: RunningState, index: LocalIndexApi): boolean {
  const model = state$.state?.metadata?.model
  if (!model) return false
  return index.shouldIndexStream(model)
}

function commitAtTime(state: StreamState, timestamp: number): CommitID {
  let commitCid: CID = state.log[0].cid
  for (const entry of state.log) {
    if (entry.type === EventType.TIME) {
      if (entry.timestamp <= timestamp) {
        commitCid = entry.cid
      } else {
        break
      }
    }
  }
  return CommitID.make(StreamUtils.streamIdFromState(state), commitCid)
}

/**
 * Whether a stream has been synced with the network (ie we've queried the network for the tip).
 * ALREADY_SYNCED means it was synced at some point in the past before the current load operation.
 * DID_SYNC means it was just synced as part of processing the current load operation.
 */
enum SyncStatus {
  NOT_SYNCED,
  ALREADY_SYNCED,
  DID_SYNC,
}

export class Repository {
  /**
   * Serialize loading operations per streamId.
   * All writes to the 'inmemory' cache must happen within the context of this queue.
   */
  readonly loadingQ: ExecutionQueue

  /**
   * Serialize operations on state per streamId.
   * All writes to the StateStore must happen within the context of this queue.
   */
  readonly executionQ: ExecutionQueue

  /**
   * In-memory cache of the currently running streams.
   */
  readonly inmemory: StateCache<RunningState>

  readonly feed: Feed
  readonly feedAggregationStore: FeedAggregationStore

  private reconEventFeedSubscription: Subscription | undefined

  /**
   * Various dependencies.
   */
  #deps: RepositoryDependencies

  /**
   * Keeps track of every pinned StreamID that has had its state 'synced' (i.e. a query was sent to
   * pubsub requesting the current tip for that stream) since the start of this process. This set
   * only grows over time, in line with how many pinned streams get queried.
   * @private
   */
  #syncedPinnedStreams: Set<string> = new Set()

  /**
   * @param cacheLimit - Maximum number of streams to store in memory cache.
   * @param logger - Where we put diagnostics messages.
   * @param concurrencyLimit - Maximum number of concurrently running tasks on the streams.
   * @param recon - Recon API
   */
  constructor(
    cacheLimit: number,
    concurrencyLimit: number,
    private readonly recon: IReconApi,
    private readonly logger: DiagnosticsLogger
  ) {
    this.loadingQ = new ExecutionQueue('loading', concurrencyLimit, logger)
    this.executionQ = new ExecutionQueue('execution', concurrencyLimit, logger)
    this.inmemory = new StateCache(cacheLimit, (state$) => {
      if (state$.subscriptionSet.size > 0) {
        logger.debug(`Stream ${state$.id} evicted from cache while having subscriptions`)
      }
      Metrics.count(CACHE_EVICTED_MEMORY, 1)
      state$.complete()
    })
    this.updates$ = this.updates$.bind(this)
    this.streamState = this.streamState.bind(this)
    this.feedAggregationStore = new FeedAggregationStore()
    this.feed = new Feed(this.feedAggregationStore, this.logger, this.streamState)
  }

  /**
   * Sets the KVFactory to use.
   * This must be called before init().
   */
  injectKVFactory(factory: IKVFactory) {
    this.setDeps({
      ...this.#deps,
      kvFactory: factory,
    })
  }

  async init(): Promise<void> {
    await this.feedAggregationStore.open(this.#deps.kvFactory)
    await this.pinStore.open(this.#deps.kvFactory)
    await this.anchorRequestStore.open(this.#deps.kvFactory) // Initialization hell
    await this.index.init()

    const reconStore = await this.#deps.kvFactory.open(RECON_STORE_USECASE_NAME)
    const cursor = (await reconStore.exists(RECON_STORE_CURSOR_KEY))
      ? await reconStore.get(RECON_STORE_CURSOR_KEY)
      : '0'
    await this.recon.init(cursor)
    this.reconEventFeedSubscription = this.recon
      .pipe(concatMap(this.handleReconEvents.bind(this)))
      .subscribe()
  }

  get pinStore(): PinStore {
    return this.#deps.pinStore
  }

  private get streamLoader(): StreamLoader {
    return this.#deps.streamLoader
  }

  private get streamUpdater(): StreamUpdater {
    return this.#deps.streamUpdater
  }

  private get anchorService(): AnchorService {
    return this.#deps.anchorService
  }

  private get dispatcher(): Dispatcher {
    return this.#deps.dispatcher
  }

  get anchorRequestStore(): AnchorRequestStore {
    return this.#deps.anchorRequestStore
  }

  get index(): LocalIndexApi {
    return this.#deps.indexing
  }

  // Ideally this would be provided in the constructor, but circular dependencies in our initialization process make this necessary for now
  setDeps(deps: RepositoryDependencies): void {
    this.#deps = deps
  }

  /**
   * Returns a stream from wherever we can get information about it.
   * Starts by checking if the stream state is present in the in-memory cache, if not then
   * checks the state store, and finally loads the stream from pubsub.
   */
  async load(
    streamId: StreamID,
    loadOptions: LoadOpts = {},
    checkCacaoExpiration = true
  ): Promise<RunningState> {
    const opts = { ...DEFAULT_LOAD_OPTS, ...loadOptions }

    const [state$, syncStatus] = await this.loadingQ.forStream(streamId).run(async () => {
      if (process.env.CERAMIC_RECON_MODE) {
        // When in v4 mode we are never syncing the stream but acting as if it
        // was already synced previously. This is safe because we know Recon will always be syncing
        // the stream in the background (or the stream isn't part of an indexed model in which case
        // we still don't want to sync it).
        // TODO(WS1-1450): If the user explicitly asked for the stream to be synced, we should
        // probably throw an error. Also once we don't have to support v3 operation mode anymore, a
        // lot of this code can be simplified.
        const existingState$ = await this.fromMemoryOrStore_UNSAFE(streamId)
        if (!existingState$) {
          // We don't have the stream in our cache or state store.
          return [await this._genesisFromNetwork(streamId), SyncStatus.ALREADY_SYNCED]
        }
        return [existingState$, SyncStatus.ALREADY_SYNCED]
      }

      const [existingState$, alreadySynced] = await this._fromMemoryOrStoreWithSyncStatus(streamId)

      switch (opts.sync) {
        case SyncOptions.PREFER_CACHE:
        case SyncOptions.SYNC_ON_ERROR: {
          if (!existingState$) {
            return [
              await this._loadStreamFromNetwork(streamId, opts.syncTimeoutSeconds),
              SyncStatus.DID_SYNC,
            ]
          }

          if (alreadySynced == SyncStatus.ALREADY_SYNCED) {
            return [existingState$, SyncStatus.ALREADY_SYNCED]
          } else {
            await this._sync(existingState$, opts.syncTimeoutSeconds)
            return [existingState$, SyncStatus.DID_SYNC]
          }
        }
        case SyncOptions.NEVER_SYNC: {
          if (existingState$) {
            return [existingState$, alreadySynced]
          }
          // TODO(CDB-2761): Throw an error if stream isn't found in cache or state store.
          return [await this._genesisFromNetwork(streamId), SyncStatus.NOT_SYNCED]
        }
        case SyncOptions.SYNC_ALWAYS: {
          return [
            await this._resyncStreamFromNetwork(streamId, opts.syncTimeoutSeconds, existingState$),
            SyncStatus.DID_SYNC,
          ]
        }
        default:
          throw new UnreachableCaseError(opts.sync, 'Invalid sync option')
      }
    })

    if (checkCacaoExpiration) {
      SignatureUtils.checkForCacaoExpiration(state$.state)
    }

    if (process.env.CERAMIC_AUDIT_EVENT_PERSISTENCE == 'true') {
      for (const logEntry of state$.state.log) {
        try {
          await Utils.getCommitData(this.dispatcher, logEntry.cid, state$.id)
        } catch (err) {
          this.logger.err(
            `DATA MISSING: Ceramic event persistence auditing found missing data for commit ${logEntry.cid} of stream ${state$.id}: ${err}`
          )
          // Wait 1 second for the log to flush before crashing the process
          await new Promise((resolve) => setTimeout(resolve, 1000))
          process.exit(1)
        }
      }
    }

    if (syncStatus != SyncStatus.ALREADY_SYNCED) {
      // Only update the pinned state if we actually did anything that might change it. If we just
      // loaded from the cache and didn't even query the network, there's no reason to bother
      // writing to the state store and index, since nothing could have changed.
      await this._updateStateIfPinned_safe(state$)
      if (syncStatus == SyncStatus.DID_SYNC && state$.isPinned) {
        this.markPinnedAndSynced(state$.id)
      }
    }
    return state$
  }

  /**
   * Helper for updating the state from within the ExecutionQueue, which protects all updates
   * to the state store.
   */
  private _updateStateIfPinned_safe(state$: RunningState): Promise<void> {
    return this.executionQ.forStream(state$.id).run(() => {
      return this._updateStateIfPinned(state$)
    })
  }

  /**
   * Must be called from within the ExecutionQueue to be safe.
   */
  private async _updateStateIfPinned(state$: RunningState): Promise<void> {
    const isPinned = Boolean(await this.pinStore.stateStore.load(state$.id))
    // TODO (NET-1687): unify shouldIndex check into indexStreamIfNeeded
    const shouldIndex =
      state$.state.metadata.model && this.index.shouldIndexStream(state$.state.metadata.model)
    if (isPinned || shouldIndex) {
      await this._pin_UNSAFE(state$)
      await this.feedAggregationStore.put(state$.id)
    }
    await this._indexStreamIfNeeded(state$)
  }

  private _fromMemory(streamId: StreamID): RunningState | undefined {
    const state = this.inmemory.get(streamId.toString())
    if (state) {
      Metrics.count(CACHE_HIT_MEMORY, 1)
    }
    return state
  }

  private async _fromStreamStateStore(streamId: StreamID): Promise<RunningState | undefined> {
    const streamState = await this.pinStore.stateStore.load(streamId)
    if (streamState) {
      Metrics.count(CACHE_HIT_LOCAL, 1)
      const runningState = new RunningState(streamState, true)
      this._registerRunningState(runningState)
      return runningState
    } else {
      return undefined
    }
  }

  /**
   * Helper function for loading the state for a stream from either the in-memory cache
   * or the state store, while also returning information about whether or not the state needs
   * to be synced.
   * WARNING: This should only be called from within a thread in the loadingQ!!!
   *
   * @param streamId
   * @returns a tuple whose first element is the state that was loaded, and whose second element
   *   is a boolean representing whether we believe that state should be the most update-to-date
   *   state for that stream, or whether it could be behind the current tip and needs to be synced.
   */
  private async _fromMemoryOrStoreWithSyncStatus(
    streamId: StreamID
  ): Promise<[RunningState | null, SyncStatus]> {
    let stream = this._fromMemory(streamId)
    if (stream) {
      // TODO(CAT-2818): A stream being in the cache doesn't necessarily mean it was synced
      return [stream, SyncStatus.ALREADY_SYNCED]
    }

    stream = await this._fromStreamStateStore(streamId)
    if (stream) {
      return [
        stream,
        this._wasPinnedStreamSynced(streamId) ? SyncStatus.ALREADY_SYNCED : SyncStatus.NOT_SYNCED,
      ]
    }
    return [null, SyncStatus.NOT_SYNCED]
  }

  /**
   * Loads a stream that the node has never seen before from the network for the first time.
   *
   * @param streamId
   * @param syncTimeoutSeconds - How much time do we wait for a response from the network.
   */
  private async _loadStreamFromNetwork(
    streamId: StreamID,
    syncTimeoutSeconds: number
  ): Promise<RunningState> {
    const state = await this.streamLoader.loadStream(streamId, syncTimeoutSeconds)
    Metrics.count(STREAM_SYNC, 1)
    const newState$ = new RunningState(state, false)
    this._registerRunningState(newState$)
    return newState$
  }

  private async _genesisFromNetwork(streamId: StreamID): Promise<RunningState> {
    const state = await this.streamLoader.loadGenesisState(streamId)
    Metrics.count(CACHE_HIT_REMOTE, 1)

    const state$ = new RunningState(state, false)
    this._registerRunningState(state$)
    this.logger.verbose(`Genesis commit for stream ${streamId.toString()} successfully loaded`)
    return state$
  }

  /**
   * Takes a stream state that might not contain the complete log (and might in fact contain only the
   * genesis commit) and kicks off the process to load and apply the most recent Tip to it.
   *
   * @param state$ - Current stream state.
   * @param syncTimeoutSeconds - How much time do we wait for a response from the network.
   */
  private async _sync(state$: RunningState, syncTimeoutSeconds: number): Promise<void> {
    const syncedState = await this.streamLoader.syncStream(state$.state, syncTimeoutSeconds)
    state$.next(syncedState)
    Metrics.count(STREAM_SYNC, 1)
  }

  /**
   * When SYNC_ALWAYS is provided, we want to reapply and re-validate
   * the stream state.  We effectively throw out our locally stored state
   * as it's possible that the commits that were used to construct that
   * state are no longer valid (for example if the CACAOs used to author them
   * have expired since they were first applied to the cached state object).
   * But if we were the only node on the network that knew about the most recent tip,
   * we don't want to totally forget about that, so we make sure to apply the previously
   * known about tip so that it can still be considered alongside whatever tip we learn
   * about from the network.
   * @param streamId
   * @param syncTimeoutSeconds
   * @param existingState$
   */
  private async _resyncStreamFromNetwork(
    streamId: StreamID,
    syncTimeoutSeconds: number,
    existingState$: RunningState | null
  ): Promise<RunningState> {
    const resyncedState = existingState$
      ? await this.streamLoader.resyncStream(streamId, existingState$.tip, syncTimeoutSeconds)
      : await this.streamLoader.loadStream(streamId, syncTimeoutSeconds)

    Metrics.count(STREAM_SYNC, 1)
    const newState$ = new RunningState(resyncedState, false)
    this._registerRunningState(newState$)
    return newState$
  }

  /**
   * Load the state for a stream at a specific CommitID.
   * @param commitId
   * @param opts
   */
  async loadAtCommit(commitId: CommitID, opts: LoadOpts): Promise<SnapshotState> {
    // Start by loading the current state of the stream. This might cause us to load more commits
    // for the stream than is ultimately necessary, but doing so increases the chances that we
    // detect that the CommitID specified is rejected by the conflict resolution rules due to
    // conflict with the stream's canonical branch of history.
    // We also skip CACAO expiration checking during this initial load as its possible
    // that the CommitID we are being asked to load may in fact be an anchor commit with
    // the timestamp information that will reveal to us that the CACAO didn't actually expire.
    const base$ = await this.load(commitId.baseID, opts, false)

    return this._atCommit(commitId, base$)
  }

  private async _atCommit(
    commitId: CommitID,
    existingState$: RunningState
  ): Promise<SnapshotState> {
    return this.executionQ.forStream(commitId).run(async () => {
      const stateAtCommit = await this.streamLoader.stateAtCommit(existingState$.state, commitId)

      // Since we skipped CACAO expiration checking earlier when we loaded the current stream state,
      // we need to make sure to do it here.
      SignatureUtils.checkForCacaoExpiration(stateAtCommit)

      // If the provided CommitID is ahead of what we have in the cache and state store, then we
      // should update them to include it.
      if (StreamUtils.isStateSupersetOf(stateAtCommit, existingState$.value)) {
        existingState$.next(stateAtCommit)
        await this._updateStateIfPinned(existingState$)
      }
      return new SnapshotState(stateAtCommit)
    })
  }

  /**
   * Load the state for a stream as it was at a specified wall clock time, based on the anchor
   * timestamps of AnchorCommits in the log.
   * @param streamId
   * @param opts - must contain an 'atTime' parameter
   */
  async loadAtTime(streamId: StreamID, opts: LoadOpts): Promise<SnapshotState> {
    const base$ = await this.load(streamId.baseID, opts)
    const commitId = commitAtTime(base$.state, opts.atTime)
    return this._atCommit(commitId, base$)
  }

  /**
   * Applies commit to the existing state
   *
   * @param streamId - Stream ID to update
   * @param commit - Commit data
   * @param opts - Stream initialization options (request anchor, wait, etc.)
   */
  async applyCommit(streamId: StreamID, commit: any, opts: UpdateOpts): Promise<RunningState> {
    this.logger.verbose(`Repository apply commit to stream ${streamId.toString()}`)

    this.anchorService.assertCASAccessible()

    const state$ = await this.load(streamId)
    this.logger.verbose(`Repository loaded state for stream ${streamId.toString()}`)

    return this.executionQ.forStream(streamId).run(async () => {
      const originalState = state$.state
      const updatedState = await this.streamUpdater.applyCommitFromUser(originalState, commit)
      if (StreamUtils.tipFromState(updatedState).equals(StreamUtils.tipFromState(originalState))) {
        return state$ // nothing changed
      }

      state$.next(updatedState) // emit the new state

      await this._updateStateIfPinned(state$)
      await this._applyWriteOpts(state$, opts, OperationType.UPDATE)
      this.logger.verbose(`Stream ${state$.id} successfully updated to tip ${state$.tip}`)

      return state$
    })
  }

  async handleReconEvents(response: ReconEventFeedResponse): Promise<void> {
    const { events, cursor } = response

    for (const event of events) {
      const { cid } = event

      try {
        const commitData = await Utils.getCommitData(this.dispatcher, cid)

        const genesisCid = commitData.commit.id ? commitData.commit.id : cid
        const genesisCommitData = commitData.commit.header
          ? commitData
          : await Utils.getCommitData(this.dispatcher, genesisCid)

        if (!genesisCommitData.commit.header.model) {
          throw new Error(
            `Model not found in genesis commit header ${genesisCid.toString()} for event for cid ${cid.toString()}`
          )
        }

        const model = StreamID.fromBytes(genesisCommitData.commit.header.model)
        const type =
          model.toString() === Model.MODEL.toString()
            ? Model.STREAM_TYPE_ID
            : ModelInstanceDocument.STREAM_TYPE_ID

<<<<<<< HEAD
        await this.handleUpdateFromNetwork(new StreamID(type, genesisCid), cid, model)
=======
        const streamId = new StreamID(type, genesisCid)
        await this.handleUpdateFromNetwork(streamId, eventId.event, model)
>>>>>>> dde11c9b
      } catch (e) {
        this.logger.err(`Error handling recon event with event for cid ${cid}: ${e}`)
      }
    }

    const reconStore = await this.#deps.kvFactory.open(RECON_STORE_USECASE_NAME)
    await reconStore.put(RECON_STORE_CURSOR_KEY, cursor.toString())
  }

  /**
   * Handles update. Update may come from the PubSub topic or from running a sync
   *
   * @param streamId
   * @param tip - Stream Tip CID
   * @param model - Model Stream ID
   */
  async handleUpdateFromNetwork(streamId: StreamID, tip: CID, model?: StreamID): Promise<void> {
    // TODO: It isn't safe to load the RunningState from the state store outside of the LoadingQueue
    // as we do here.  We risk a race condition where we can wind up with multiple RunnigStates
    // coexisting for the same Stream.  Doing this simple fix of just using the LoadingQueue here
    // risks introducing a big performance degradation. The right thing to do would be to do this
    // load in two phases, first check the cache and state store for the streamid (but without
    // creating or registering a RunningState), and then only if there actually is something in the
    // state store, then load it again but from within the LoadingQueue.  Given that pubsub is about
    // to be removed though, instead of doing that work now, we're leaving this as-is even though
    // there's a race condition here, understanding that this code will be removed very soon anyway.
    let state$ = await this.fromMemoryOrStore_UNSAFE(streamId)
    const shouldIndex = model && this.index.shouldIndexStream(model)
    if (!shouldIndex && !state$) {
      // stream isn't pinned or indexed, nothing to do
      return
    }

    if (!state$) {
      state$ = await this.load(streamId)
    }

    await this._handleTip(state$, tip)
  }

  /**
   * Applies the given tip CID as a new commit to the given running state.
   * NOTE: Must be called from inside the ExecutionQueue!
   * @param state$ - State to apply tip to
   * @param cid - tip CID
   * @returns boolean - whether or not the tip was actually applied
   */
  private async _handleTip(state$: RunningState, cid: CID): Promise<boolean> {
    return this.executionQ.forStream(state$.id).run(async () => {
      this.logger.verbose(`Learned of new tip ${cid} for stream ${state$.id}`)
      const next = await this.streamUpdater.applyTipFromNetwork(state$.state, cid)
      if (next) {
        state$.next(next)
        await this._updateStateIfPinned(state$)
        this.logger.verbose(`Stream ${state$.id} successfully updated to tip ${cid}`)
        return true
      } else {
        return false
      }
    })
  }

  /**
   * Request anchor for the latest stream state.
   * BEWARE: It acquires an anchorStoreQueue per-streamId mutex inside.
   */
  async anchor(state$: RunningState, opts: AnchorOpts): Promise<void> {
    if (!this.anchorService) {
      throw new Error(`Anchor requested for stream ${state$.id} but anchoring is disabled`)
    }
    if (state$.value.anchorStatus == AnchorStatus.ANCHORED) {
      return
    }

    const carFile = await this.#deps.anchorRequestCarBuilder.build(state$.id, state$.tip)
    const anchorEvent = await this.anchorService.requestAnchor(carFile)
    // Don't wait on handling the anchor event, let that happen in the background.
    doNotWait(this.handleAnchorEvent(state$, anchorEvent), this.logger)
  }

  /**
   * Handle AnchorEvent and update state$.
   * Used in two places:
   * 1. When handling the first AnchorEvent from CAS when requesting an anchor => anchorEvent is for tip
   * 2. When handling a response from CAS => anchorEvent is for what is stored in AnchorRequestStore.
   *
   * It always stores just the most recently requested commit.
   * We assume CAS issues a REPLACED status when getting a request for a previous commit.
   *
   * @param state$ - RunningState instance to update.
   * @param anchorEvent - response from CAS.
   * @return boolean - `true` if polling should stop, i.e. we reached a terminal state, `false` if polling continues.
   */
  async handleAnchorEvent(state$: RunningState, anchorEvent: AnchorEvent): Promise<boolean> {
    // We don't want to change a stream's state due to changes to the anchor
    // status of a commit that is no longer the tip of the stream, so we early return
    // in most cases when receiving a response to an old anchor request.
    // The one exception is if the AnchorEvent indicates that the old commit
    // is now anchored, in which case we still want to try to process the anchor commit
    // and let the stream's conflict resolution mechanism decide whether or not to update
    // the stream's state.
    const status = anchorEvent.status
    switch (status) {
      case AnchorRequestStatusName.READY:
      case AnchorRequestStatusName.PENDING: {
        if (!anchorEvent.cid.equals(state$.tip)) return false
        if (state$.state.anchorStatus === AnchorStatus.PENDING) return false
        const next = {
          ...state$.value,
          anchorStatus: AnchorStatus.PENDING,
        }
        state$.next(next)
        await this._updateStateIfPinned_safe(state$)
        return false
      }
      case AnchorRequestStatusName.PROCESSING: {
        if (!anchorEvent.cid.equals(state$.tip)) return false
        if (state$.state.anchorStatus === AnchorStatus.PROCESSING) return false
        state$.next({ ...state$.value, anchorStatus: AnchorStatus.PROCESSING })
        await this._updateStateIfPinned_safe(state$)
        return false
      }
      case AnchorRequestStatusName.COMPLETED: {
        await this._handleAnchorCommit(state$, anchorEvent.cid, anchorEvent.witnessCar)
        return true
      }
      case AnchorRequestStatusName.FAILED: {
        this.logger.warn(
          `Anchor failed for commit ${anchorEvent.cid} of stream ${anchorEvent.streamId}: ${anchorEvent.message}`
        )

        // if this is the anchor response for the tip update the state
        if (anchorEvent.cid.equals(state$.tip)) {
          state$.next({ ...state$.value, anchorStatus: AnchorStatus.FAILED })
          return true
        }
        return true
      }
      case AnchorRequestStatusName.REPLACED: {
        this.logger.verbose(
          `Anchor request for commit ${anchorEvent.cid} of stream ${anchorEvent.streamId} is replaced`
        )

        // If this is the tip and the node received a REPLACED response for it the node has gotten into a weird state.
        // Hopefully this should resolve through updates that will be received shortly or through syncing the stream.
        return true
      }
      default:
        throw new UnreachableCaseError(status, 'Unknown anchoring state')
    }
  }

  /**
   * Takes the CID of an anchor commit received from an anchor service and applies it. Runs the
   * work of loading and applying the commit on the execution queue so it gets serialized alongside
   * any other updates to the same stream. Includes logic to retry up to a total of 3 attempts to
   * handle transient failures of loading the anchor commit from IPFS.
   *
   * Note that most of the time this will be a no-op because we'll have already heard about the
   * AnchorCommit via a pubsub message from the Ceramic node used by the CAS.  Since we have to poll
   * the CAS anyway in order to learn if our anchor request failed, it seems prudent not to throw
   * away information if we do wind up learning of the AnchorCommit via polling and haven't
   * heard about it already via pubsub (given that pubsub is an unreliable channel).
   * @param state$ - state of the stream being anchored
   * @param tip - The tip that anchorCommit is anchoring
   * @param witnessCAR - CAR file with all the IPLD objects needed to apply and verify the anchor commit
   * @private
   */
  private async _handleAnchorCommit(
    state$: RunningState,
    tip: CID,
    witnessCAR: CAR | undefined
  ): Promise<void> {
    const streamId = StreamUtils.streamIdFromState(state$.state)
    const anchorCommitCID = witnessCAR.roots[0]
    if (!anchorCommitCID) throw new Error(`No anchor commit CID as root`)

    this.logger.verbose(`Handling anchor commit for ${streamId} with CID ${anchorCommitCID}`)

    for (
      let remainingRetries = APPLY_ANCHOR_COMMIT_ATTEMPTS - 1;
      remainingRetries >= 0;
      remainingRetries--
    ) {
      try {
        if (witnessCAR) {
          await this.dispatcher.importCAR(witnessCAR, streamId)
          this.logger.verbose(`successfully imported CAR file for ${streamId}`)
        }

        const applied = await this._handleTip(state$, anchorCommitCID)
        if (applied) {
          // We hadn't already heard about the AnchorCommit via pubsub, so it's possible
          // other nodes didn't hear about it via pubsub either, so we rebroadcast it to pubsub now.
          this._publishTip(state$)

          if (remainingRetries < APPLY_ANCHOR_COMMIT_ATTEMPTS - 1) {
            // If we failed to apply the commit at least once, then it's worth logging when
            // we are able to do so successfully on the retry.
            this.logger.imp(
              `Successfully applied anchor commit ${anchorCommitCID} for stream ${
                state$.id
              } after ${APPLY_ANCHOR_COMMIT_ATTEMPTS - remainingRetries} attempts`
            )
          } else {
            this.logger.verbose(
              `Successfully applied anchor commit ${anchorCommitCID} for stream ${state$.id}`
            )
          }
        }
        return
      } catch (error) {
        this.logger.warn(
          `Error while applying anchor commit ${anchorCommitCID} for stream ${state$.id}, ${remainingRetries} retries remain. ${error}`
        )

        if (remainingRetries == 0) {
          this.logger.err(`Anchor failed for commit ${tip} of stream ${state$.id}: ${error}`)

          // Don't update stream's state if the commit that failed to be anchored is no longer the
          // tip of that stream.
          if (tip.equals(state$.tip)) {
            state$.next({ ...state$.value, anchorStatus: AnchorStatus.FAILED })
          }
        }
      }
    }
  }

  /**
   * Apply options relating to authoring a new commit.
   *
   * Must be called within the ExecutionQueue to be safe.
   *
   * @param state$ - Running State
   * @param opts - Initialization options (request anchor, publish to pubsub, etc.)
   * @param opType - If we load, create or update a stream
   * @private
   */
  private async _applyWriteOpts(
    state$: RunningState,
    opts: CreateOpts | UpdateOpts,
    opType: OperationType
  ) {
    const anchor = opts.anchor
    const publish = opts.publish
    if (anchor) {
      await this.anchor(state$, opts)
    }
    if (publish && opType !== OperationType.LOAD) {
      this._publishTip(state$)
    }

    await this._handlePinOpts(state$, opts as PinningOpts, opType)
  }

  private _publishTip(state$: RunningState): void {
    this.dispatcher.publishTip(state$.id, state$.tip, state$.state.metadata.model)
  }

  /**
   * Applies the given PinningOpts that the user provided to pin or unpin the stream.
   * Unpinning streams isn't allowed through the CRUD API, so if unpin is false this will
   * generally throw an Error.  The one exception is for creates.  When creating a brand
   * new stream it is okay to set that stream to not be pinned. To unpin an existing stream
   * one must use the AdminAPI.
   * @param state$
   * @param opts
   * @param opType - what type of operation is being performed
   */
  private async _handlePinOpts(
    state$: RunningState,
    opts: PinningOpts,
    opType: OperationType
  ): Promise<void> {
    if (opts.pin !== undefined && opType !== OperationType.CREATE) {
      const pinStr = opts.pin ? 'pin' : 'unpin'
      const opStr = opType == OperationType.UPDATE ? 'update' : 'load'
      //TODO(CDB-2314): An error should be thrown once fully deprecated
      this.logger.warn(
        `Cannot pin or unpin streams through the CRUD APIs. To change stream pin state use the admin.pin API with an authenticated admin DID. Attempting to ${pinStr} stream ${StreamUtils.streamIdFromState(
          state$.state
        ).toString()} as part of a ${opStr} operation`
      )
      return
    }

    if (
      opts.pin ||
      (opts.pin === undefined && shouldIndex(state$, this.index)) ||
      (opts.pin === undefined && opType == OperationType.CREATE)
    ) {
      await this._pin_UNSAFE(state$)
    } else if (opts.pin === false) {
      await this.unpin(state$)
    }
  }

  /**
   * Creates stream from genesis commit
   * @param type - Stream type
   * @param genesis - Genesis CID
   * @param opts - Initialization options
   */
  async createStreamFromGenesis(
    type: number,
    genesis: any,
    opts: CreateOpts = {}
  ): Promise<RunningState> {
    this.anchorService.assertCASAccessible()

    // TODO: WS1-1494 validate genesis commit before storing
    const genesisCid = await this.dispatcher.storeInitEvent(genesis, type)
    const streamId = new StreamID(type, genesisCid)
    const state$ = await this.load(streamId, opts)

    this.logger.verbose(
      `Created stream from genesis, StreamID: ${streamId.toString()}, genesis CID: ${genesisCid.toString()}`
    )

    // Create operations can actually be load operations when using deterministic streams, so we
    // ensure that the stream only has a single commit in its log to properly consider it a create.
    const opType = state$.state.log.length == 1 ? OperationType.CREATE : OperationType.LOAD

    return this.executionQ.forStream(streamId).run(async () => {
      await this._updateStateIfPinned(state$)
      await this._applyWriteOpts(state$, opts, opType)
      return state$
    })
  }

  /**
   * Return a stream, either from cache or re-constructed from state store, but will not load from the network.
   * Adds the stream to cache.
   * Must be called from within the LoadingQueue (or else there's a race condition where it can
   * override the RunningState from the cache).
   */
  async fromMemoryOrStore(streamId: StreamID): Promise<RunningState | undefined> {
    return this.loadingQ.forStream(streamId).run(() => {
      return this.fromMemoryOrStore_UNSAFE(streamId)
    })
  }

  /**
   * Return a stream, either from cache or re-constructed from state store, but will not load from the network.
   * Adds the stream to cache.
   * "unsafe" because calling this outside of the LoadingQueue might create a duplicate instance of
   * RunningState for the same StreamId. Must be called from inside the LoadingQueue to be used safely.
   */
  async fromMemoryOrStore_UNSAFE(streamId: StreamID): Promise<RunningState | undefined> {
    const fromMemory = this._fromMemory(streamId)
    if (fromMemory) return fromMemory
    return this._fromStreamStateStore(streamId)
  }

  /**
   * Return a stream state, either from cache or from state store. Bypasses the stream cache
   * and loading queue, use with caution.
   */
  async streamState(streamId: StreamID): Promise<StreamState | undefined> {
    const fromMemory = this.inmemory.get(streamId.toString())
    if (fromMemory) {
      return fromMemory.state
    } else {
      return this.#deps.pinStore.stateStore.load(streamId)
    }
  }

  /**
   * Adds the stream's RunningState to the in-memory cache.
   */
  private _registerRunningState(state$: RunningState): void {
    this.inmemory.set(state$.id.toString(), state$)
  }

  pin(state$: RunningState, force?: boolean): Promise<void> {
    return this.executionQ.forStream(state$.id).run(async () => {
      return this._pin_UNSAFE(state$, force)
    })
  }

  /**
   * Only safe to call from within the ExecutionQueue
   */
  private _pin_UNSAFE(state$: RunningState, force?: boolean): Promise<void> {
    return this.pinStore.add(state$, force)
  }

  async unpin(state$: RunningState, opts?: PublishOpts): Promise<void> {
    if (shouldIndex(state$, this.index)) {
      throw new Error(
        `Cannot unpin actively indexed stream (${state$.id.toString()}) with model: ${
          state$.state.metadata.model
        }`
      )
    }

    if (opts?.publish) {
      this._publishTip(state$)
    }

    this.markUnpinned(state$.id)
    return this.#deps.pinStore.rm(state$)
  }

  /**
   * List pinned streams as array of StreamID strings.
   * If `streamId` is passed, indicate if it is pinned.
   */
  async listPinned(streamId?: StreamID): Promise<string[]> {
    return this.#deps.pinStore.ls(streamId)
  }

  markPinnedAndSynced(streamId: StreamID): void {
    this.#syncedPinnedStreams.add(streamId.toString())
  }

  markUnpinned(streamId: StreamID): void {
    this.#syncedPinnedStreams.delete(streamId.toString())
  }

  /**
   * Returns whether the given StreamID corresponds to a pinned stream that has been synced at least
   * once during the lifetime of this process. As long as it's been synced once, it's guaranteed to
   * be up to date since we keep streams in the state store up to date when we hear pubsub messages
   * about updates to them.
   * @param streamId
   */
  private _wasPinnedStreamSynced(streamId: StreamID): boolean {
    return this.#syncedPinnedStreams.has(streamId.toString())
  }

  /**
   * Returns the StreamState of a random pinned stream from the state store
   */
  async randomPinnedStreamState(): Promise<StreamState | null> {
    // First get a random streamID from the state store.
    const res = await this.#deps.pinStore.stateStore.listStoredStreamIDs(null, 1)
    if (res.length == 0) {
      return null
    }
    if (res.length > 1) {
      // This should be impossible and indicates a programming error with how the state store
      // listStoredStreamIDs() call is enforcing the limit argument.
      throw new Error(
        `Expected a single streamID from the state store, but got ${res.length} streamIDs instead`
      )
    }

    const [streamID] = res
    return this.#deps.pinStore.stateStore.load(StreamID.fromString(streamID))
  }

  /**
   * Helper function to add stream to db index if it has a 'model' in its metadata.
   * @private
   */
  private async _indexStreamIfNeeded(state$: RunningState): Promise<void> {
    if (!state$.value.metadata.model) {
      return
    }

    const asDate = (unixTimestamp: number | null | undefined) => {
      return unixTimestamp ? new Date(unixTimestamp * 1000) : null
    }

    // TODO(NET-1614) Test that the timestamps are correctly passed to the Index API.
    const lastAnchor = asDate(StreamUtils.anchorTimestampFromState(state$.value))
    const firstAnchor = asDate(
      state$.value.log.find((log) => log.type == EventType.TIME)?.timestamp
    )
    const streamContent = {
      model: state$.value.metadata.model,
      streamID: state$.id,
      controller: state$.value.metadata.controllers[0],
      streamContent: state$.value.content,
      tip: state$.tip,
      lastAnchor: lastAnchor,
      firstAnchor: firstAnchor,
      shouldIndex: state$.value.metadata.shouldIndex,
    }

    await this.index.indexStream(streamContent)
  }

  /**
   * Updates for the StreamState, even if a (pinned or not pinned) stream has already been evicted.
   * Marks the stream as durable, that is not subject to cache eviction.
   *
   * First, we try to get the running state from memory or state store. If found, it is used as a source
   * of updates. If not found, we use StreamState passed as `init` param as a future source of updates.
   * Anyway, we mark it as unevictable.
   *
   * When a subscription to the observable stops, we check if there are other subscriptions to the same
   * RunningState. We only consider the RunningState free, if there are no more subscriptions.
   * This RunningState is subject to future cache eviction.
   *
   * @param init
   */
  updates$(init: StreamState): Observable<StreamState> {
    return new Observable<StreamState>((subscriber) => {
      const id = new StreamID(init.type, init.log[0].cid)
      this.fromMemoryOrStore(id)
        .then((found) => {
          const state$ = found || new RunningState(init, false)
          if (!found) {
            this._registerRunningState(state$)
          }
          this.inmemory.endure(id.toString(), state$)
          const subscription = state$.subscribe(subscriber)
          state$.add(subscription)
          subscription.add(() => {
            if (state$.subscriptionSet.size === 0) {
              this.inmemory.free(id.toString())
            }
          })
        })
        .catch((error) => {
          this.logger.err(`An error occurred in updates$ for StreamID ${id}: ${error}`)
          // propagate the error to the subscriber
          subscriber.error(error)
        })
    })
  }

  anchorLoopHandler(): AnchorLoopHandler {
    const carBuilder = this.#deps.anchorRequestCarBuilder
    const fromMemoryOrStoreSafe = this.fromMemoryOrStore.bind(this)
    const handleAnchorEvent = this.handleAnchorEvent.bind(this)
    return {
      buildRequestCar(streamId: StreamID, tip: CID): Promise<CAR> {
        return carBuilder.build(streamId, tip)
      },
      async handle(event: AnchorEvent): Promise<boolean> {
        const state$ = await fromMemoryOrStoreSafe(event.streamId)
        if (!state$) return true
        return handleAnchorEvent(state$, event)
      },
    }
  }

  async close(): Promise<void> {
    if (this.reconEventFeedSubscription) this.reconEventFeedSubscription.unsubscribe()
    await this.recon.stop()

    await this.loadingQ.close()
    await this.executionQ.close()
    Array.from(this.inmemory).forEach(([id, stream]) => {
      this.inmemory.delete(id)
      stream.complete()
    })
    await this.feedAggregationStore.close()
    await this.#deps.pinStore.close()
    await this.#deps.anchorRequestStore.close()
    await this.index.close()
  }
}<|MERGE_RESOLUTION|>--- conflicted
+++ resolved
@@ -576,12 +576,7 @@
             ? Model.STREAM_TYPE_ID
             : ModelInstanceDocument.STREAM_TYPE_ID
 
-<<<<<<< HEAD
         await this.handleUpdateFromNetwork(new StreamID(type, genesisCid), cid, model)
-=======
-        const streamId = new StreamID(type, genesisCid)
-        await this.handleUpdateFromNetwork(streamId, eventId.event, model)
->>>>>>> dde11c9b
       } catch (e) {
         this.logger.err(`Error handling recon event with event for cid ${cid}: ${e}`)
       }
