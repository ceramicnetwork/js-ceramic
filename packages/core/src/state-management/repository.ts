import { CommitID, StreamID } from '@ceramicnetwork/streamid'
import {
  AnchorEvent,
  AnchorOpts,
  AnchorStatus,
  EventType,
  CreateOpts,
  DiagnosticsLogger,
  LoadOpts,
  PinningOpts,
  PublishOpts,
  StreamState,
  StreamUtils,
  SyncOptions,
  UnreachableCaseError,
  UpdateOpts,
} from '@ceramicnetwork/common'
import type { LocalIndexApi } from '@ceramicnetwork/indexing'
import { PinStore } from '../store/pin-store.js'
import { ExecutionQueue } from './execution-queue.js'
import { RunningState } from './running-state.js'
import type { Dispatcher } from '../dispatcher.js'
import type { HandlersMap } from '../handlers-map.js'
import { distinctUntilKeyChanged, map, Observable } from 'rxjs'
import { StateCache } from './state-cache.js'
import { SnapshotState } from './snapshot-state.js'
import { IKVStore } from '../store/ikv-store.js'
import { AnchorRequestStore } from '../store/anchor-request-store.js'
import { ServiceMetrics as Metrics } from '@ceramicnetwork/observability'
import { StreamLoader } from '../stream-loading/stream-loader.js'
import { OperationType } from './operation-type.js'
import { StreamUpdater } from '../stream-loading/stream-updater.js'
import { CID } from 'multiformats/cid'
import type { AnchorLoopHandler, AnchorService } from '../anchor/anchor-service.js'
import type { AnchorRequestCarBuilder } from '../anchor/anchor-request-car-builder.js'
import { AnchorRequestStatusName } from '@ceramicnetwork/common'
import { CAR } from 'cartonne'
import { FeedDocument, type Feed } from '../feed.js'
import { doNotWait } from '../ancillary/do-not-wait.js'

const DEFAULT_LOAD_OPTS = { sync: SyncOptions.PREFER_CACHE, syncTimeoutSeconds: 3 }
const APPLY_ANCHOR_COMMIT_ATTEMPTS = 3

const CACHE_EVICTED_MEMORY = 'cache_eviction_memory'
const CACHE_HIT_LOCAL = 'cache_hit_local'
const CACHE_HIT_MEMORY = 'cache_hit_memory'
const CACHE_HIT_REMOTE = 'cache_hit_remote'
const STREAM_SYNC = 'stream_sync'

export type RepositoryDependencies = {
  dispatcher: Dispatcher
  pinStore: PinStore
  keyValueStore: IKVStore
  anchorRequestStore: AnchorRequestStore
  handlers: HandlersMap
  anchorService: AnchorService
  indexing: LocalIndexApi
  streamLoader: StreamLoader
  streamUpdater: StreamUpdater
  anchorRequestCarBuilder: AnchorRequestCarBuilder
}

/**
 * Indicate if the stream should be indexed.
 */
function shouldIndex(state$: RunningState, index: LocalIndexApi): boolean {
  const model = state$.state?.metadata?.model
  if (!model) return false
  return index.shouldIndexStream(model)
}

function commitAtTime(state: StreamState, timestamp: number): CommitID {
  let commitCid: CID = state.log[0].cid
  for (const entry of state.log) {
    if (entry.type === EventType.TIME) {
      if (entry.timestamp <= timestamp) {
        commitCid = entry.cid
      } else {
        break
      }
    }
  }
  return CommitID.make(StreamUtils.streamIdFromState(state), commitCid)
}

/**
 * Whether a stream has been synced with the network (ie we've queried the network for the tip).
 * ALREADY_SYNCED means it was synced at some point in the past before the current load operation.
 * DID_SYNC means it was just synced as part of processing the current load operation.
 */
enum SyncStatus {
  NOT_SYNCED,
  ALREADY_SYNCED,
  DID_SYNC,
}

export class Repository {
  /**
   * Serialize loading operations per streamId.
   * All writes to the 'inmemory' cache must happen within the context of this queue.
   */
  readonly loadingQ: ExecutionQueue

  /**
   * Serialize operations on state per streamId.
   * All writes to the StateStore must happen within the context of this queue.
   */
  readonly executionQ: ExecutionQueue

  /**
   * In-memory cache of the currently running streams.
   */
  readonly inmemory: StateCache<RunningState>

  private readonly feed: Feed

  /**
   * Various dependencies.
   */
  #deps: RepositoryDependencies

  /**
   * Keeps track of every pinned StreamID that has had its state 'synced' (i.e. a query was sent to
   * pubsub requesting the current tip for that stream) since the start of this process. This set
   * only grows over time, in line with how many pinned streams get queried.
   * @private
   */
  #syncedPinnedStreams: Set<string> = new Set()

  #numPendingAnchorSubscriptions = 0

  /**
   * @param cacheLimit - Maximum number of streams to store in memory cache.
   * @param logger - Where we put diagnostics messages.
   * @param concurrencyLimit - Maximum number of concurrently running tasks on the streams.
   * @param feed - Feed to push StreamStates to.
   */
  constructor(
    cacheLimit: number,
    concurrencyLimit: number,
    feed: Feed,
    private readonly logger: DiagnosticsLogger
  ) {
    this.loadingQ = new ExecutionQueue('loading', concurrencyLimit, logger)
    this.executionQ = new ExecutionQueue('execution', concurrencyLimit, logger)
    this.feed = feed
    this.inmemory = new StateCache(cacheLimit, (state$) => {
      if (state$.subscriptionSet.size > 0) {
        logger.debug(`Stream ${state$.id} evicted from cache while having subscriptions`)
      }
      Metrics.count(CACHE_EVICTED_MEMORY, 1)
      state$.complete()
    })
    this.updates$ = this.updates$.bind(this)
  }

  /**
   * Sets the StateStore to use.
   * This must be called before init().
   * @param stateStore
   */
  async injectKeyValueStore(stateStore: IKVStore): Promise<void> {
    this.setDeps({
      ...this.#deps,
      keyValueStore: stateStore,
    })
  }

  async init(): Promise<void> {
    await this.#deps.keyValueStore.init()
    await this.pinStore.open(this.#deps.keyValueStore)
    await this.anchorRequestStore.open(this.#deps.keyValueStore) // Initialization hell
    await this.index.init()
  }

  get pinStore(): PinStore {
    return this.#deps.pinStore
  }

  private get streamLoader(): StreamLoader {
    return this.#deps.streamLoader
  }

  private get streamUpdater(): StreamUpdater {
    return this.#deps.streamUpdater
  }

  /**
   * Returns the number of streams with writes that are waiting to be anchored by the CAS.
   */
  get numPendingAnchors(): number {
    return this.#numPendingAnchorSubscriptions
  }

  private get anchorService(): AnchorService {
    return this.#deps.anchorService
  }

  private get dispatcher(): Dispatcher {
    return this.#deps.dispatcher
  }

  get anchorRequestStore(): AnchorRequestStore {
    return this.#deps.anchorRequestStore
  }

  get index(): LocalIndexApi {
    return this.#deps.indexing
  }

  // Ideally this would be provided in the constructor, but circular dependencies in our initialization process make this necessary for now
  setDeps(deps: RepositoryDependencies): void {
    this.#deps = deps
  }

  /**
   * Returns a stream from wherever we can get information about it.
   * Starts by checking if the stream state is present in the in-memory cache, if not then
   * checks the state store, and finally loads the stream from pubsub.
   */
  async load(
    streamId: StreamID,
    loadOptions: LoadOpts = {},
    checkCacaoExpiration = true
  ): Promise<RunningState> {
    const opts = { ...DEFAULT_LOAD_OPTS, ...loadOptions }

    const [state$, syncStatus] = await this.loadingQ.forStream(streamId).run(async () => {
      if (process.env.CERAMIC_RECON_MODE) {
        // When in v4 mode we are never syncing the stream but acting as if it
        // was already synced previously. This is safe because we know Recon will always be syncing
        // the stream in the background (or the stream isn't part of an indexed model in which case
        // we still don't want to sync it).
        // TODO(WS1-1450): If the user explicitly asked for the stream to be synced, we should
        // probably throw an error. Also once we don't have to support v3 operation mode anymore, a
        // lot of this code can be simplified.
        const existingState$ = await this.fromMemoryOrStore_UNSAFE(streamId)
        if (!existingState$) {
          // We don't have the stream in our cache or state store.
          return [await this._genesisFromNetwork(streamId), SyncStatus.ALREADY_SYNCED]
        }
        return [existingState$, SyncStatus.ALREADY_SYNCED]
      }

      const [existingState$, alreadySynced] = await this._fromMemoryOrStoreWithSyncStatus(streamId)

      switch (opts.sync) {
        case SyncOptions.PREFER_CACHE:
        case SyncOptions.SYNC_ON_ERROR: {
          if (!existingState$) {
            return [
              await this._loadStreamFromNetwork(streamId, opts.syncTimeoutSeconds),
              SyncStatus.DID_SYNC,
            ]
          }

          if (alreadySynced == SyncStatus.ALREADY_SYNCED) {
            return [existingState$, SyncStatus.ALREADY_SYNCED]
          } else {
            await this._sync(existingState$, opts.syncTimeoutSeconds)
            return [existingState$, SyncStatus.DID_SYNC]
          }
        }
        case SyncOptions.NEVER_SYNC: {
          if (existingState$) {
            return [existingState$, alreadySynced]
          }
          // TODO(CDB-2761): Throw an error if stream isn't found in cache or state store.
          return [await this._genesisFromNetwork(streamId), SyncStatus.NOT_SYNCED]
        }
        case SyncOptions.SYNC_ALWAYS: {
          return [
            await this._resyncStreamFromNetwork(streamId, opts.syncTimeoutSeconds, existingState$),
            SyncStatus.DID_SYNC,
          ]
        }
        default:
          throw new UnreachableCaseError(opts.sync, 'Invalid sync option')
      }
    })

    if (checkCacaoExpiration) {
      StreamUtils.checkForCacaoExpiration(state$.state)
    }

    if (syncStatus != SyncStatus.ALREADY_SYNCED) {
      // Only update the pinned state if we actually did anything that might change it. If we just
      // loaded from the cache and didn't even query the network, there's no reason to bother
      // writing to the state store and index, since nothing could have changed.
      await this._updateStateIfPinned_safe(state$)
      if (syncStatus == SyncStatus.DID_SYNC && state$.isPinned) {
        this.markPinnedAndSynced(state$.id)
      }
    }
    return state$
  }

  /**
   * Helper for updating the state from within the ExecutionQueue, which protects all updates
   * to the state store.
   */
  private async _updateStateIfPinned_safe(state$: RunningState): Promise<void> {
    return this.executionQ.forStream(state$.id).run(() => {
      return this._updateStateIfPinned(state$)
    })
  }

  /**
   * Must be called from within the ExecutionQueue to be safe.
   */
  private async _updateStateIfPinned(state$: RunningState): Promise<void> {
    const isPinned = Boolean(await this.pinStore.stateStore.load(state$.id))
    // TODO (NET-1687): unify shouldIndex check into indexStreamIfNeeded
    const shouldIndex =
      state$.state.metadata.model && this.index.shouldIndexStream(state$.state.metadata.model)
    if (isPinned || shouldIndex) {
      await this.pinStore.add(state$)
    }
    await this._indexStreamIfNeeded(state$)
  }

  private _fromMemory(streamId: StreamID): RunningState | undefined {
    const state = this.inmemory.get(streamId.toString())
    if (state) {
      Metrics.count(CACHE_HIT_MEMORY, 1)
    }
    return state
  }

  private async _fromStreamStateStore(streamId: StreamID): Promise<RunningState | undefined> {
    const streamState = await this.pinStore.stateStore.load(streamId)
    if (streamState) {
      Metrics.count(CACHE_HIT_LOCAL, 1)
      const runningState = new RunningState(streamState, true)
      this._registerRunningState(runningState)
      return runningState
    } else {
      return undefined
    }
  }

  /**
   * Helper function for loading the state for a stream from either the in-memory cache
   * or the state store, while also returning information about whether or not the state needs
   * to be synced.
   * WARNING: This should only be called from within a thread in the loadingQ!!!
   *
   * @param streamId
   * @returns a tuple whose first element is the state that was loaded, and whose second element
   *   is a boolean representing whether we believe that state should be the most update-to-date
   *   state for that stream, or whether it could be behind the current tip and needs to be synced.
   */
  private async _fromMemoryOrStoreWithSyncStatus(
    streamId: StreamID
  ): Promise<[RunningState | null, SyncStatus]> {
    let stream = this._fromMemory(streamId)
    if (stream) {
      // TODO(CAT-2818): A stream being in the cache doesn't necessarily mean it was synced
      return [stream, SyncStatus.ALREADY_SYNCED]
    }

    stream = await this._fromStreamStateStore(streamId)
    if (stream) {
      return [
        stream,
        this._wasPinnedStreamSynced(streamId) ? SyncStatus.ALREADY_SYNCED : SyncStatus.NOT_SYNCED,
      ]
    }
    return [null, SyncStatus.NOT_SYNCED]
  }

  /**
   * Loads a stream that the node has never seen before from the network for the first time.
   *
   * @param streamId
   * @param syncTimeoutSeconds - How much time do we wait for a response from the network.
   */
  private async _loadStreamFromNetwork(
    streamId: StreamID,
    syncTimeoutSeconds: number
  ): Promise<RunningState> {
    const state = await this.streamLoader.loadStream(streamId, syncTimeoutSeconds)
    Metrics.count(STREAM_SYNC, 1)
    const newState$ = new RunningState(state, false)
    this._registerRunningState(newState$)
    return newState$
  }

  private async _genesisFromNetwork(streamId: StreamID): Promise<RunningState> {
    const state = await this.streamLoader.loadGenesisState(streamId)
    Metrics.count(CACHE_HIT_REMOTE, 1)

    const state$ = new RunningState(state, false)
    this._registerRunningState(state$)
    this.logger.verbose(`Genesis commit for stream ${streamId.toString()} successfully loaded`)
    return state$
  }

  /**
   * Takes a stream state that might not contain the complete log (and might in fact contain only the
   * genesis commit) and kicks off the process to load and apply the most recent Tip to it.
   *
   * @param state$ - Current stream state.
   * @param syncTimeoutSeconds - How much time do we wait for a response from the network.
   */
  private async _sync(state$: RunningState, syncTimeoutSeconds: number): Promise<void> {
    const syncedState = await this.streamLoader.syncStream(state$.state, syncTimeoutSeconds)
    state$.next(syncedState)
    Metrics.count(STREAM_SYNC, 1)
  }

  /**
   * When SYNC_ALWAYS is provided, we want to reapply and re-validate
   * the stream state.  We effectively throw out our locally stored state
   * as it's possible that the commits that were used to construct that
   * state are no longer valid (for example if the CACAOs used to author them
   * have expired since they were first applied to the cached state object).
   * But if we were the only node on the network that knew about the most recent tip,
   * we don't want to totally forget about that, so we make sure to apply the previously
   * known about tip so that it can still be considered alongside whatever tip we learn
   * about from the network.
   * @param streamId
   * @param syncTimeoutSeconds
   * @param existingState$
   */
  private async _resyncStreamFromNetwork(
    streamId: StreamID,
    syncTimeoutSeconds: number,
    existingState$: RunningState | null
  ): Promise<RunningState> {
    const resyncedState = existingState$
      ? await this.streamLoader.resyncStream(streamId, existingState$.tip, syncTimeoutSeconds)
      : await this.streamLoader.loadStream(streamId, syncTimeoutSeconds)

    Metrics.count(STREAM_SYNC, 1)
    const newState$ = new RunningState(resyncedState, false)
    this._registerRunningState(newState$)
    return newState$
  }

  /**
   * Load the state for a stream at a specific CommitID.
   * @param commitId
   * @param opts
   */
  async loadAtCommit(commitId: CommitID, opts: LoadOpts): Promise<SnapshotState> {
    // Start by loading the current state of the stream. This might cause us to load more commits
    // for the stream than is ultimately necessary, but doing so increases the chances that we
    // detect that the CommitID specified is rejected by the conflict resolution rules due to
    // conflict with the stream's canonical branch of history.
    // We also skip CACAO expiration checking during this initial load as its possible
    // that the CommitID we are being asked to load may in fact be an anchor commit with
    // the timestamp information that will reveal to us that the CACAO didn't actually expire.
    const base$ = await this.load(commitId.baseID, opts, false)

    return this._atCommit(commitId, base$)
  }

  private async _atCommit(
    commitId: CommitID,
    existingState$: RunningState
  ): Promise<SnapshotState> {
    return this.executionQ.forStream(commitId).run(async () => {
      const stateAtCommit = await this.streamLoader.stateAtCommit(existingState$.state, commitId)

      // Since we skipped CACAO expiration checking earlier we need to make sure to do it here.
      StreamUtils.checkForCacaoExpiration(stateAtCommit)

      // If the provided CommitID is ahead of what we have in the cache and state store, then we
      // should update them to include it.
      if (StreamUtils.isStateSupersetOf(stateAtCommit, existingState$.value)) {
        existingState$.next(stateAtCommit)
        await this._updateStateIfPinned(existingState$)
      }
      return new SnapshotState(stateAtCommit)
    })
  }

  /**
   * Load the state for a stream as it was at a specified wall clock time, based on the anchor
   * timestamps of AnchorCommits in the log.
   * @param streamId
   * @param opts - must contain an 'atTime' parameter
   */
  async loadAtTime(streamId: StreamID, opts: LoadOpts): Promise<SnapshotState> {
    const base$ = await this.load(streamId.baseID, opts)
    const commitId = commitAtTime(base$.state, opts.atTime)
    return this._atCommit(commitId, base$)
  }

  /**
   * Applies commit to the existing state
   *
   * @param streamId - Stream ID to update
   * @param commit - Commit data
   * @param opts - Stream initialization options (request anchor, wait, etc.)
   */
  async applyCommit(streamId: StreamID, commit: any, opts: UpdateOpts): Promise<RunningState> {
    this.logger.verbose(`Repository apply commit to stream ${streamId.toString()}`)

    this.anchorService.assertCASAccessible()

    const state$ = await this.load(streamId)
    this.logger.verbose(`Repository loaded state for stream ${streamId.toString()}`)

    return this.executionQ.forStream(streamId).run(async () => {
      const originalState = state$.state
      const updatedState = await this.streamUpdater.applyCommitFromUser(originalState, commit)
      if (StreamUtils.tipFromState(updatedState).equals(StreamUtils.tipFromState(originalState))) {
        return state$ // nothing changed
      }

      state$.next(updatedState) // emit the new state

      await this._updateStateIfPinned(state$)
      await this._applyWriteOpts(state$, opts, OperationType.UPDATE)
      this.logger.verbose(`Stream ${state$.id} successfully updated to tip ${state$.tip}`)

      return state$
    })
  }

  /**
   * Handles update. Update may come from the PubSub topic or from running a sync
   *
   * @param streamId
   * @param tip - Stream Tip CID
   * @param model - Model Stream ID
   */
  async handleUpdateFromNetwork(streamId: StreamID, tip: CID, model?: StreamID): Promise<void> {
    // TODO: It isn't safe to load the RunningState from the state store outside of the LoadingQueue
    // as we do here.  We risk a race condition where we can wind up with multiple RunnigStates
    // coexisting for the same Stream.  Doing this simple fix of just using the LoadingQueue here
    // risks introducing a big performance degradation. The right thing to do would be to do this
    // load in two phases, first check the cache and state store for the streamid (but without
    // creating or registering a RunningState), and then only if there actually is something in the
    // state store, then load it again but from within the LoadingQueue.  Given that pubsub is about
    // to be removed though, instead of doing that work now, we're leaving this as-is even though
    // there's a race condition here, understanding that this code will be removed very soon anyway.
    let state$ = await this.fromMemoryOrStore_UNSAFE(streamId)
    const shouldIndex = model && this.index.shouldIndexStream(model)
    if (!shouldIndex && !state$) {
      // stream isn't pinned or indexed, nothing to do
      return
    }

    if (!state$) {
      state$ = await this.load(streamId)
    }

    await this._handleTip(state$, tip)
  }

  /**
   * Applies the given tip CID as a new commit to the given running state.
   * NOTE: Must be called from inside the ExecutionQueue!
   * @param state$ - State to apply tip to
   * @param cid - tip CID
   * @returns boolean - whether or not the tip was actually applied
   */
  private async _handleTip(state$: RunningState, cid: CID): Promise<boolean> {
    return this.executionQ.forStream(state$.id).run(async () => {
      this.logger.verbose(`Learned of new tip ${cid} for stream ${state$.id}`)
      const next = await this.streamUpdater.applyTipFromNetwork(state$.state, cid)
      if (next) {
        state$.next(next)
        await this._updateStateIfPinned(state$)
        this.logger.verbose(`Stream ${state$.id} successfully updated to tip ${cid}`)
        return true
      } else {
        return false
      }
    })
  }

  /**
   * Request anchor for the latest stream state.
   * BEWARE: It acquires an anchorStoreQueue per-streamId mutex inside.
   */
  async anchor(state$: RunningState, opts: AnchorOpts): Promise<void> {
    if (!this.anchorService) {
      throw new Error(`Anchor requested for stream ${state$.id} but anchoring is disabled`)
    }
    if (state$.value.anchorStatus == AnchorStatus.ANCHORED) {
      return
    }

    const carFile = await this.#deps.anchorRequestCarBuilder.build(state$.id, state$.tip)
    const anchorEvent = await this.anchorService.requestAnchor(carFile)
    // Don't wait on handling the anchor event, let that happen in the background.
    doNotWait(this.handleAnchorEvent(state$, anchorEvent), this.logger)
  }

  /**
   * Handle AnchorEvent and update state$.
   * Used in two places:
   * 1. When handling the first AnchorEvent from CAS when requesting an anchor => anchorEvent is for tip
   * 2. When handling a response from CAS => anchorEvent is for what is stored in AnchorRequestStore.
   *
   * It always stores just the most recently requested commit.
   * We assume CAS issues a REPLACED status when getting a request for a previous commit.
   *
   * @param state$ - RunningState instance to update.
   * @param anchorEvent - response from CAS.
   * @return boolean - `true` if polling should stop, i.e. we reached a terminal state, `false` if polling continues.
   */
  async handleAnchorEvent(state$: RunningState, anchorEvent: AnchorEvent): Promise<boolean> {
    // We don't want to change a stream's state due to changes to the anchor
    // status of a commit that is no longer the tip of the stream, so we early return
    // in most cases when receiving a response to an old anchor request.
    // The one exception is if the AnchorEvent indicates that the old commit
    // is now anchored, in which case we still want to try to process the anchor commit
    // and let the stream's conflict resolution mechanism decide whether or not to update
    // the stream's state.
    const status = anchorEvent.status
    switch (status) {
      case AnchorRequestStatusName.READY:
      case AnchorRequestStatusName.PENDING: {
        if (!anchorEvent.cid.equals(state$.tip)) return false
        if (state$.state.anchorStatus === AnchorStatus.PENDING) return false
        const next = {
          ...state$.value,
          anchorStatus: AnchorStatus.PENDING,
        }
        state$.next(next)
        await this._updateStateIfPinned_safe(state$)
        return false
      }
      case AnchorRequestStatusName.PROCESSING: {
        if (!anchorEvent.cid.equals(state$.tip)) return false
        if (state$.state.anchorStatus === AnchorStatus.PROCESSING) return false
        state$.next({ ...state$.value, anchorStatus: AnchorStatus.PROCESSING })
        await this._updateStateIfPinned_safe(state$)
        return false
      }
      case AnchorRequestStatusName.COMPLETED: {
        await this._handleAnchorCommit(state$, anchorEvent.cid, anchorEvent.witnessCar)
        return true
      }
      case AnchorRequestStatusName.FAILED: {
        this.logger.warn(
          `Anchor failed for commit ${anchorEvent.cid} of stream ${anchorEvent.streamId}: ${anchorEvent.message}`
        )

        // if this is the anchor response for the tip update the state
        if (anchorEvent.cid.equals(state$.tip)) {
          state$.next({ ...state$.value, anchorStatus: AnchorStatus.FAILED })
          return true
        }
        return true
      }
      case AnchorRequestStatusName.REPLACED: {
        this.logger.verbose(
          `Anchor request for commit ${anchorEvent.cid} of stream ${anchorEvent.streamId} is replaced`
        )

        // If this is the tip and the node received a REPLACED response for it the node has gotten into a weird state.
        // Hopefully this should resolve through updates that will be received shortly or through syncing the stream.
        return true
      }
      default:
        throw new UnreachableCaseError(status, 'Unknown anchoring state')
    }
  }

  /**
   * Takes the CID of an anchor commit received from an anchor service and applies it. Runs the
   * work of loading and applying the commit on the execution queue so it gets serialized alongside
   * any other updates to the same stream. Includes logic to retry up to a total of 3 attempts to
   * handle transient failures of loading the anchor commit from IPFS.
   *
   * Note that most of the time this will be a no-op because we'll have already heard about the
   * AnchorCommit via a pubsub message from the Ceramic node used by the CAS.  Since we have to poll
   * the CAS anyway in order to learn if our anchor request failed, it seems prudent not to throw
   * away information if we do wind up learning of the AnchorCommit via polling and haven't
   * heard about it already via pubsub (given that pubsub is an unreliable channel).
   * @param state$ - state of the stream being anchored
   * @param tip - The tip that anchorCommit is anchoring
   * @param witnessCAR - CAR file with all the IPLD objects needed to apply and verify the anchor commit
   * @private
   */
  private async _handleAnchorCommit(
    state$: RunningState,
    tip: CID,
    witnessCAR: CAR | undefined
  ): Promise<void> {
    const streamId = StreamUtils.streamIdFromState(state$.state)
    const anchorCommitCID = witnessCAR.roots[0]
    if (!anchorCommitCID) throw new Error(`No anchor commit CID as root`)

    this.logger.verbose(`Handling anchor commit for ${streamId} with CID ${anchorCommitCID}`)

    for (
      let remainingRetries = APPLY_ANCHOR_COMMIT_ATTEMPTS - 1;
      remainingRetries >= 0;
      remainingRetries--
    ) {
      try {
        if (witnessCAR) {
          await this.dispatcher.importCAR(witnessCAR)
          this.logger.verbose(`successfully imported CAR file for ${streamId}`)
        }

        const applied = await this._handleTip(state$, anchorCommitCID)
        if (applied) {
          // We hadn't already heard about the AnchorCommit via pubsub, so it's possible
          // other nodes didn't hear about it via pubsub either, so we rebroadcast it to pubsub now.
          this._publishTip(state$)

          if (remainingRetries < APPLY_ANCHOR_COMMIT_ATTEMPTS - 1) {
            // If we failed to apply the commit at least once, then it's worth logging when
            // we are able to do so successfully on the retry.
            this.logger.imp(
              `Successfully applied anchor commit ${anchorCommitCID} for stream ${
                state$.id
              } after ${APPLY_ANCHOR_COMMIT_ATTEMPTS - remainingRetries} attempts`
            )
          } else {
            this.logger.verbose(
              `Successfully applied anchor commit ${anchorCommitCID} for stream ${state$.id}`
            )
          }
        }
        return
      } catch (error) {
        this.logger.warn(
          `Error while applying anchor commit ${anchorCommitCID} for stream ${state$.id}, ${remainingRetries} retries remain. ${error}`
        )

        if (remainingRetries == 0) {
          this.logger.err(`Anchor failed for commit ${tip} of stream ${state$.id}: ${error}`)

          // Don't update stream's state if the commit that failed to be anchored is no longer the
          // tip of that stream.
          if (tip.equals(state$.tip)) {
            state$.next({ ...state$.value, anchorStatus: AnchorStatus.FAILED })
          }
        }
      }
    }
  }

  /**
   * Apply options relating to authoring a new commit.
   *
   * Must be called within the ExecutionQueue to be safe.
   *
   * @param state$ - Running State
   * @param opts - Initialization options (request anchor, publish to pubsub, etc.)
   * @param opType - If we load, create or update a stream
   * @private
   */
  private async _applyWriteOpts(
    state$: RunningState,
    opts: CreateOpts | UpdateOpts,
    opType: OperationType
  ) {
    const anchor = opts.anchor
    const publish = opts.publish
    if (anchor) {
      await this.anchor(state$, opts)
    }
    if (publish && opType !== OperationType.LOAD) {
      this._publishTip(state$)
    }

    await this._handlePinOpts(state$, opts as PinningOpts, opType)
  }

  private _publishTip(state$: RunningState): void {
    this.dispatcher.publishTip(state$.id, state$.tip, state$.state.metadata.model)
  }

  /**
   * Applies the given PinningOpts that the user provided to pin or unpin the stream.
   * Unpinning streams isn't allowed through the CRUD API, so if unpin is false this will
   * generally throw an Error.  The one exception is for creates.  When creating a brand
   * new stream it is okay to set that stream to not be pinned. To unpin an existing stream
   * one must use the AdminAPI.
   * @param state$
   * @param opts
   * @param opType - what type of operation is being performed
   */
  private async _handlePinOpts(
    state$: RunningState,
    opts: PinningOpts,
    opType: OperationType
  ): Promise<void> {
    if (opts.pin !== undefined && opType !== OperationType.CREATE) {
      const pinStr = opts.pin ? 'pin' : 'unpin'
      const opStr = opType == OperationType.UPDATE ? 'update' : 'load'
      //TODO(CDB-2314): An error should be thrown once fully deprecated
      this.logger.warn(
        `Cannot pin or unpin streams through the CRUD APIs. To change stream pin state use the admin.pin API with an authenticated admin DID. Attempting to ${pinStr} stream ${StreamUtils.streamIdFromState(
          state$.state
        ).toString()} as part of a ${opStr} operation`
      )
      return
    }

    if (
      opts.pin ||
      (opts.pin === undefined && shouldIndex(state$, this.index)) ||
      (opts.pin === undefined && opType == OperationType.CREATE)
    ) {
      await this._pin_UNSAFE(state$)
    } else if (opts.pin === false) {
      await this.unpin(state$)
    }
  }

  /**
   * Creates stream from genesis commit
   * @param type - Stream type
   * @param genesis - Genesis CID
   * @param opts - Initialization options
   */
<<<<<<< HEAD
  async createStreamFromGenesis(
    type: number,
    genesis: any,
    opts: CreateOpts = {}
  ): Promise<RunningState> {
    this.anchorService.assertCASAccessible()

    const genesisCid = await this.dispatcher.storeCommit(genesis)
    const streamId = new StreamID(type, genesisCid)
    const state$ = await this.load(streamId, opts)

    this.logger.verbose(
      `Created stream from genesis, StreamID: ${streamId.toString()}, genesis CID: ${genesisCid.toString()}`
    )
=======
  async applyCreateOpts(streamId: StreamID, opts: CreateOpts): Promise<RunningState> {
    const state$ = await this.load(streamId, opts)
>>>>>>> e1885dee

    // Create operations can actually be load operations when using deterministic streams, so we
    // ensure that the stream only has a single commit in its log to properly consider it a create.
    const opType = state$.state.log.length == 1 ? OperationType.CREATE : OperationType.LOAD

    return this.executionQ.forStream(streamId).run(async () => {
<<<<<<< HEAD
      await this._applyWriteOpts(state$, opts, opType)
      return state$
=======
      await this._updateStateIfPinned(state$)
      await this._applyWriteOpts(state$, opts, opType)
      return state$
    })
  }

  /**
   * Return a stream, either from cache or re-constructed from state store, but will not load from the network.
   * Adds the stream to cache.
   * Must be called from within the LoadingQueue (or else there's a race condition where it can
   * override the RunningState from the cache).
   */
  async fromMemoryOrStore(streamId: StreamID): Promise<RunningState | undefined> {
    return this.loadingQ.forStream(streamId).run(() => {
      return this.fromMemoryOrStore_UNSAFE(streamId)
>>>>>>> e1885dee
    })
  }

  /**
   * Return a stream, either from cache or re-constructed from state store, but will not load from the network.
   * Adds the stream to cache.
   * "unsafe" because calling this outside of the LoadingQueue might create a duplicate instance of
   * RunningState for the same StreamId. Must be called from inside the LoadingQueue to be used safely.
   */
  async fromMemoryOrStore_UNSAFE(streamId: StreamID): Promise<RunningState | undefined> {
    const fromMemory = this._fromMemory(streamId)
    if (fromMemory) return fromMemory
    return this._fromStreamStateStore(streamId)
  }

  /**
   * Return a stream state, either from cache or from state store. Bypasses the stream cache
   * and loading queue, use with caution.
   */
  async streamState(streamId: StreamID): Promise<StreamState | undefined> {
    const fromMemory = this.inmemory.get(streamId.toString())
    if (fromMemory) {
      return fromMemory.state
    } else {
      return this.#deps.pinStore.stateStore.load(streamId)
    }
  }

  /**
   * Adds the stream's RunningState to the in-memory cache and subscribes the Repository's global feed$ to receive changes emitted by that RunningState
   */
  private _registerRunningState(state$: RunningState): void {
    state$
      .pipe(
        distinctUntilKeyChanged('log', (currentLog, proposedLog) => {
          // Consider distinct if proposed log length differs
          if (proposedLog.length !== currentLog.length) return false
          // Or let's see if the tip is different
          const currentTip = currentLog[currentLog.length - 1].cid
          const proposedTip = proposedLog[proposedLog.length - 1].cid
          return currentTip.equals(proposedTip)
        }),
        map(FeedDocument.fromStreamState)
      )
      .subscribe(this.feed.aggregation.documents)
    this.inmemory.set(state$.id.toString(), state$)
  }

  pin(state$: RunningState, force?: boolean): Promise<void> {
    return this.executionQ.forStream(state$.id).run(async () => {
      return this._pin_UNSAFE(state$, force)
    })
  }

  /**
   * Only safe to call from within the ExecutionQueue
   */
  private async _pin_UNSAFE(state$: RunningState, force?: boolean): Promise<void> {
    return this.pinStore.add(state$, force)
  }

  async unpin(state$: RunningState, opts?: PublishOpts): Promise<void> {
    if (shouldIndex(state$, this.index)) {
      throw new Error(
        `Cannot unpin actively indexed stream (${state$.id.toString()}) with model: ${
          state$.state.metadata.model
        }`
      )
    }

    if (opts?.publish) {
      this._publishTip(state$)
    }

    this.markUnpinned(state$.id)
    return this.#deps.pinStore.rm(state$)
  }

  /**
   * List pinned streams as array of StreamID strings.
   * If `streamId` is passed, indicate if it is pinned.
   */
  async listPinned(streamId?: StreamID): Promise<string[]> {
    return this.#deps.pinStore.ls(streamId)
  }

  markPinnedAndSynced(streamId: StreamID): void {
    this.#syncedPinnedStreams.add(streamId.toString())
  }

  markUnpinned(streamId: StreamID): void {
    this.#syncedPinnedStreams.delete(streamId.toString())
  }

  /**
   * Returns whether the given StreamID corresponds to a pinned stream that has been synced at least
   * once during the lifetime of this process. As long as it's been synced once, it's guaranteed to
   * be up to date since we keep streams in the state store up to date when we hear pubsub messages
   * about updates to them.
   * @param streamId
   */
  private _wasPinnedStreamSynced(streamId: StreamID): boolean {
    return this.#syncedPinnedStreams.has(streamId.toString())
  }

  /**
   * Returns the StreamState of a random pinned stream from the state store
   */
  async randomPinnedStreamState(): Promise<StreamState | null> {
    // First get a random streamID from the state store.
    const res = await this.#deps.pinStore.stateStore.listStoredStreamIDs(null, 1)
    if (res.length == 0) {
      return null
    }
    if (res.length > 1) {
      // This should be impossible and indicates a programming error with how the state store
      // listStoredStreamIDs() call is enforcing the limit argument.
      throw new Error(
        `Expected a single streamID from the state store, but got ${res.length} streamIDs instead`
      )
    }

    const [streamID] = res
    return this.#deps.pinStore.stateStore.load(StreamID.fromString(streamID))
  }

  /**
   * Helper function to add stream to db index if it has a 'model' in its metadata.
   * @private
   */
  private async _indexStreamIfNeeded(state$: RunningState): Promise<void> {
    if (!state$.value.metadata.model) {
      return
    }

    const asDate = (unixTimestamp: number | null | undefined) => {
      return unixTimestamp ? new Date(unixTimestamp * 1000) : null
    }

    // TODO(NET-1614) Test that the timestamps are correctly passed to the Index API.
    const lastAnchor = asDate(StreamUtils.anchorTimestampFromState(state$.value))
    const firstAnchor = asDate(
      state$.value.log.find((log) => log.type == EventType.TIME)?.timestamp
    )
    const streamContent = {
      model: state$.value.metadata.model,
      streamID: state$.id,
      controller: state$.value.metadata.controllers[0],
      streamContent: state$.value.content,
      tip: state$.tip,
      lastAnchor: lastAnchor,
      firstAnchor: firstAnchor,
    }

    await this.index.indexStream(streamContent)
  }

  /**
   * Updates for the StreamState, even if a (pinned or not pinned) stream has already been evicted.
   * Marks the stream as durable, that is not subject to cache eviction.
   *
   * First, we try to get the running state from memory or state store. If found, it is used as a source
   * of updates. If not found, we use StreamState passed as `init` param as a future source of updates.
   * Anyway, we mark it as unevictable.
   *
   * When a subscription to the observable stops, we check if there are other subscriptions to the same
   * RunningState. We only consider the RunningState free, if there are no more subscriptions.
   * This RunningState is subject to future cache eviction.
   *
   * @param init
   */
  updates$(init: StreamState): Observable<StreamState> {
    return new Observable<StreamState>((subscriber) => {
      const id = new StreamID(init.type, init.log[0].cid)
      this.fromMemoryOrStore(id)
        .then((found) => {
          const state$ = found || new RunningState(init, false)
          if (!found) {
            this._registerRunningState(state$)
          }
          this.inmemory.endure(id.toString(), state$)
          const subscription = state$.subscribe(subscriber)
          state$.add(subscription)
          subscription.add(() => {
            if (state$.subscriptionSet.size === 0) {
              this.inmemory.free(id.toString())
            }
          })
        })
        .catch((error) => {
          this.logger.err(`An error occurred in updates$ for StreamID ${id}: ${error}`)
          // propagate the error to the subscriber
          subscriber.error(error)
        })
    })
  }

  anchorLoopHandler(): AnchorLoopHandler {
    const carBuilder = this.#deps.anchorRequestCarBuilder
    const fromMemoryOrStoreSafe = this.fromMemoryOrStore.bind(this)
    const handleAnchorEvent = this.handleAnchorEvent.bind(this)
    return {
      buildRequestCar(streamId: StreamID, tip: CID): Promise<CAR> {
        return carBuilder.build(streamId, tip)
      },
      async handle(event: AnchorEvent): Promise<boolean> {
        const state$ = await fromMemoryOrStoreSafe(event.streamId)
        if (!state$) return true
        return handleAnchorEvent(state$, event)
      },
    }
  }

  async close(): Promise<void> {
    await this.loadingQ.close()
    await this.executionQ.close()
    Array.from(this.inmemory).forEach(([id, stream]) => {
      this.inmemory.delete(id)
      stream.complete()
    })
    await this.#deps.pinStore.close()
    await this.#deps.anchorRequestStore.close()
    await this.index.close()
  }
}<|MERGE_RESOLUTION|>--- conflicted
+++ resolved
@@ -815,7 +815,6 @@
    * @param genesis - Genesis CID
    * @param opts - Initialization options
    */
-<<<<<<< HEAD
   async createStreamFromGenesis(
     type: number,
     genesis: any,
@@ -830,20 +829,12 @@
     this.logger.verbose(
       `Created stream from genesis, StreamID: ${streamId.toString()}, genesis CID: ${genesisCid.toString()}`
     )
-=======
-  async applyCreateOpts(streamId: StreamID, opts: CreateOpts): Promise<RunningState> {
-    const state$ = await this.load(streamId, opts)
->>>>>>> e1885dee
 
     // Create operations can actually be load operations when using deterministic streams, so we
     // ensure that the stream only has a single commit in its log to properly consider it a create.
     const opType = state$.state.log.length == 1 ? OperationType.CREATE : OperationType.LOAD
 
     return this.executionQ.forStream(streamId).run(async () => {
-<<<<<<< HEAD
-      await this._applyWriteOpts(state$, opts, opType)
-      return state$
-=======
       await this._updateStateIfPinned(state$)
       await this._applyWriteOpts(state$, opts, opType)
       return state$
@@ -859,7 +850,6 @@
   async fromMemoryOrStore(streamId: StreamID): Promise<RunningState | undefined> {
     return this.loadingQ.forStream(streamId).run(() => {
       return this.fromMemoryOrStore_UNSAFE(streamId)
->>>>>>> e1885dee
     })
   }
 
