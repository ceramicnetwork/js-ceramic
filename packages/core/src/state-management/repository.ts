import StreamID from '@ceramicnetwork/streamid';
import {
  AnchorService,
  AnchorStatus,
  Context, CreateOpts,
  DocState,
  DocStateHolder,
  LoadOpts,
} from '@ceramicnetwork/common';
import { PinStore } from '../store/pin-store';
import { NamedTaskQueue } from './named-task-queue';
import { DiagnosticsLogger } from '@ceramicnetwork/common';
import { ExecutionQueue } from './execution-queue';
import { RunningState } from './running-state';
import { StateManager } from './state-manager';
import type { Dispatcher } from '../dispatcher';
import type { ConflictResolution } from '../conflict-resolution';
import type { HandlersMap } from '../handlers-map';
import type { StateValidation } from './state-validation';
import { Observable } from 'rxjs';
import { StateCache } from './state-cache';

export type RepositoryDependencies = {
  dispatcher: Dispatcher;
  pinStore: PinStore;
  context: Context;
  handlers: HandlersMap;
  anchorService: AnchorService;
  conflictResolution: ConflictResolution;
  stateValidation: StateValidation;
};

export class Repository {
  /**
   * Serialize loading operations per streamId.
   */
  readonly loadingQ: NamedTaskQueue;

  /**
   * Serialize operations on state per streamId.
   * Ensure that the task is run with a currently run state by abstracting over state loading.
   */
  readonly executionQ: ExecutionQueue;

  /**
   * In-memory cache of the currently running documents.
   */
  readonly inmemory: StateCache<RunningState>;

  /**
   * Various dependencies.
   */
  #deps: RepositoryDependencies;

  /**
   * Instance of StateManager for performing operations on document state.
   */
  stateManager: StateManager;

  /**
   * @param cacheLimit - Maximum number of documents to store in memory cache.
   * @param logger - Where we put diagnostics messages.
   * @param concurrencyLimit - Maximum number of concurrently running tasks on the documents.
   */
  constructor(cacheLimit: number, concurrencyLimit: number, private readonly logger: DiagnosticsLogger) {
    this.loadingQ = new NamedTaskQueue((error) => {
      logger.err(error);
    });
    this.executionQ = new ExecutionQueue(concurrencyLimit, logger);
    this.inmemory = new StateCache(cacheLimit, (state$) => state$.complete());
    this.updates$ = this.updates$.bind(this);
  }

  // Ideally this would be provided in the constructor, but circular dependencies in our initialization process make this necessary for now
  setDeps(deps: RepositoryDependencies): void {
    this.#deps = deps;
    this.stateManager = new StateManager(
      deps.dispatcher,
      deps.pinStore,
      this.executionQ,
      deps.anchorService,
      deps.conflictResolution,
      this.logger,
      (streamId) => this.get(streamId),
      (streamId, opts) => this.load(streamId, opts),
    );
  }

  private fromMemory(streamId: StreamID): RunningState | undefined {
    return this.inmemory.get(streamId.toString());
  }

  private async fromStateStore(streamId: StreamID): Promise<RunningState | undefined> {
    const docState = await this.#deps.pinStore.stateStore.load(streamId);
    if (docState) {
      const runningState = new RunningState(docState);
      this.add(runningState);
      const toRecover =
          runningState.value.anchorStatus === AnchorStatus.PENDING ||
          runningState.value.anchorStatus === AnchorStatus.PROCESSING;
      if (toRecover) {
        this.stateManager.anchor(runningState);
      }
      return runningState;
    } else {
      return undefined
    }
  }

  private async fromNetwork(streamId: StreamID, opts: LoadOpts): Promise<RunningState> {
    const handler = this.#deps.handlers.get(streamId.typeName);
    const genesisCid = streamId.cid;
    const commit = await this.#deps.dispatcher.retrieveCommit(genesisCid);
    if (commit == null) {
      throw new Error(`No genesis commit found with CID ${genesisCid.toString()}`);
    }
    const state = await handler.applyCommit(commit, streamId.cid, this.#deps.context);
    await this.#deps.stateValidation.validate(state, state.content);
    const state$ = new RunningState(state);
    this.add(state$);
    await this.stateManager.syncGenesis(state$, opts);
    this.logger.verbose(`Document ${streamId.toString()} successfully loaded`);
    return state$;
  }

  /**
   * Returns a document from wherever we can get information about it.
   * Starts by checking if the document state is present in the in-memory cache, if not then then checks the state store, and finally loads the document from pubsub.
   */
<<<<<<< HEAD
  async load(docId: DocID, opts: LoadOpts | CreateOpts): Promise<RunningState> {
    if (opts.forceSync && !opts.sync) {
      throw new Error("Cannot set 'forceSync' without also setting 'sync'")
    }

    return this.loadingQ.run(docId.toString(), async () => {
      const fromMemory = this.fromMemory(docId);
      if (fromMemory) {
        if (opts.forceSync) {
          await this.stateManager.syncGenesis(fromMemory, opts)
        }
        return fromMemory;
      }
      const fromStateStore = await this.fromStateStore(docId);
      if (fromStateStore) {
        if (opts.forceSync) {
          await this.stateManager.syncGenesis(fromStateStore, opts)
        }
        return fromStateStore;
      }
      return this.fromNetwork(docId, opts);
=======
  async load(streamId: StreamID, opts: LoadOpts | CreateOpts): Promise<RunningState> {
    return this.loadingQ.run(streamId.toString(), async () => {
      const fromMemory = this.fromMemory(streamId);
      if (fromMemory) return fromMemory;
      const fromStateStore = await this.fromStateStore(streamId);
      if (fromStateStore) return fromStateStore;
      return this.fromNetwork(streamId, opts);
>>>>>>> 6c0a1421
    });
  }

  /**
   * Return a document, either from cache or re-constructed from state store, but will not load from the network.
   * Adds the document to cache.
   */
  async get(streamId: StreamID): Promise<RunningState | undefined> {
    return this.loadingQ.run(streamId.toString(), async () => {
      const fromMemory = this.fromMemory(streamId);
      if (fromMemory) return fromMemory;
      return this.fromStateStore(streamId);
    });
  }

  /**
   * Return a document state, either from cache or from state store.
   */
  async docState(streamId: StreamID): Promise<DocState | undefined> {
    const fromMemory = this.inmemory.get(streamId.toString());
    if (fromMemory) {
      return fromMemory.state;
    } else {
      return this.#deps.pinStore.stateStore.load(streamId);
    }
  }

  /**
   * Adds the document's RunningState to the in-memory cache and subscribes the Repository's global feed$ to receive changes emitted by that RunningState
   */
  add(state$: RunningState): void {
    this.inmemory.set(state$.id.toString(), state$);
  }

  pin(docStateHolder: DocStateHolder): Promise<void> {
    return this.#deps.pinStore.add(docStateHolder);
  }

  unpin(streamId: StreamID): Promise<void> {
    return this.#deps.pinStore.rm(streamId);
  }

  /**
   * List pinned documents as array of StreamID strings.
   * If `streamId` is passed, indicate if it is pinned.
   */
  async listPinned(streamId?: StreamID): Promise<string[]> {
    return this.#deps.pinStore.ls(streamId);
  }

  /**
   * Updates for the DocState, even if a (pinned or not pinned) document has already been evicted.
   * Marks the document as durable, that is not subject to cache eviction.
   *
   * First, we try to get the running state from memory or state store. If found, it is used as a source
   * of updates. If not found, we use DocState passed as `init` param as a future source of updates.
   * Anyway, we mark it as unevictable.
   *
   * When a subscription to the observable stops, we check if there are other subscriptions to the same
   * RunningState. We only consider the RunningState free, if there are no more subscriptions.
   * This RunningState is subject to future cache eviction.
   *
   * @param init
   */
  updates$(init: DocState): Observable<DocState> {
    return new Observable<DocState>((subscriber) => {
      const id = new StreamID(init.doctype, init.log[0].cid);
      this.get(id).then((found) => {
        const state$ = found || new RunningState(init);
        this.inmemory.endure(id.toString(), state$);
        state$.subscribe(subscriber).add(() => {
          if (state$.observers.length === 0) {
            this.inmemory.free(id.toString());
          }
        });
      });
    });
  }

  async close(): Promise<void> {
    await this.loadingQ.close();
    await this.executionQ.close();
    Array.from(this.inmemory).forEach(([id, document]) => {
      this.inmemory.delete(id);
      document.complete();
    });
    await this.#deps.pinStore.close();
  }
}<|MERGE_RESOLUTION|>--- conflicted
+++ resolved
@@ -127,37 +127,27 @@
    * Returns a document from wherever we can get information about it.
    * Starts by checking if the document state is present in the in-memory cache, if not then then checks the state store, and finally loads the document from pubsub.
    */
-<<<<<<< HEAD
-  async load(docId: DocID, opts: LoadOpts | CreateOpts): Promise<RunningState> {
+  async load(streamId: StreamID, opts: LoadOpts | CreateOpts): Promise<RunningState> {
     if (opts.forceSync && !opts.sync) {
       throw new Error("Cannot set 'forceSync' without also setting 'sync'")
     }
 
-    return this.loadingQ.run(docId.toString(), async () => {
-      const fromMemory = this.fromMemory(docId);
+    return this.loadingQ.run(streamId.toString(), async () => {
+      const fromMemory = this.fromMemory(streamId);
       if (fromMemory) {
         if (opts.forceSync) {
           await this.stateManager.syncGenesis(fromMemory, opts)
         }
         return fromMemory;
       }
-      const fromStateStore = await this.fromStateStore(docId);
+      const fromStateStore = await this.fromStateStore(streamId);
       if (fromStateStore) {
         if (opts.forceSync) {
           await this.stateManager.syncGenesis(fromStateStore, opts)
         }
         return fromStateStore;
       }
-      return this.fromNetwork(docId, opts);
-=======
-  async load(streamId: StreamID, opts: LoadOpts | CreateOpts): Promise<RunningState> {
-    return this.loadingQ.run(streamId.toString(), async () => {
-      const fromMemory = this.fromMemory(streamId);
-      if (fromMemory) return fromMemory;
-      const fromStateStore = await this.fromStateStore(streamId);
-      if (fromStateStore) return fromStateStore;
       return this.fromNetwork(streamId, opts);
->>>>>>> 6c0a1421
     });
   }
 
