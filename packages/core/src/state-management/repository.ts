import { CommitID, StreamID } from '@ceramicnetwork/streamid'
import {
  AnchorOpts,
  AnchorService,
  CommitType,
  Context,
  CreateOpts,
  DiagnosticsLogger,
  InternalOpts,
  LoadOpts,
  PinningOpts,
  PublishOpts,
  StreamState,
  StreamUtils,
  UpdateOpts,
} from '@ceramicnetwork/common'
import type { LocalIndexApi } from '@ceramicnetwork/indexing'
import { PinStore } from '../store/pin-store.js'
import { ExecutionQueue } from './execution-queue.js'
import { RunningState } from './running-state.js'
import { StateManager } from './state-manager.js'
import type { Dispatcher } from '../dispatcher.js'
import type { ConflictResolution } from '../conflict-resolution.js'
import type { HandlersMap } from '../handlers-map.js'
import { Observable, Subscription } from 'rxjs'
import { StateCache } from './state-cache.js'
import { SnapshotState } from './snapshot-state.js'
import { IKVStore } from '../store/ikv-store.js'
import { AnchorRequestStore } from '../store/anchor-request-store.js'
import { ServiceMetrics as Metrics } from '@ceramicnetwork/observability'
import { RepositoryInternals } from './repository-internals.js'
import { StreamLoader } from '../stream-loading/stream-loader.js'
import { OperationType } from './operation-type.js'
<<<<<<< HEAD
import { CID } from 'multiformats/cid'
=======
import { StreamUpdater } from '../stream-loading/stream-updater.js'
>>>>>>> 21c4df61

const CACHE_EVICTED_MEMORY = 'cache_eviction_memory'

export type RepositoryDependencies = {
  dispatcher: Dispatcher
  pinStore: PinStore
  keyValueStore: IKVStore
  anchorRequestStore: AnchorRequestStore
  context: Context
  handlers: HandlersMap
  anchorService: AnchorService
  conflictResolution: ConflictResolution
  indexing: LocalIndexApi
  streamLoader: StreamLoader
  streamUpdater: StreamUpdater
}

/**
 * Indicate if the stream should be indexed.
 */
function shouldIndex(state$: RunningState, index: LocalIndexApi): boolean {
  const model = state$.state?.metadata?.model
  if (!model) return false
  return index.shouldIndexStream(model)
}

export class Repository {
  /**
   * Serialize loading operations per streamId.
   */
  readonly loadingQ: ExecutionQueue

  /**
   * Serialize operations on state per streamId.
   */
  readonly executionQ: ExecutionQueue

  /**
   * In-memory cache of the currently running streams.
   */
  readonly inmemory: StateCache<RunningState>

  /**
   * Various dependencies.
   */
  #deps: RepositoryDependencies

  /**
   * Internal APIs
   */
  _internals: RepositoryInternals

  /**
   * Instance of StateManager for performing operations on stream state.
   */
  private stateManager: StateManager

  /**
   * @param cacheLimit - Maximum number of streams to store in memory cache.
   * @param logger - Where we put diagnostics messages.
   * @param concurrencyLimit - Maximum number of concurrently running tasks on the streams.
   */
  constructor(
    cacheLimit: number,
    concurrencyLimit: number,
    private readonly logger: DiagnosticsLogger
  ) {
    this.loadingQ = new ExecutionQueue('loading', concurrencyLimit, logger)
    this.executionQ = new ExecutionQueue('execution', concurrencyLimit, logger)
    this.inmemory = new StateCache(cacheLimit, (state$) => {
      if (state$.subscriptionSet.size > 0) {
        logger.debug(`Stream ${state$.id} evicted from cache while having subscriptions`)
      }
      Metrics.count(CACHE_EVICTED_MEMORY, 1)
      state$.complete()
    })
    this.updates$ = this.updates$.bind(this)
  }

  async injectKeyValueStore(stateStore: IKVStore): Promise<void> {
    this.setDeps({
      ...this.#deps,
      keyValueStore: stateStore,
    })
    await this.init()
  }

  async init(): Promise<void> {
    await this.pinStore.open(this.#deps.keyValueStore)
    await this.anchorRequestStore.open(this.#deps.keyValueStore)
    await this.index.init()
  }

  get pinStore(): PinStore {
    return this.#deps.pinStore
  }

  private get streamLoader(): StreamLoader {
    return this.#deps.streamLoader
  }

  /**
   * Returns the number of streams with writes that are waiting to be anchored by the CAS.
   */
  get numPendingAnchors(): number {
    return this._internals.numPendingAnchorSubscriptions
  }

  private get anchorService(): AnchorService {
    return this.#deps.anchorService
  }

  get anchorRequestStore(): AnchorRequestStore {
    return this.#deps.anchorRequestStore
  }

  get index(): LocalIndexApi {
    return this.#deps.indexing
  }

  // Ideally this would be provided in the constructor, but circular dependencies in our initialization process make this necessary for now
  setDeps(deps: RepositoryDependencies): void {
    this.#deps = deps
    this._internals = new RepositoryInternals({
      anchorRequestStore: deps.anchorRequestStore,
      anchorService: deps.anchorService,
      conflictResolution: deps.conflictResolution,
      context: deps.context,
      dispatcher: deps.dispatcher,
      executionQ: this.executionQ,
      handlers: deps.handlers,
      index: deps.indexing,
      inmemory: this.inmemory,
      loadingQ: this.loadingQ,
      logger: this.logger,
      pinStore: this.pinStore,
    })
    this.stateManager = new StateManager(
      deps.dispatcher,
      deps.anchorRequestStore,
      this.executionQ,
      deps.anchorService,
      deps.conflictResolution,
      this.logger,
      deps.indexing,
      this._internals
    )
  }

  /**
   * Returns a stream from wherever we can get information about it.
   * Starts by checking if the stream state is present in the in-memory cache, if not then
   * checks the state store, and finally loads the stream from pubsub.
   */
  async load(streamId: StreamID, opts: LoadOpts & InternalOpts): Promise<RunningState> {
    return await this._internals.load(streamId, opts)
  }

  /**
   * Load the state for a stream at a specific CommitID.
   * @param commitId
   * @param opts
   */
  async loadAtCommit(commitId: CommitID, opts: LoadOpts): Promise<SnapshotState> {
    // Start by loading the current state of the stream. This might cause us to load more commits
    // for the stream than is ultimately necessary, but doing so increases the chances that we
    // detect that the CommitID specified is rejected by the conflict resolution rules due to
    // conflict with the stream's canonical branch of history.
    // We also skip CACAO expiration checking during this initial load as its possible
    // that the CommitID we are being asked to load may in fact be an anchor commit with
    // the timestamp information that will reveal to us that the CACAO didn't actually expire.
    const optsSkippingCACAOChecks = { ...opts, skipCacaoExpirationChecks: true }
    const base$ = await this.load(commitId.baseID, optsSkippingCACAOChecks)
    const stateAtCommit = await this.stateManager.atCommit(base$, commitId)

    // Since we skipped CACAO expiration checking earlier we need to make sure to do it here.
    StreamUtils.checkForCacaoExpiration(stateAtCommit.state)

    return stateAtCommit
  }

  /**
   * Load the state for a stream as it was at a specified wall clock time, based on the anchor
   * timestamps of AnchorCommits in the log.
   * @param streamId
   * @param opts - must contain an 'atTime' parameter
   */
  async loadAtTime(streamId: StreamID, opts: LoadOpts): Promise<SnapshotState> {
    const base$ = await this.load(streamId.baseID, opts)
    return this.stateManager.atTime(base$, opts.atTime)
  }

  /**
   * Applies commit to the existing state
   *
   * @param streamId - Stream ID to update
   * @param commit - Commit data
   * @param opts - Stream initialization options (request anchor, wait, etc.)
   */
  async applyCommit(
    streamId: StreamID,
    commit: any,
    opts: CreateOpts | UpdateOpts
  ): Promise<RunningState> {
    this.logger.verbose(`Repository apply commit to stream ${streamId.toString()}`)
    const state$ = await this.stateManager.applyCommit(streamId, commit, opts)
    await this.applyWriteOpts(state$, opts, OperationType.UPDATE)
    this.logger.verbose(`Repository applied write options to stream ${streamId.toString()}`)
    return state$
  }

  /**
   * Handles update. Update may come from the PubSub topic or from running a sync
   *
   * @param streamId
   * @param tip - Stream Tip CID
   * @param model - Model Stream ID
   */
  async handleUpdate(streamId: StreamID, tip: CID, model?: StreamID): Promise<void> {
    return this.stateManager.handleUpdate(streamId, tip, model)
  }

  /**
   * Request anchor for the latest stream state
   */
  async anchor(state$: RunningState, opts: AnchorOpts): Promise<Subscription> {
    return this.stateManager.anchor(state$, opts)
  }

  /**
   * Apply options relating to authoring a new commit
   *
   * @param state$ - Running State
   * @param opts - Initialization options (request anchor, publish to pubsub, etc.)
   * @private
   */
  async applyWriteOpts(state$: RunningState, opts: CreateOpts | UpdateOpts, opType: OperationType) {
    await this.stateManager.applyWriteOpts(state$, opts, opType)

    await this.handlePinOpts(state$, opts as PinningOpts, opType)
  }

  /**
   * Applies the given PinningOpts that the user provided to pin or unpin the stream.
   * Unpinning streams isn't allowed through the CRUD API, so if unpin is false this will
   * generally throw an Error.  The one exception is for creates.  When creating a brand
   * new stream it is okay to set that stream to not be pinned. To unpin an existing stream
   * one must use the AdminAPI.
   * @param state$
   * @param opts
   * @param opType - what type of operation is being performed
   */
  async handlePinOpts(
    state$: RunningState,
    opts: PinningOpts,
    opType: OperationType
  ): Promise<void> {
    if (opts.pin !== undefined && opType !== OperationType.CREATE) {
      const pinStr = opts.pin ? 'pin' : 'unpin'
      const opStr = opType == OperationType.UPDATE ? 'update' : 'load'
      //TODO(CDB-2314): An error should be thrown once fully deprecated
      this.logger.warn(
        `Cannot pin or unpin streams through the CRUD APIs. To change stream pin state use the admin.pin API with an authenticated admin DID. Attempting to ${pinStr} stream ${StreamUtils.streamIdFromState(
          state$.state
        ).toString()} as part of a ${opStr} operation`
      )
      return
    }

    if (
      opts.pin ||
      (opts.pin === undefined && shouldIndex(state$, this.index)) ||
      (opts.pin === undefined && opType == OperationType.CREATE)
    ) {
      await this.pin(state$)
    } else if (opts.pin === false) {
      await this.unpin(state$)
    }
  }

  /**
   * Handles new stream creation by loading genesis commit into memory and then handling the given
   * CreateOpts for the genesis commit.
   * @param streamId
   * @param opts
   */
  async applyCreateOpts(streamId: StreamID, opts: CreateOpts): Promise<RunningState> {
    const state = await this.load(streamId, opts)
    // Create operations can actually be load operations when using deterministic streams, so we
    // ensure that the stream only has a single commit in its log to properly consider it a create.
    const opType = state.state.log.length == 1 ? OperationType.CREATE : OperationType.LOAD
    await this.applyWriteOpts(state, opts, opType)
    return state
  }

  /**
   * Return a stream, either from cache or re-constructed from state store, but will not load from the network.
   * Adds the stream to cache.
   */
  async fromMemoryOrStore(streamId: StreamID): Promise<RunningState | undefined> {
    return await this._internals.fromMemoryOrStore(streamId)
  }

  /**
   * Return a stream state, either from cache or from state store.
   */
  async streamState(streamId: StreamID): Promise<StreamState | undefined> {
    const fromMemory = this.inmemory.get(streamId.toString())
    if (fromMemory) {
      return fromMemory.state
    } else {
      return this.#deps.pinStore.stateStore.load(streamId)
    }
  }

  /**
   * Adds the stream's RunningState to the in-memory cache and subscribes the Repository's global feed$ to receive changes emitted by that RunningState
   */
  add(state$: RunningState): void {
    this._internals.add(state$)
  }

  pin(state$: RunningState, force?: boolean): Promise<void> {
    return this.#deps.pinStore.add(state$, force)
  }

  async unpin(state$: RunningState, opts?: PublishOpts): Promise<void> {
    if (shouldIndex(state$, this.index)) {
      throw new Error(
        `Cannot unpin actively indexed stream (${state$.id.toString()}) with model: ${
          state$.state.metadata.model
        }`
      )
    }

    if (opts?.publish) {
      this._internals.publishTip(state$)
    }

    this._internals.markUnpinned(state$.id)
    return this.#deps.pinStore.rm(state$)
  }

  markPinnedAndSynced(streamId: StreamID): void {
    this._internals.markPinnedAndSynced(streamId)
  }

  /**
   * List pinned streams as array of StreamID strings.
   * If `streamId` is passed, indicate if it is pinned.
   */
  async listPinned(streamId?: StreamID): Promise<string[]> {
    return this.#deps.pinStore.ls(streamId)
  }

  /**
   * Returns the StreamState of a random pinned stream from the state store
   */
  async randomPinnedStreamState(): Promise<StreamState | null> {
    // First get a random streamID from the state store.
    const res = await this.#deps.pinStore.stateStore.listStoredStreamIDs(null, 1)
    if (res.length == 0) {
      return null
    }
    if (res.length > 1) {
      // This should be impossible and indicates a programming error with how the state store
      // listStoredStreamIDs() call is enforcing the limit argument.
      throw new Error(
        `Expected a single streamID from the state store, but got ${res.length} streamIDs instead`
      )
    }

    const [streamID] = res
    return this.#deps.pinStore.stateStore.load(StreamID.fromString(streamID))
  }

  /**
   * Helper function to add stream to db index if it has a 'model' in its metadata.
   * @public
   */
  public async indexStreamIfNeeded(state$: RunningState): Promise<void> {
    if (!state$.value.metadata.model) {
      return
    }

    const asDate = (unixTimestamp: number | null | undefined) => {
      return unixTimestamp ? new Date(unixTimestamp * 1000) : null
    }

    // TODO(NET-1614) Test that the timestamps are correctly passed to the Index API.
    const lastAnchor = asDate(StreamUtils.anchorTimestampFromState(state$.value))
    const firstAnchor = asDate(
      state$.value.log.find((log) => log.type == CommitType.ANCHOR)?.timestamp
    )
    const streamContent = {
      model: state$.value.metadata.model,
      streamID: state$.id,
      controller: state$.value.metadata.controllers[0],
      streamContent: state$.value.content,
      tip: state$.tip,
      lastAnchor: lastAnchor,
      firstAnchor: firstAnchor,
    }

    await this.index.indexStream(streamContent)
  }

  /**
   * Updates for the StreamState, even if a (pinned or not pinned) stream has already been evicted.
   * Marks the stream as durable, that is not subject to cache eviction.
   *
   * First, we try to get the running state from memory or state store. If found, it is used as a source
   * of updates. If not found, we use StreamState passed as `init` param as a future source of updates.
   * Anyway, we mark it as unevictable.
   *
   * When a subscription to the observable stops, we check if there are other subscriptions to the same
   * RunningState. We only consider the RunningState free, if there are no more subscriptions.
   * This RunningState is subject to future cache eviction.
   *
   * @param init
   */
  updates$(init: StreamState): Observable<StreamState> {
    return new Observable<StreamState>((subscriber) => {
      const id = new StreamID(init.type, init.log[0].cid)
      this.fromMemoryOrStore(id).then((found) => {
        const state$ = found || new RunningState(init, false)
        this.inmemory.endure(id.toString(), state$)
        state$.subscribe(subscriber).add(() => {
          if (state$.observers.length === 0) {
            this.inmemory.free(id.toString())
          }
        })
      })
    })
  }

  async close(): Promise<void> {
    await this.loadingQ.close()
    await this.executionQ.close()
    Array.from(this.inmemory).forEach(([id, stream]) => {
      this.inmemory.delete(id)
      stream.complete()
    })
    await this.#deps.pinStore.close()
    await this.index.close()
  }
}<|MERGE_RESOLUTION|>--- conflicted
+++ resolved
@@ -31,11 +31,8 @@
 import { RepositoryInternals } from './repository-internals.js'
 import { StreamLoader } from '../stream-loading/stream-loader.js'
 import { OperationType } from './operation-type.js'
-<<<<<<< HEAD
+import { StreamUpdater } from '../stream-loading/stream-updater.js'
 import { CID } from 'multiformats/cid'
-=======
-import { StreamUpdater } from '../stream-loading/stream-updater.js'
->>>>>>> 21c4df61
 
 const CACHE_EVICTED_MEMORY = 'cache_eviction_memory'
 
