import { StreamNext, StreamState, Stream } from '@ceramicnetwork/common';
import { CommitID } from '@ceramicnetwork/streamid';
import Utils from '../utils';
<<<<<<< HEAD
import {TileDocument} from "@ceramicnetwork/doctype-tile";
=======
import {TileDocument} from "@ceramicnetwork/stream-tile";
>>>>>>> 7e03a62d

type LoadDocumentFunc = <T extends Stream>(streamId: CommitID) => Promise<T>;

export interface StateValidation {
  validate(state: StreamState | StreamNext, content: any): Promise<void>;
}

/**
 * Pretend validating. Do nothing.
 */
export class FauxStateValidation implements StateValidation {
  async validate(state: StreamState | StreamNext, content: any): Promise<void> {
    return;
  }
}

/**
 * Validate document state against its schema.
 */
export class RealStateValidation implements StateValidation {
  constructor(private readonly loadStream: LoadDocumentFunc) {}

  /**
   * Load schema by ID
   *
   * @param schemaStreamId - Schema document ID
   */
  private loadSchemaById<T extends any>(schemaStreamId: string): Promise<T | null> {
    let commitId: CommitID;
    try {
      commitId = CommitID.fromString(schemaStreamId);
    } catch {
      throw new Error('Commit missing when loading schema document');
    }
    return this.loadStream<TileDocument<T>>(commitId).then((doc) => doc.content);
  }

  /**
   * Load schema for the Stream
   */
  private async loadSchema<T extends any>(state: StreamState | StreamNext): Promise<T | null> {
    const schemaId = state.metadata?.schema;
    if (schemaId) {
      return this.loadSchemaById(schemaId);
    } else {
      return null;
    }
  }

  /**
   * Validate document state against its schema.
   */
  async validate(state: StreamState | StreamNext, content: any): Promise<void> {
    const schema = await this.loadSchema(state);
    if (schema) {
      Utils.validate(content, schema);
    }
  }
}<|MERGE_RESOLUTION|>--- conflicted
+++ resolved
@@ -1,11 +1,7 @@
 import { StreamNext, StreamState, Stream } from '@ceramicnetwork/common';
 import { CommitID } from '@ceramicnetwork/streamid';
 import Utils from '../utils';
-<<<<<<< HEAD
-import {TileDocument} from "@ceramicnetwork/doctype-tile";
-=======
 import {TileDocument} from "@ceramicnetwork/stream-tile";
->>>>>>> 7e03a62d
 
 type LoadDocumentFunc = <T extends Stream>(streamId: CommitID) => Promise<T>;
 
