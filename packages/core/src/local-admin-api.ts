--- conflicted
+++ resolved
@@ -12,7 +12,6 @@
     private readonly logger: DiagnosticsLogger
   ) {}
 
-<<<<<<< HEAD
   private verifyActingDid(actingDid: string) {
     if (!this.adminDids || !this.adminDids.some( adminDid => actingDid.startsWith(adminDid) )) {
       this.logger.log(LogStyle.warn, `Unauthorized access attempt to Admin Api from did: ${actingDid}`)
@@ -22,11 +21,7 @@
 
   async startIndexingModels(actingDid: string, modelsIDs: Array<StreamID>): Promise<void> {
     this.verifyActingDid(actingDid)
-    this.logger.log(LogStyle.info, `Local Admin Api will add model ids to index ${modelsIDs}`)
-=======
-  async startIndexingModels(modelsIDs: Array<StreamID>): Promise<void> {
     this.logger.log(LogStyle.info, `Adding models to index: ${modelsIDs}`)
->>>>>>> 82a90b70
     await this.indexApi.indexModels(modelsIDs)
   }
 
@@ -35,32 +30,21 @@
     return Promise.resolve(this.indexApi.indexedModels() ?? [])
   }
 
-<<<<<<< HEAD
   async stopIndexingModels(actingDid: string, modelsIDs: Array<StreamID>): Promise<void> {
     this.verifyActingDid(actingDid)
-    this.logger.log(LogStyle.info, `Local Admin Api will remove model ids to index ${modelsIDs}`)
-=======
-  async stopIndexingModels(modelsIDs: Array<StreamID>): Promise<void> {
     this.logger.log(LogStyle.info, `Removing models from index: ${modelsIDs}`)
->>>>>>> 82a90b70
     await this.indexApi.stopIndexingModels(modelsIDs)
-    this.logger.log(LogStyle.info, `Local Admin Api did remove model ids to index ${modelsIDs}`)
   }
 
-<<<<<<< HEAD
   async replaceIndexedModels(actingDid: string, modelsIDs: Array<StreamID>): Promise<void> {
     this.verifyActingDid(actingDid)
-    this.logger.log(LogStyle.info, `Local Admin Api will replace model ids to index ${modelsIDs}`)
-=======
-  async replaceIndexedModels(modelsIDs: Array<StreamID>): Promise<void> {
     this.logger.log(LogStyle.info, `Replacing models to index. Currently indexed models: ${this.indexApi.indexedModels()}.  Models to index going forward: ${modelsIDs}`)
->>>>>>> 82a90b70
     // TODO: Is this done in a single transaction? If not, it should be.
-    const indexedModels = await this.getIndexedModels()
+    const indexedModels = await this.getIndexedModels(actingDid)
     const modelsToStartIndexing = modelsIDs.filter( modelID => indexedModels.every( indexedModelID => !modelID.equals(indexedModelID) ) )
     const modelsToStopIndexing = indexedModels.filter( indexedModelID => modelsIDs.every( modelID => !indexedModelID.equals(modelID) ) )
-    await this.startIndexingModels(modelsToStartIndexing)
-    await  this.stopIndexingModels(modelsToStopIndexing)
+    await this.startIndexingModels(actingDid, modelsToStartIndexing)
+    await  this.stopIndexingModels(actingDid, modelsToStopIndexing)
     this.logger.log(LogStyle.info, `Local Admin Api did replace model ids to index ${modelsIDs}`)
   }
 }