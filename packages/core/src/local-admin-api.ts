--- conflicted
+++ resolved
@@ -12,7 +12,6 @@
     private readonly logger: DiagnosticsLogger
   ) {}
 
-<<<<<<< HEAD
   private verifyActingDid(actingDid: string) {
     if (!this.adminDids || !this.adminDids.some( adminDid => actingDid.startsWith(adminDid) )) {
       this.logger.log(LogStyle.warn, `Unauthorized access attempt to Admin Api from did: ${actingDid}`)
@@ -20,11 +19,8 @@
     }
   }
 
-  async addModelsToIndex(actingDid: string, modelsIDs: Array<StreamID>): Promise<void> {
+  async startIndexingModels(actingDid: string, modelsIDs: Array<StreamID>): Promise<void> {
     this.verifyActingDid(actingDid)
-=======
-  async startIndexingModels(modelsIDs: Array<StreamID>): Promise<void> {
->>>>>>> 9ec9b676
     this.logger.log(LogStyle.info, `Local Admin Api will add model ids to index ${modelsIDs}`)
     await this.indexApi.indexModels(modelsIDs)
     this.logger.log(LogStyle.info, `Local Admin Api did add model ids to index ${modelsIDs}`)
@@ -35,23 +31,15 @@
     return Promise.resolve(this.indexApi.indexedModels() ?? [])
   }
 
-<<<<<<< HEAD
-  async removeModelsFromIndex(actingDid: string, modelsIDs: Array<StreamID>): Promise<void> {
+  async stopIndexingModels(actingDid: string, modelsIDs: Array<StreamID>): Promise<void> {
     this.verifyActingDid(actingDid)
-=======
-  async stopIndexingModels(modelsIDs: Array<StreamID>): Promise<void> {
->>>>>>> 9ec9b676
     this.logger.log(LogStyle.info, `Local Admin Api will remove model ids to index ${modelsIDs}`)
     await this.indexApi.stopIndexingModels(modelsIDs)
     this.logger.log(LogStyle.info, `Local Admin Api did remove model ids to index ${modelsIDs}`)
   }
 
-<<<<<<< HEAD
-  async replaceModelsInIndex(actingDid: string, modelsIDs: Array<StreamID>): Promise<void> {
+  async replaceIndexedModels(actingDid: string, modelsIDs: Array<StreamID>): Promise<void> {
     this.verifyActingDid(actingDid)
-=======
-  async replaceIndexedModels(modelsIDs: Array<StreamID>): Promise<void> {
->>>>>>> 9ec9b676
     this.logger.log(LogStyle.info, `Local Admin Api will replace model ids to index ${modelsIDs}`)
     // TODO: Is this done in a single transaction? If not, it should be.
     await this.indexApi.stopIndexingModels(this.indexApi.indexedModels())
