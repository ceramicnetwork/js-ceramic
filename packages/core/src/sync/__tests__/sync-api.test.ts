import { jest } from '@jest/globals'
import pgSetup from '@databases/pg-test/jest/globalSetup'
import pgTeardown from '@databases/pg-test/jest/globalTeardown'
import knex, { type Knex } from 'knex'
import { Observable } from 'rxjs'
import { LoggerProvider } from '@ceramicnetwork/common'

import { REBUILD_ANCHOR_JOB_NAME, SYNC_JOB_NAME } from '../interfaces.js'
import { RebuildAnchorWorker } from '../workers/rebuild-anchor.js'
import { SyncWorker, createSyncJob } from '../workers/sync.js'

const createBlockProofsListener = jest.fn(() => new Observable())

jest.unstable_mockModule('@ceramicnetwork/anchor-listener', () => {
  return { createBlockProofsListener }
})

describe('Sync API', () => {
  jest.setTimeout(150000) // 2.5mins timeout for initial docker fetch+init
  let dbConnection: Knex

  async function dropTables() {
    const { STATE_TABLE_NAME } = await import('../sync-api.js')
    await dbConnection.schema.dropTableIfExists(STATE_TABLE_NAME)
  }

  const logger = new LoggerProvider().getDiagnosticsLogger()

  beforeAll(async () => {
    await pgSetup()
  })

  beforeEach(() => {
    dbConnection = knex({
      client: 'pg',
      connection: process.env.DATABASE_URL,
    })
  })

  afterEach(async () => {
    await dropTables()
    await dbConnection.destroy()
  })

  afterAll(async () => {
    await pgTeardown()
  })

  test('_initJobQueue() initializes the JobQueue instance with the workers', async () => {
    const { SyncApi } = await import('../sync-api.js')
    const sync = new SyncApi(
      { chainId: 'eip155:1337', db: process.env.DATABASE_URL as string },
      {} as any,
      {} as any,
      {} as any,
      {} as any,
<<<<<<< HEAD
      logger
=======
      {} as any
>>>>>>> 77032983
    )

    const init = jest.fn()
    // @ts-ignore private field
    sync.jobQueue = { init }

    await sync._initJobQueue()
    expect(init).toHaveBeenCalledWith({
      [REBUILD_ANCHOR_JOB_NAME]: expect.any(RebuildAnchorWorker),
      [SYNC_JOB_NAME]: expect.any(SyncWorker),
    })
  })

  test('_initModelsToSync() loads the models to sync from DB and adds them to the local set', async () => {
    const expectedModels = ['abc123', 'abc456', 'abc789', 'def123']
    const indexedModels = jest.fn(() => Promise.resolve(expectedModels))

    const { SyncApi } = await import('../sync-api.js')
    const sync = new SyncApi(
      { chainId: 'eip155:1337', db: process.env.DATABASE_URL as string },
      {} as any,
      {} as any,
      {} as any,
      { indexedModels } as any,
<<<<<<< HEAD
      logger
=======
      {} as any
>>>>>>> 77032983
    )

    await sync._initModelsToSync()
    expect(indexedModels).toHaveBeenCalled()
    expect(Array.from(sync.modelsToSync)).toEqual(expectedModels)
  })

  describe('_initStateTable()', () => {
    test('creates the table if not existing', async () => {
      const { STATE_TABLE_NAME, SyncApi } = await import('../sync-api.js')
      const sync = new SyncApi(
        { chainId: 'eip155:1337', db: process.env.DATABASE_URL as string },
        {} as any,
        {} as any,
        {} as any,
        {} as any,
<<<<<<< HEAD
        logger
=======
        {} as any
>>>>>>> 77032983
      )
      await expect(sync._initStateTable()).resolves.toEqual({})
      await expect(dbConnection.from(STATE_TABLE_NAME).first()).resolves.toEqual({
        processed_block_hash: null,
        processed_block_number: null,
      })
    })

    test('reads the state from the table if existing', async () => {
      const { STATE_TABLE_NAME, SyncApi } = await import('../sync-api.js')
      await dbConnection.schema.createTable(STATE_TABLE_NAME, function (table) {
        table.string('processed_block_hash', 1024)
        table.integer('processed_block_number')
      })
      await dbConnection
        .into(STATE_TABLE_NAME)
        .insert({ processed_block_hash: '0x123abc', processed_block_number: 10 })

      const sync = new SyncApi(
        { chainId: 'eip155:1337', db: process.env.DATABASE_URL as string },
        {} as any,
        {} as any,
        {} as any,
        {} as any,
<<<<<<< HEAD
        logger
=======
        {} as any
>>>>>>> 77032983
      )
      await expect(sync._initStateTable()).resolves.toEqual({
        processedBlockHash: '0x123abc',
        processedBlockNumber: 10,
      })
    })
  })

  test('_initBlockSubscription()', async () => {
    const { BLOCK_CONFIRMATIONS, SyncApi } = await import('../sync-api.js')
    const provider = {} as any

    const sync = new SyncApi(
      { chainId: 'eip155:1337', db: process.env.DATABASE_URL as string },
      {} as any,
      {} as any,
      provider,
      {} as any,
<<<<<<< HEAD
      logger
=======
      {} as any
>>>>>>> 77032983
    )
    sync._initBlockSubscription('abc123')
    expect(createBlockProofsListener).toHaveBeenCalledWith({
      confirmations: BLOCK_CONFIRMATIONS,
      chainId: 'eip155:1337',
      provider: provider,
      expectedParentHash: 'abc123',
    })
    // @ts-ignore private field
    expect(sync.subscription).toBeDefined()
  })

  describe('init() initializes sync', () => {
    test('calls the internal initialization methods and retrieves the first block to sync from', async () => {
      const { BLOCK_CONFIRMATIONS, SyncApi } = await import('../sync-api.js')
      const getBlock = jest.fn(() => ({ number: 10, hash: 'abc123' }))
      const sync = new SyncApi(
        { chainId: 'eip155:1337', db: process.env.DATABASE_URL as string },
        {} as any,
        {} as any,
        { getBlock } as any,
        {} as any,
<<<<<<< HEAD
        logger
=======
        {} as any
>>>>>>> 77032983
      )

      const initStateTable = jest.fn(() => ({ processedBlockNumber: 10 }))
      const initModelsToSync = jest.fn()
      const initJobQueue = jest.fn()
      const initBlockSubscription = jest.fn()
      sync._initStateTable = initStateTable as any
      sync._initModelsToSync = initModelsToSync as any
      sync._initJobQueue = initJobQueue as any
      sync._initBlockSubscription = initBlockSubscription as any

      await sync.init()
      expect(getBlock).toHaveBeenCalledWith(-BLOCK_CONFIRMATIONS)
      expect(initStateTable).toHaveBeenCalled()
      expect(initModelsToSync).toHaveBeenCalled()
      expect(initJobQueue).toHaveBeenCalled()
      expect(initBlockSubscription).toHaveBeenCalledWith('abc123')

      await sync.shutdown()
    })

    test('adds a job to do a full sync if there is no previously processed block', async () => {
      const { INITIAL_INDEXING_BLOCK, SyncApi } = await import('../sync-api.js')

      const getBlock = jest.fn(() => ({ number: 10, hash: 'abc123' }))
      const expectedModels = ['abc123', 'abc456', 'abc789', 'def123']
      const indexedModels = jest.fn(() => Promise.resolve(expectedModels))

      const sync = new SyncApi(
        { chainId: 'eip155:1337', db: process.env.DATABASE_URL as string },
        {} as any,
        {} as any,
        { getBlock } as any,
        { indexedModels } as any,
<<<<<<< HEAD
        logger
=======
        {} as any
>>>>>>> 77032983
      )

      const initStateTable = jest.fn(() => ({ processedBlockNumber: null }))
      sync._initStateTable = initStateTable as any
      const addSyncJob = jest.fn()
      sync._addSyncJob = addSyncJob as any

      await sync.init()
      expect(addSyncJob).toHaveBeenCalledWith({
        fromBlock: INITIAL_INDEXING_BLOCK,
        toBlock: 10,
        models: expectedModels,
      })

      await sync.shutdown()
    })

    test('adds a job to sync from the previously processed block', async () => {
      const { SyncApi } = await import('../sync-api.js')

      const getBlock = jest.fn(() => ({ number: 10, hash: 'abc123' }))
      const expectedModels = ['abc123', 'abc456', 'abc789', 'def123']
      const indexedModels = jest.fn(() => Promise.resolve(expectedModels))

      const sync = new SyncApi(
        { chainId: 'eip155:1337', db: process.env.DATABASE_URL as string },
        {} as any,
        {} as any,
        { getBlock } as any,
        { indexedModels } as any,
<<<<<<< HEAD
        logger
=======
        {} as any
>>>>>>> 77032983
      )

      const initStateTable = jest.fn(() => ({ processedBlockNumber: 5 }))
      sync._initStateTable = initStateTable as any
      const addSyncJob = jest.fn()
      sync._addSyncJob = addSyncJob as any

      await sync.init()
      expect(addSyncJob).toHaveBeenCalledWith({
        fromBlock: 5,
        toBlock: 10,
        models: expectedModels,
      })

      await sync.shutdown()
    })

    test('does not add a job if already in sync', async () => {
      const { SyncApi } = await import('../sync-api.js')
      const getBlock = jest.fn(() => ({ number: 10, hash: 'abc123' }))
      const expectedModels = ['abc123', 'abc456', 'abc789', 'def123']
      const indexedModels = jest.fn(() => Promise.resolve(expectedModels))

      const sync = new SyncApi(
        { chainId: 'eip155:1337', db: process.env.DATABASE_URL as string },
        {} as any,
        {} as any,
        { getBlock } as any,
        { indexedModels } as any,
<<<<<<< HEAD
        logger
=======
        {} as any
>>>>>>> 77032983
      )

      const initStateTable = jest.fn(() => ({ processedBlockNumber: 10 }))
      sync._initStateTable = initStateTable as any
      const addSyncJob = jest.fn()
      sync._addSyncJob = addSyncJob as any

      await sync.init()
      expect(addSyncJob).not.toHaveBeenCalled()

      await sync.shutdown()
    })
  })

  test('shutdown() stops the anchor subscription and job queue', async () => {
    const { SyncApi } = await import('../sync-api.js')
    const sync = new SyncApi(
      { chainId: 'eip155:1337', db: process.env.DATABASE_URL as string },
      {} as any,
      {} as any,
      {} as any,
      {} as any,
<<<<<<< HEAD
      logger
=======
      {} as any
>>>>>>> 77032983
    )

    const unsubscribe = jest.fn()
    // @ts-ignore private field
    sync.subscription = { unsubscribe }
    const stop = jest.fn()
    // @ts-ignore private field
    sync.jobQueue = { stop }

    await sync.shutdown()
    expect(unsubscribe).toHaveBeenCalled()
    expect(stop).toHaveBeenCalled()
  })

  describe('addModelSync() adds a model or models to sync', () => {
    test('handles a single model as input', async () => {
      const { SyncApi } = await import('../sync-api.js')
      const sync = new SyncApi(
        { chainId: 'eip155:1337', db: process.env.DATABASE_URL as string },
        {} as any,
        {} as any,
        {} as any,
        {} as any,
<<<<<<< HEAD
        logger
=======
        {} as any
>>>>>>> 77032983
      )

      const addSyncJob = jest.fn()
      sync._addSyncJob = addSyncJob as any

      const data = { fromBlock: 1, toBlock: 10, models: ['abc123'] }
      await sync.startModelSync(data.fromBlock, data.toBlock, 'abc123')
      expect(addSyncJob).toHaveBeenCalledWith(data)
      expect(Array.from(sync.modelsToSync)).toEqual(data.models)
    })

    test('handles multiple models as input', async () => {
      const { SyncApi } = await import('../sync-api.js')
      const sync = new SyncApi(
        { chainId: 'eip155:1337', db: process.env.DATABASE_URL as string },
        {} as any,
        {} as any,
        {} as any,
        {} as any,
<<<<<<< HEAD
        logger
=======
        {} as any
>>>>>>> 77032983
      )

      const addSyncJob = jest.fn()
      sync._addSyncJob = addSyncJob as any

      const data = { fromBlock: 1, toBlock: 10, models: ['abc123', 'def456'] }
      await sync.startModelSync(data.fromBlock, data.toBlock, data.models)
      expect(addSyncJob).toHaveBeenCalledWith(data)
      expect(Array.from(sync.modelsToSync)).toEqual(data.models)
    })
  })

  test('_addSyncJob() creates a sync job and adds it to the queue', async () => {
    const { SyncApi } = await import('../sync-api.js')
    const sync = new SyncApi(
      { chainId: 'eip155:1337', db: process.env.DATABASE_URL as string },
      {} as any,
      {} as any,
      {} as any,
      {} as any,
<<<<<<< HEAD
      logger
=======
      {} as any
>>>>>>> 77032983
    )

    const addJob = jest.fn()
    // @ts-ignore private field
    sync.jobQueue = { addJob }

    const data = { fromBlock: 1, toBlock: 10, models: ['abc123', 'abc456'] }
    await sync._addSyncJob(data)
    expect(addJob).toHaveBeenCalledWith(createSyncJob(data))
  })

  test('_updateStoredState() updates the state in DB', async () => {
    const { STATE_TABLE_NAME, SyncApi } = await import('../sync-api.js')
    const sync = new SyncApi(
      { chainId: 'eip155:1337', db: process.env.DATABASE_URL as string },
      {} as any,
      {} as any,
      {} as any,
      {} as any,
<<<<<<< HEAD
      logger
=======
      {} as any
>>>>>>> 77032983
    )
    await sync._initStateTable()
    // Check state before update
    await expect(dbConnection.from(STATE_TABLE_NAME).first()).resolves.toEqual({
      processed_block_hash: null,
      processed_block_number: null,
    })
    await sync._updateStoredState({
      processedBlockHash: '0x123abc',
      processedBlockNumber: 10,
    })
    await expect(dbConnection.from(STATE_TABLE_NAME).first()).resolves.toEqual({
      processed_block_hash: '0x123abc',
      processed_block_number: 10,
    })
  })
})<|MERGE_RESOLUTION|>--- conflicted
+++ resolved
@@ -54,11 +54,7 @@
       {} as any,
       {} as any,
       {} as any,
-<<<<<<< HEAD
-      logger
-=======
-      {} as any
->>>>>>> 77032983
+      {} as any
     )
 
     const init = jest.fn()
@@ -83,11 +79,7 @@
       {} as any,
       {} as any,
       { indexedModels } as any,
-<<<<<<< HEAD
-      logger
-=======
-      {} as any
->>>>>>> 77032983
+      {} as any
     )
 
     await sync._initModelsToSync()
@@ -104,11 +96,7 @@
         {} as any,
         {} as any,
         {} as any,
-<<<<<<< HEAD
-        logger
-=======
-        {} as any
->>>>>>> 77032983
+        {} as any
       )
       await expect(sync._initStateTable()).resolves.toEqual({})
       await expect(dbConnection.from(STATE_TABLE_NAME).first()).resolves.toEqual({
@@ -133,11 +121,7 @@
         {} as any,
         {} as any,
         {} as any,
-<<<<<<< HEAD
-        logger
-=======
-        {} as any
->>>>>>> 77032983
+        {} as any
       )
       await expect(sync._initStateTable()).resolves.toEqual({
         processedBlockHash: '0x123abc',
@@ -156,11 +140,7 @@
       {} as any,
       provider,
       {} as any,
-<<<<<<< HEAD
-      logger
-=======
-      {} as any
->>>>>>> 77032983
+      {} as any
     )
     sync._initBlockSubscription('abc123')
     expect(createBlockProofsListener).toHaveBeenCalledWith({
@@ -183,11 +163,7 @@
         {} as any,
         { getBlock } as any,
         {} as any,
-<<<<<<< HEAD
-        logger
-=======
-        {} as any
->>>>>>> 77032983
+        {} as any
       )
 
       const initStateTable = jest.fn(() => ({ processedBlockNumber: 10 }))
@@ -222,11 +198,7 @@
         {} as any,
         { getBlock } as any,
         { indexedModels } as any,
-<<<<<<< HEAD
-        logger
-=======
-        {} as any
->>>>>>> 77032983
+        {} as any
       )
 
       const initStateTable = jest.fn(() => ({ processedBlockNumber: null }))
@@ -257,11 +229,7 @@
         {} as any,
         { getBlock } as any,
         { indexedModels } as any,
-<<<<<<< HEAD
-        logger
-=======
-        {} as any
->>>>>>> 77032983
+        {} as any
       )
 
       const initStateTable = jest.fn(() => ({ processedBlockNumber: 5 }))
@@ -291,11 +259,7 @@
         {} as any,
         { getBlock } as any,
         { indexedModels } as any,
-<<<<<<< HEAD
-        logger
-=======
-        {} as any
->>>>>>> 77032983
+        {} as any
       )
 
       const initStateTable = jest.fn(() => ({ processedBlockNumber: 10 }))
@@ -318,11 +282,7 @@
       {} as any,
       {} as any,
       {} as any,
-<<<<<<< HEAD
-      logger
-=======
-      {} as any
->>>>>>> 77032983
+      {} as any
     )
 
     const unsubscribe = jest.fn()
@@ -346,11 +306,7 @@
         {} as any,
         {} as any,
         {} as any,
-<<<<<<< HEAD
-        logger
-=======
-        {} as any
->>>>>>> 77032983
+        {} as any
       )
 
       const addSyncJob = jest.fn()
@@ -370,11 +326,7 @@
         {} as any,
         {} as any,
         {} as any,
-<<<<<<< HEAD
-        logger
-=======
-        {} as any
->>>>>>> 77032983
+        {} as any
       )
 
       const addSyncJob = jest.fn()
@@ -395,11 +347,7 @@
       {} as any,
       {} as any,
       {} as any,
-<<<<<<< HEAD
-      logger
-=======
-      {} as any
->>>>>>> 77032983
+      {} as any
     )
 
     const addJob = jest.fn()
@@ -419,11 +367,7 @@
       {} as any,
       {} as any,
       {} as any,
-<<<<<<< HEAD
-      logger
-=======
-      {} as any
->>>>>>> 77032983
+      {} as any
     )
     await sync._initStateTable()
     // Check state before update
