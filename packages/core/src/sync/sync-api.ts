<<<<<<< HEAD
import knex, { type Knex } from 'knex'
import type { CID } from 'multiformats/cid'
import { createBlockProofsListener } from '@ceramicnetwork/anchor-listener'
import type { SupportedNetwork } from '@ceramicnetwork/anchor-utils'
import { StreamID } from '@ceramicnetwork/streamid'
import type { Provider } from '@ethersproject/providers'
import { Subscription, mergeMap } from 'rxjs'

import { ISyncApi, IpfsService } from './interfaces.js'
=======
import { ISyncApi, IpfsService, HandleCommit } from './interfaces.js'
>>>>>>> 54948af9

export const BLOCK_CONFIRMATIONS = 20
export const STATE_TABLE_NAME = 'ceramic_indexing_state'

type StoredState = {
  processedBlockHash?: string
  processedBlockNumber?: number
}

export type SyncConfig = {
  /**
   * Database connection string.
   */
  db: string
  /**
   * Anchor network ID.
   */
  chainId: SupportedNetwork
}

export class SyncApi implements ISyncApi {
  private readonly dataSource: Knex
  private subscription: Subscription | undefined

  constructor(
    private readonly syncConfig: SyncConfig,
    private readonly ipfsService: IpfsService,
    private readonly handleCommit: HandleCommit,
    private readonly provider: Provider
  ) {
    // create job queue

    this.dataSource = knex({ client: 'pg', connection: syncConfig.db })
  }

  async init(): Promise<void> {
    // initialize job queue with handlers from ./workers

    // start blockchain listener
    const [latestBlock, { processedBlockNumber }] = await Promise.all([
      this.provider.getBlock(-BLOCK_CONFIRMATIONS),
      this._initStateTable(),
    ])

    this.subscription = new Subscription()

    if (processedBlockNumber == null) {
      // TODO: full sync
    } else if (processedBlockNumber < latestBlock.number) {
      // TODO: sync blocks between processedBlockNumber and latestBlock
    }

    this.subscription.add(
      createBlockProofsListener({
        confirmations: BLOCK_CONFIRMATIONS,
        chainId: this.syncConfig.chainId,
        provider: this.provider,
        expectedParentHash: latestBlock.hash,
      })
        .pipe(
          mergeMap(async ({ block }) => {
            // TODO: start new jobs

            // Update stored state after jobs are created
            await this._updateStoredState({
              processedBlockHash: block.hash,
              processedBlockNumber: block.number,
            })
          })
        )
        .subscribe()
    )
  }

  async _initStateTable(): Promise<StoredState> {
    const exists = await this.dataSource.schema.hasTable(STATE_TABLE_NAME)
    if (!exists) {
      await this.dataSource.schema.createTable(STATE_TABLE_NAME, function (table) {
        table.string('processed_block_hash', 1024)
        table.integer('processed_block_number')
      })
      await this.dataSource
        .into(STATE_TABLE_NAME)
        .insert({ processed_block_hash: null, processed_block_number: null })
      return {}
    }
    const state = await this.dataSource.from(STATE_TABLE_NAME).first()
    return {
      processedBlockHash: state['processed_block_hash'],
      processedBlockNumber: state['processed_block_number'],
    }
  }

  async _updateStoredState(state: StoredState): Promise<void> {
    await this.dataSource.from(STATE_TABLE_NAME).update({
      processed_block_hash: state.processedBlockHash,
      processed_block_number: state.processedBlockNumber,
    })
  }

  async startModelSync(
    startBlock: number,
    endBlock: number,
    models: string | string[]
  ): Promise<void> {
    // add to job queue
  }

  async shutdown(): Promise<void> {
    // stop all workers and shuts the job queue down
    this.subscription?.unsubscribe()
    this.subscription = undefined
  }
}<|MERGE_RESOLUTION|>--- conflicted
+++ resolved
@@ -1,16 +1,10 @@
-<<<<<<< HEAD
 import knex, { type Knex } from 'knex'
-import type { CID } from 'multiformats/cid'
 import { createBlockProofsListener } from '@ceramicnetwork/anchor-listener'
 import type { SupportedNetwork } from '@ceramicnetwork/anchor-utils'
-import { StreamID } from '@ceramicnetwork/streamid'
 import type { Provider } from '@ethersproject/providers'
 import { Subscription, mergeMap } from 'rxjs'
 
-import { ISyncApi, IpfsService } from './interfaces.js'
-=======
 import { ISyncApi, IpfsService, HandleCommit } from './interfaces.js'
->>>>>>> 54948af9
 
 export const BLOCK_CONFIRMATIONS = 20
 export const STATE_TABLE_NAME = 'ceramic_indexing_state'
