--- conflicted
+++ resolved
@@ -5,11 +5,7 @@
 } from '@ceramicnetwork/anchor-listener'
 import type { SupportedNetwork } from '@ceramicnetwork/anchor-utils'
 import type { DiagnosticsLogger } from '@ceramicnetwork/common'
-<<<<<<< HEAD
 import type { Provider } from '@ethersproject/providers'
-=======
-import type { Block, Provider } from '@ethersproject/providers'
->>>>>>> 7046e02c
 import { Subscription, mergeMap } from 'rxjs'
 
 import type { LocalIndexApi } from '../indexing/local-index-api.js'
@@ -64,11 +60,7 @@
     private readonly diagnosticsLogger: DiagnosticsLogger
   ) {
     this.dataSource = knex({ client: 'pg', connection: syncConfig.db })
-<<<<<<< HEAD
-    this.jobQueue = new JobQueue(syncConfig.db, diagnosticsLogger)
-=======
     this.jobQueue = new JobQueue(syncConfig.db, this.diagnosticsLogger)
->>>>>>> 7046e02c
   }
 
   async init(): Promise<void> {
