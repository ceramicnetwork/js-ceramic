--- conflicted
+++ resolved
@@ -56,34 +56,6 @@
   }
 }
 
-<<<<<<< HEAD
-  private async subscribeToIpfs(
-    handler: (message: IPFSPubsubMessage) => void,
-    complete: () => void
-  ): Promise<void> {
-    const onError = (error: Error) => {
-      if (error.message.includes('ECONNRESET') || error.message.includes('ECONNREFUSED')) {
-        complete()
-      } else {
-        this.tasks.add(async () => {
-          await new Promise((resolve) => setTimeout(resolve, this.resubscribeEvery))
-          await this.ipfs.pubsub?.unsubscribe(this.topic, handler)
-          await this.subscribeToIpfs(handler, complete)
-        })
-      }
-    }
-    try {
-      const ipfsId = await this.ipfs.id()
-      const peerId = ipfsId.id
-
-      // eslint-disable-next-line @typescript-eslint/ban-ts-comment
-      // @ts-ignore
-      await this.ipfs.pubsub.subscribe(this.topic, handler, { onError })
-      this.pubsubLogger.log({ peer: peerId, event: 'subscribed', topic: this.topic })
-    } catch (e) {
-      onError(e)
-    }
-=======
 /**
  * Incoming IPFS PubSub message stream as Observable.  Adds retry logic on top of base PubsubIncoming.
  */
@@ -107,7 +79,6 @@
         )
         .subscribe(subscriber)
     })
->>>>>>> 9f29300a
   }
 }
 
