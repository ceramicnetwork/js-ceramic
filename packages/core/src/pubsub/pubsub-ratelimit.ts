--- conflicted
+++ resolved
@@ -1,12 +1,6 @@
-<<<<<<< HEAD
 import { empty, from, Observable, Subscription } from 'rxjs'
-import { MsgType, PubsubMessage } from './pubsub-message'
-import { TaskQueue } from './task-queue'
-=======
-import { from, Observable, Subscription } from 'rxjs'
 import { MsgType, PubsubMessage } from './pubsub-message.js'
 import { TaskQueue } from './task-queue.js'
->>>>>>> fb9c06e9
 import { DiagnosticsLogger } from '@ceramicnetwork/common'
 import { ClockSource } from '../clock-source.js'
 import { ObservableWithNext } from './observable-with-next.js'
