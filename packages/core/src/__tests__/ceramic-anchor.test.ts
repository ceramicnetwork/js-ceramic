--- conflicted
+++ resolved
@@ -319,14 +319,36 @@
     await ceramic2.close()
   })
 
-<<<<<<< HEAD
-  it('test the same state anchored twice, last one wins', async () => {
+  it('test the same doc anchored twice (same Ceramic instance), first one wins', async () => {
+    await ipfs2.swarm.connect(multaddr1)
+
+    const [ceramic1, ceramic2] = await Promise.all([
+      createCeramic(ipfs1, true),
+      createCeramic(ipfs2, false)
+    ])
+    const controller = ceramic1.context.did.id
+
+    const doctype1 = await ceramic1.createDocument(DOCTYPE_TILE, { content: { x: 1 } }, { anchor: false, publish: false })
+    const cloned = new TileDoctype(doctype1.state, doctype1.context)
+    await doctype1.change({ content: { x: 7 }, metadata: { controllers: [controller] } }, { anchor: true, publish: true })
+    await cloned.change({ content: { x: 5 }, metadata: { controllers: [controller] } }, { anchor: true, publish: true })
+
+    await anchorDoc(ceramic1, doctype1)
+
+    expect(doctype1.content).toEqual({ x: 7 })
+    expect(doctype1.state.log.length).toEqual(3)
+
+    const doctype2 = await ceramic2.loadDocument(doctype1.id)
+    expect(doctype1.content).toEqual(doctype2.content)
+    expect(doctype1.state.log.length).toEqual(doctype2.state.log.length)
+
+    await ceramic1.close()
+    await ceramic2.close()
+  })
+
+  it('test the same doc anchored twice (different Ceramic instances), first one wins)', async () => {
     await ipfs3.swarm.connect(multaddr1)
     await ipfs3.swarm.connect(multaddr2)
-=======
-  it('test the same doc anchored twice (same Ceramic instance), first one wins', async () => {
-    await ipfs2.swarm.connect(multaddr1)
->>>>>>> 81260ce4
 
     const [ceramic1, ceramic2, ceramic3] = await Promise.all([
       createCeramic(ipfs1, true),
@@ -353,50 +375,6 @@
     await handle1
     await handle2
 
-    expect(doctype1.content).toEqual({ x: 5 })
-    expect(doctype1.state.log.length).toEqual(3)
-
-    expect(doctype2.content).toEqual({ x: 5 })
-    expect(doctype2.state.log.length).toEqual(3)
-
-    const doctype3 = await ceramic3.loadDocument(doctype1.id)
-    expect(doctype3.content).toEqual({ x: 5 })
-    expect(doctype3.state.log.length).toEqual(3)
-
-    await ceramic1.close()
-    await ceramic2.close()
-    await ceramic3.close()
-  })
-
-  it('test the same doc anchored twice (different Ceramic instances), first one wins)', async () => {
-    await ipfs3.swarm.connect(multaddr1)
-    await ipfs3.swarm.connect(multaddr2)
-
-    const [ceramic1, ceramic2, ceramic3] = await Promise.all([
-      createCeramic(ipfs1, true),
-      createCeramic(ipfs2, true),
-      createCeramic(ipfs3, true),
-    ])
-    const controller = ceramic1.context.did.id
-
-    ceramic1.context.anchorService = ceramic3.context.anchorService // use ceramic3 in-memory anchor service
-    ceramic2.context.anchorService = ceramic3.context.anchorService // use ceramic3 in-memory anchor service
-
-    const doctype1 = await ceramic1.createDocument(DOCTYPE_TILE, { content: { x: 1 } }, { anchor: false, publish: true })
-    const doctype2 = await ceramic2.loadDocument(doctype1.id)
-    await doctype1.change({ content: { x: 7 }, metadata: { controllers: [controller] } }, { anchor: true, publish: false })
-    await doctype2.change({ content: { x: 5 }, metadata: { controllers: [controller] } }, { anchor: true, publish: false })
-
-    const handle1 = registerChangeListener(doctype1)
-    const handle2 = registerChangeListener(doctype2)
-
-    // eslint-disable-next-line @typescript-eslint/ban-ts-comment
-    // @ts-ignore
-    await ceramic3.context.anchorService.anchor()
-
-    await handle1
-    await handle2
-
     expect(doctype1.content).toEqual({ x: 7 })
     expect(doctype1.state.log.length).toEqual(3)
 
