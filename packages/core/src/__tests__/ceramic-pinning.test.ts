import Ceramic from '../ceramic'
import { Ed25519Provider } from 'key-did-provider-ed25519'
import tmp from 'tmp-promise'
import { IpfsApi, CeramicApi } from '@ceramicnetwork/common';
import * as u8a from 'uint8arrays'
import { createIPFS } from './ipfs-util';
import { TileDoctype } from '@ceramicnetwork/doctype-tile';
import ThreeIdResolver from '@ceramicnetwork/3id-did-resolver'
import KeyDidResolver from 'key-did-resolver'
import { Resolver } from "did-resolver"
import { DID } from 'dids'

const seed = u8a.fromString('6e34b2e1a9624113d81ece8a8a22e6e97f0e145c25c1d4d2d0e62753b4060c83', 'base16')

const makeDID = function(seed: Uint8Array, ceramic: Ceramic): DID {
  const provider = new Ed25519Provider(seed)

  const keyDidResolver = KeyDidResolver.getResolver()
  const threeIdResolver = ThreeIdResolver.getResolver(ceramic)
  const resolver = new Resolver({
    ...threeIdResolver, ...keyDidResolver,
  })
  return new DID({ provider, resolver })
}

const createCeramic = async (ipfs: IpfsApi, stateStoreDirectory, anchorOnRequest = false): Promise<Ceramic> => {
  const ceramic = await Ceramic.create(ipfs, {
    stateStoreDirectory,
    anchorOnRequest,
    pubsubTopic: "/ceramic/inmemory/test" // necessary so Ceramic instances can talk to each other
  })
  await ceramic.setDID(makeDID(seed, ceramic))
<<<<<<< HEAD
=======
  await ceramic.did.authenticate()
>>>>>>> e9b3c18d

  return ceramic
}

async function createDoc (ceramic: CeramicApi, controller: string, family: string): Promise<TileDoctype> {
  return TileDoctype.create(ceramic,
      null,
      { deterministic: true, controllers: [controller], family },
      { anchor: false, publish: false }
  )
}


describe('Ceramic document pinning', () => {
  jest.setTimeout(60000)
  let ipfs1: IpfsApi;
  let tmpFolder: any;

  beforeEach(async () => {
    tmpFolder = await tmp.dir({ unsafeCleanup: true })
    ipfs1 = await createIPFS()
  })

  afterEach(async () => {
    await ipfs1.stop(() => console.log('IPFS1 stopped'))
    await tmpFolder.cleanup()
  })

  it('Document not pinned will not retain data on restart', async () => {
    let ceramic = await createCeramic(ipfs1, tmpFolder.path)
    const doc1 = await createDoc(ceramic, ceramic.did.id, 'test')
    const content = { some: 'data' }
    await doc1.update(content)
    expect(doc1.content).toEqual(content)
    await ceramic.close()

    ceramic = await createCeramic(ipfs1, tmpFolder.path)
    const doc2 = await createDoc(ceramic, ceramic.did.id, 'test')
    expect(doc2.content).not.toEqual(content)
    await ceramic.close()
  })

  it('Document pinned will retain data on restart', async () => {
    let ceramic = await createCeramic(ipfs1, tmpFolder.path)
    const doc1 = await createDoc(ceramic, ceramic.did.id, 'test')
    await ceramic.pin.add(doc1.id)
    const content = { some: 'data' }
    await doc1.update(content)
    expect(doc1.content).toEqual(content)
    await ceramic.close()

    ceramic = await createCeramic(ipfs1, tmpFolder.path)
    const doc2 = await ceramic.loadDocument(doc1.id)
    expect(doc2.content).toEqual(content)
    await ceramic.close()
  })

  it('Document pinned will retain data on restart, load though create', async () => {
    let ceramic = await createCeramic(ipfs1, tmpFolder.path)
    const doc1 = await createDoc(ceramic, ceramic.did.id, 'test')
    await ceramic.pin.add(doc1.id)
    const content = { some: 'data' }
    await doc1.update(content)
    expect(doc1.content).toEqual(content)
    await ceramic.close()

    ceramic = await createCeramic(ipfs1, tmpFolder.path)
    const doc2 = await createDoc(ceramic, ceramic.did.id, 'test')
    expect(doc2.content).toEqual(content)
    await ceramic.close()
  })
})<|MERGE_RESOLUTION|>--- conflicted
+++ resolved
@@ -30,10 +30,7 @@
     pubsubTopic: "/ceramic/inmemory/test" // necessary so Ceramic instances can talk to each other
   })
   await ceramic.setDID(makeDID(seed, ceramic))
-<<<<<<< HEAD
-=======
   await ceramic.did.authenticate()
->>>>>>> e9b3c18d
 
   return ceramic
 }
