import { LocalPinApi } from '../local-pin-api';
import StreamID from '@ceramicnetwork/streamid';
import * as random from '@stablelib/random';
import { CommitType, StreamState, LoggerProvider } from '@ceramicnetwork/common';
import { Repository } from '../state-management/repository';
import CID from 'cids';
import { RunningState } from '../state-management/running-state';

const DOC_ID = StreamID.fromString('k2t6wyfsu4pg0t2n4j8ms3s33xsgqjhtto04mvq8w5a2v5xo48idyz38l7ydki');
const FAKE_CID = new CID('bafybeig6xv5nwphfmvcnektpnojts33jqcuam7bmye2pb54adnrtccjlsu');

const repository = ({ pin: jest.fn(), unpin: jest.fn(), list: jest.fn() } as unknown) as Repository;

<<<<<<< HEAD
const streamState = ({
  doctype: 'tile',
=======
const docState = ({
  type: 0,
>>>>>>> 254f13a3
  log: [{ cid: FAKE_CID, type: CommitType.GENESIS }],
} as unknown) as StreamState;
const state$ = new RunningState(streamState)
const loadDoc = jest.fn(async () => state$);

const pinApi = new LocalPinApi(repository, loadDoc, new LoggerProvider().getDiagnosticsLogger());

async function toArray<A>(iterable: AsyncIterable<A>): Promise<A[]> {
  const result: A[] = [];
  for await (const i of iterable) result.push(i);
  return result;
}

test('add', async () => {
  await pinApi.add(DOC_ID);
  expect(loadDoc).toBeCalledWith(DOC_ID);
  expect(repository.pin).toBeCalledWith(state$);
});

test('rm', async () => {
  await pinApi.rm(DOC_ID);
  expect(repository.unpin).toBeCalledWith(DOC_ID);
});

describe('ls', () => {
  test('no streamId: list all', async () => {
    const length = Math.floor(Math.random() * 10);
    const expected = Array.from({ length }).map(() => random.randomString(10));
    repository.listPinned = jest.fn(async () => expected);
    const iterable = await pinApi.ls();
    const actual = await toArray(iterable);
    expect(actual).toEqual(expected);
    expect(repository.listPinned).toBeCalledWith(null);
  });
  test('streamId: present: list it', async () => {
    const expected = [DOC_ID.toString()];
    repository.listPinned = jest.fn(async () => expected);
    const iterable = await pinApi.ls(DOC_ID);
    const actual = await toArray(iterable);
    expect(actual).toEqual(expected);
    expect(repository.listPinned).toBeCalledWith(DOC_ID);
  });
  test('streamId: absent: empty list', async () => {
    const expected = [];
    repository.listPinned = jest.fn(async () => expected);
    const iterable = await pinApi.ls(DOC_ID);
    const actual = await toArray(iterable);
    expect(actual).toEqual(expected);
    expect(repository.listPinned).toBeCalledWith(DOC_ID);
  });
});<|MERGE_RESOLUTION|>--- conflicted
+++ resolved
@@ -11,13 +11,8 @@
 
 const repository = ({ pin: jest.fn(), unpin: jest.fn(), list: jest.fn() } as unknown) as Repository;
 
-<<<<<<< HEAD
 const streamState = ({
-  doctype: 'tile',
-=======
-const docState = ({
   type: 0,
->>>>>>> 254f13a3
   log: [{ cid: FAKE_CID, type: CommitType.GENESIS }],
 } as unknown) as StreamState;
 const state$ = new RunningState(streamState)
