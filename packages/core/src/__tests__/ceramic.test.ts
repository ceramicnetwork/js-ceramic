import { jest } from '@jest/globals'
import { Ed25519Provider } from 'key-did-provider-ed25519'
import tmp from 'tmp-promise'
import {
  StreamUtils,
  IpfsApi,
  TestUtils,
  StreamState,
  SyncOptions,
<<<<<<< HEAD
  MultiQuery,
=======
  GenesisCommit,
>>>>>>> fb9c06e9
} from '@ceramicnetwork/common'
import { TileDocument } from '@ceramicnetwork/stream-tile'
import * as u8a from 'uint8arrays'
import * as ThreeIdResolver from '@ceramicnetwork/3id-did-resolver'
import * as KeyDidResolver from 'key-did-resolver'
import { Resolver } from 'did-resolver'
import { DID } from 'dids'
import { StreamID, CommitID } from '@ceramicnetwork/streamid'
import { anchorUpdate } from '../state-management/__tests__/anchor-update.js'
import { swarmConnect, withFleet } from './ipfs-util.js'
import { Ceramic } from '../ceramic.js'

const seed = u8a.fromString(
  '6e34b2e1a9624113d81ece8a8a22e6e97f0e145c25c1d4d2d0e62753b4060c83',
  'base16'
)

const makeDID = function (seed: Uint8Array, ceramic: Ceramic): DID {
  const provider = new Ed25519Provider(seed)

  const keyDidResolver = KeyDidResolver.getResolver()
  const threeIdResolver = ThreeIdResolver.getResolver(ceramic)
  const resolver = new Resolver({
    ...threeIdResolver,
    ...keyDidResolver,
  })
  return new DID({ provider, resolver })
}

const createCeramic = async (
  ipfs: IpfsApi,
  anchorOnRequest = false,
  streamCacheLimit = 100
): Promise<Ceramic> => {
  const ceramic = await Ceramic.create(ipfs, {
    stateStoreDirectory: await tmp.tmpName(),
    anchorOnRequest,
    streamCacheLimit,
    pubsubTopic: '/ceramic/inmemory/test', // necessary so Ceramic instances can talk to each other
  })
  const did = makeDID(seed, ceramic)
  ceramic.did = did
  await did.authenticate()

  return ceramic
}

function expectEqualStates(a: StreamState, b: StreamState) {
  expect(StreamUtils.serializeState(a)).toEqual(StreamUtils.serializeState(b))
}

describe('Ceramic integration', () => {
  jest.setTimeout(240000)

  it('can propagate update across two connected nodes', async () => {
    await withFleet(2, async ([ipfs1, ipfs2]) => {
      await swarmConnect(ipfs2, ipfs1)

      const ceramic1 = await createCeramic(ipfs1)
      const ceramic2 = await createCeramic(ipfs2)
      const stream1 = await TileDocument.create(ceramic1, { test: 123 }, null, {
        anchor: false,
        publish: false,
      })
      const stream2 = await TileDocument.load(ceramic2, stream1.id)
      expect(stream1.content).toEqual(stream2.content)
      expectEqualStates(stream1.state, stream2.state)
      await ceramic1.close()
      await ceramic2.close()
    })
  })

  it("won't propagate update across two disconnected nodes", async () => {
    await withFleet(2, async ([ipfs1, ipfs2]) => {
      const ceramic1 = await createCeramic(ipfs1)
      const ceramic2 = await createCeramic(ipfs2)

      const stream1 = await TileDocument.create(ceramic1, { test: 456 })

      await anchorUpdate(ceramic1, stream1)

      // we can't load stream from id since nodes are not connected
      // so we won't find the genesis object from it's CID
      const stream2 = await TileDocument.create(ceramic2, { test: 456 }, null, {
        anchor: false,
        publish: false,
      })
      expect(stream1.content).toEqual(stream2.content)
      expect(stream2.state).toEqual(expect.objectContaining({ content: { test: 456 } }))
      await ceramic1.close()
      await ceramic2.close()
    })
  })

  it('can propagate update across nodes with common connection', async () => {
    await withFleet(3, async ([ipfs1, ipfs2, ipfs3]) => {
      // ipfs1 <-> ipfs2 <-> ipfs3
      // ipfs1 <!-> ipfs3
      await swarmConnect(ipfs1, ipfs2)
      await swarmConnect(ipfs2, ipfs3)

      const ceramic1 = await createCeramic(ipfs1)
      const ceramic2 = await createCeramic(ipfs2)
      const ceramic3 = await createCeramic(ipfs3)

      // ceramic node 2 shouldn't need to have the stream open in order to forward the message
      const stream1 = await TileDocument.create(ceramic1, { test: 789 }, null, {
        anchor: false,
        publish: false,
      })
      const stream3 = await TileDocument.create(ceramic3, { test: 789 }, null, {
        anchor: false,
        publish: false,
      })
      expect(stream3.content).toEqual(stream1.content)
      await ceramic1.close()
      await ceramic2.close()
      await ceramic3.close()
    })
  })

  it('can propagate multiple update across nodes with common connection', async () => {
    await withFleet(3, async ([ipfs1, ipfs2, ipfs3]) => {
      // ipfs1 <-> ipfs2 <-> ipfs3
      // ipfs1 <!-> ipfs3
      await swarmConnect(ipfs1, ipfs2)
      await swarmConnect(ipfs2, ipfs3)

      const ceramic1 = await createCeramic(ipfs1)
      const ceramic2 = await createCeramic(ipfs2)
      const ceramic3 = await createCeramic(ipfs3)

      const metadata = {
        deterministic: true,
        controllers: [ceramic1.did.id],
        family: 'family',
        tags: ['x', 'y'],
      }

      // ceramic node 2 shouldn't need to have the stream open in order to forward the message
      const stream1 = await TileDocument.create(ceramic1, null, metadata)
      await stream1.update({ test: 321 })

      await anchorUpdate(ceramic1, stream1)

      // Through a different ceramic instance create a new stream with the same contents that will
      // therefore resolve to the same genesis commit and thus the same streamId.  Make sure the new
      // Document object can see the updates made to the first Document object since they represent
      // the same Document in the network.
      const stream3 = await TileDocument.create(ceramic3, null, metadata)

      expect(stream3.content).toEqual(stream1.content)

      await stream1.update({ test: 'abcde' })

      await anchorUpdate(ceramic1, stream1)

      expect(stream1.content).toEqual({ test: 'abcde' })
      await TestUtils.waitForState(
        stream3,
        2000,
        (state) => StreamUtils.statesEqual(state, stream1.state),
        () => {
          throw new Error(`streamtype3.state should equal streamtype1.state`)
        }
      )

      await ceramic1.close()
      await ceramic2.close()
      await ceramic3.close()
    })
  })

  it('can apply existing commits successfully', async () => {
    await withFleet(2, async ([ipfs1, ipfs2]) => {
      const ceramic1 = await createCeramic(ipfs1)
      const ceramic2 = await createCeramic(ipfs2)

      const stream1 = await TileDocument.create<any>(ceramic1, { test: 456 })

      await anchorUpdate(ceramic1, stream1)

      await stream1.update({ test: 'abcde' })

      await anchorUpdate(ceramic1, stream1)

      const logCommits = await ceramic1.loadStreamCommits(stream1.id)

      let stream2 = await TileDocument.createFromGenesis(ceramic2, logCommits[0].value, {
        anchor: false,
        publish: false,
      })
      for (let i = 1; i < logCommits.length; i++) {
        stream2 = await ceramic2.applyCommit(stream2.id, logCommits[i].value, {
          anchor: false,
          publish: false,
        })
      }

      expect(stream1.content).toEqual(stream2.content)
      expectEqualStates(stream1.state, stream2.state)

      await ceramic1.close()
      await ceramic2.close()
    })
  })

  it('can utilize stream commit cache', async () => {
    await withFleet(2, async ([ipfs1, ipfs2]) => {
      await swarmConnect(ipfs1, ipfs2)
      const ceramic1 = await createCeramic(ipfs1, false, 2)
      const ceramic2 = await createCeramic(ipfs2, false, 1)

      const repository1 = ceramic1.repository
      const addSpy1 = jest.spyOn(repository1, 'add')
      const loadSpy1 = jest.spyOn(repository1, 'load')

      const repository2 = ceramic2.repository
      const addSpy2 = jest.spyOn(repository2, 'add')
      const loadSpy2 = jest.spyOn(repository2, 'load')

      const stream1 = await TileDocument.create<any>(ceramic1, { test: 456 }, null, {
        publish: false,
      })
      expect(stream1).toBeDefined()

      await anchorUpdate(ceramic1, stream1)

      expect(addSpy1).toBeCalledTimes(1)
      expect(loadSpy1).toBeCalledTimes(2) // once from create, once from applyCommit as part of anchor

      addSpy1.mockClear()
      loadSpy1.mockClear()

      await stream1.update({ test: 'abcde' }, null, { publish: false })

      await anchorUpdate(ceramic1, stream1)

      const prevCommitStreamId1 = CommitID.make(stream1.id, stream1.state.log[3].cid)
      expect(addSpy2).not.toBeCalled()
      const loadedDoc1 = await ceramic2.loadStream(prevCommitStreamId1)
      expect(loadedDoc1).toBeDefined()

      expect(loadSpy2).toBeCalled()
      expect(addSpy2).toBeCalledTimes(1)

      await ceramic1.close()
      await ceramic2.close()
    })
  })

  it('cannot utilize disabled stream commit cache', async () => {
    await withFleet(2, async ([ipfs1, ipfs2]) => {
      await swarmConnect(ipfs1, ipfs2)
      const ceramic1 = await createCeramic(ipfs1, false, 2)
      const ceramic2 = await createCeramic(ipfs2, false, 1)

      const repository1 = ceramic1.repository
      const addSpy1 = jest.spyOn(repository1, 'add')
      const loadSpy1 = jest.spyOn(repository1, 'load')

      const repository2 = ceramic2.repository
      const addSpy2 = jest.spyOn(repository2, 'add')
      const loadSpy2 = jest.spyOn(repository2, 'load')

      const stream1 = await TileDocument.create<any>(ceramic1, { test: 456 })
      expect(loadSpy1).toBeCalledTimes(1)
      expect(addSpy1).toBeCalledTimes(1)
      expect(stream1).toBeDefined()

      await anchorUpdate(ceramic1, stream1)

      addSpy1.mockClear()
      loadSpy1.mockClear()

      await stream1.update({ test: 'abcde' })
      expect(loadSpy1).toBeCalledTimes(1)
      expect(addSpy1).toBeCalledTimes(0)

      await anchorUpdate(ceramic1, stream1)

      const prevCommitStreamId1 = CommitID.make(stream1.id, stream1.state.log[3].cid)
      expect(addSpy2).not.toBeCalled()
      const stream2 = await ceramic2.loadStream(prevCommitStreamId1)
      expect(stream2).toBeDefined()

      expect(loadSpy2).toBeCalled()
      expect(addSpy2).toBeCalledTimes(1)

      await ceramic1.close()
      await ceramic2.close()
    })
  })

  it("Won't sync if already in cache", async () => {
    await withFleet(2, async ([ipfs1, ipfs2]) => {
      await swarmConnect(ipfs1, ipfs2)
      const ceramic1 = await createCeramic(ipfs1, false)
      const ceramic2 = await createCeramic(ipfs2, false)

      const content0 = { foo: 0 }
      const content1 = { foo: 1 }
      const content2 = { foo: 2 }

      const stream1 = await TileDocument.create(ceramic1, content0, null, { anchor: false })
      await stream1.update(content1, null, { anchor: false })

      // Now load the stream into the cache on second node.
      const stream2 = await ceramic2.loadStream<TileDocument>(stream1.id)

      // Now update the stream on node 1, but don't tell node 2 about it.
      await stream1.update(content2, null, { anchor: false, publish: false })

      // Now try loading the stream again on node 2. Loading with PREFER_CACHE should get old version,
      // but using SYNC_ALWAYS should get current version.
      const stream3 = await ceramic2.loadStream<TileDocument>(stream1.id, {
        sync: SyncOptions.NEVER_SYNC,
      })
      const stream4 = await ceramic2.loadStream<TileDocument>(stream1.id, {
        sync: SyncOptions.PREFER_CACHE,
      })
      const stream5 = await ceramic2.loadStream<TileDocument>(stream1.id, {
        sync: SyncOptions.SYNC_ALWAYS,
      })

      expect(stream2.content).toEqual(content1)
      expect(stream3.content).toEqual(content1)
      expect(stream4.content).toEqual(content1)
      expect(stream5.content).toEqual(content2)

      // Cache should be updated to newest version
      const stream6 = await ceramic2.loadStream<TileDocument>(stream1.id, {
        sync: SyncOptions.PREFER_CACHE,
      })
      expect(stream6.content).toEqual(content2)

      await ceramic1.close()
      await ceramic2.close()
    })
  })

  it("Loading stream at commit doesn't prevent loading current tip", async () => {
    await withFleet(2, async ([ipfs1, ipfs2]) => {
      await swarmConnect(ipfs1, ipfs2)
      const ceramic1 = await createCeramic(ipfs1, false)
      const ceramic2 = await createCeramic(ipfs2, false)

      const content0 = { foo: 0 }
      const content1 = { foo: 1 }
      const content2 = { foo: 2 }

      const stream1 = await TileDocument.create(ceramic1, content0, null, { anchor: false })
      await stream1.update(content1, null, { anchor: false })
      await stream1.update(content2, null, { anchor: false })

      const middleCommitId = CommitID.make(stream1.id, stream1.state.log[1].cid)

      // Now load the stream into the cache on second node at a commit ID that is not the most recent.
      const stream2 = await ceramic2.loadStream<TileDocument>(middleCommitId)
      // Now load current version and make sure the fact that older version is in the cache doesn't
      // prevent getting current version
      const stream3 = await ceramic2.loadStream<TileDocument>(stream1.id)
      expect(stream2.content).toEqual(content1)
      expect(stream3.content).toEqual(content2)

      await ceramic1.close()
      await ceramic2.close()
    })
  })

  it("Loading at a CommitID that's ahead of the cache will update the cache", async () => {
    await withFleet(2, async ([ipfs1, ipfs2]) => {
      await swarmConnect(ipfs1, ipfs2)
      const ceramic1 = await createCeramic(ipfs1, false)
      const ceramic2 = await createCeramic(ipfs2, false)

      const content0 = { foo: 0 }
      const content1 = { foo: 1 }
      const content2 = { foo: 2 }

      const stream1 = await TileDocument.create(ceramic1, content0, null, { anchor: false })
      await stream1.update(content1, null, { anchor: false })

      // Now load the stream into the cache on second node.
      const stream2 = await ceramic2.loadStream<TileDocument>(stream1.id)
      expect(stream2.content).toEqual(content1)

      // Now update the stream on node 1, but don't tell node 2 about it.
      await stream1.update(content2, null, { anchor: false, publish: false })

      // Now load the CommitID of the newest update on node 2.
      const streamAtCommit = await ceramic2.loadStream<TileDocument>(stream1.commitId)
      expect(streamAtCommit.content).toEqual(content2)

      // Now ensure that the stream cache has been updated to the newest commit.
      const streamCurrent = await ceramic2.loadStream<TileDocument>(stream1.id, {
        sync: SyncOptions.NEVER_SYNC,
        syncTimeoutSeconds: 0,
      })
      expect(streamCurrent.content).toEqual(content2)

      await ceramic1.close()
      await ceramic2.close()
    })
  })

  it('Loading a CommitID and StreamID via multiquery considers CommitID tip', async () => {
    await withFleet(2, async ([ipfs1, ipfs2]) => {
      await swarmConnect(ipfs1, ipfs2)
      const ceramic1 = await createCeramic(ipfs1, false)
      const ceramic2 = await createCeramic(ipfs2, false)

      const content0 = { foo: 0 }
      const content1 = { foo: 1 }
      const content2 = { foo: 2 }

      const stream1 = await TileDocument.create(ceramic1, content0, null, { anchor: false })
      await stream1.update(content1, null, { anchor: false })

      // Now load the stream into the cache on second node.
      const stream2 = await ceramic2.loadStream<TileDocument>(stream1.id)
      expect(stream2.content).toEqual(content1)

      // Now update the stream on node 1, but don't tell node 2 about it.
      await stream1.update(content2, null, { anchor: false, publish: false })

      // Now load both the CommitID of the newest update and the base StreamID on node 2. The
      // base StreamID version of the stream returned should include the new commit.
      const res = await ceramic2.multiQuery([
        { streamId: stream1.commitId },
        { streamId: stream1.id },
      ])
      const streamAtCommit = res[stream1.commitId.toString()] as TileDocument
      const streamCurrent = res[stream1.id.toString()] as TileDocument
      expect(streamAtCommit.content).toEqual(content2)
      expect(streamCurrent.content).toEqual(content2)

      await ceramic1.close()
      await ceramic2.close()
    })
  })

  it('Loading many commits of same stream via multiquery works', async () => {
    await withFleet(2, async ([ipfs1, ipfs2]) => {
      await swarmConnect(ipfs1, ipfs2)
      const ceramic1 = await createCeramic(ipfs1, false)
      const ceramic2 = await createCeramic(ipfs2, false)

      const NUM_UPDATES = 20
      const stream = await TileDocument.create(ceramic1, { counter: 0 }, null, { anchor: false })
      for (let i = 1; i < NUM_UPDATES; i++) {
        await stream.update({ counter: i }, null, { anchor: false, publish: false })
      }

      const queries: Array<MultiQuery> = [{ streamId: stream.id }]
      for (const commitId of stream.allCommitIds) {
        queries.push({ streamId: commitId })
      }

      const result = await ceramic2.multiQuery(queries, 30000)
      expect(Object.keys(result).length).toEqual(stream.allCommitIds.length + 1) // +1 for base streamid
      expect(result[stream.id.toString()].content).toEqual({ counter: NUM_UPDATES - 1 })

      let i = 0
      for (const commitId of stream.allCommitIds) {
        const docAtCommit = result[commitId.toString()]
        expect(docAtCommit.content).toEqual({ counter: i++ })
      }

      await ceramic1.close()
      await ceramic2.close()
    })
  })

  it('Multiquery with genesis commit provided', async () => {
    await withFleet(2, async ([ipfs1, ipfs2]) => {
      await swarmConnect(ipfs1, ipfs2)
      const ceramic1 = await createCeramic(ipfs1, false)
      const ceramic2 = await createCeramic(ipfs2, false)

      const content = null
      const metadata = {
        controllers: [ceramic1.did.id],
        family: 'family',
        tags: ['x', 'y'],
      }

      // Create a deterministic TileDocument
      const stream1 = await TileDocument.create(
        ceramic1,
        content,
        { ...metadata, deterministic: true },
        { anchor: false, publish: false }
      )

      // Create (off-chain) the deterministic TileDocument genesis commit
      const genesisCommit = (await TileDocument.makeGenesis(ceramic1, content, {
        ...metadata,
        deterministic: true,
      })) as GenesisCommit

      // Try loading the stream on node 2 and provide the genesis commit
      const res = await ceramic2.multiQuery([
        {
          streamId: stream1.id,
          genesis: genesisCommit,
        },
      ])

      const resolvedStream = res[stream1.id.toString()]
      expect(resolvedStream.content).toEqual({})
      expect(resolvedStream.metadata).toEqual(metadata)

      await ceramic1.close()
      await ceramic2.close()
    })
  })

  it('Multiquery with genesis commit provided but no document created', async () => {
    await withFleet(2, async ([ipfs1, ipfs2]) => {
      await swarmConnect(ipfs1, ipfs2)
      const ceramic1 = await createCeramic(ipfs1, false)
      const ceramic2 = await createCeramic(ipfs2, false)

      const content = null
      const metadata = {
        controllers: [ceramic1.did.id],
        family: 'family',
        tags: ['x', 'y'],
      }

      // Create (off-chain) the deterministic TileDocument genesis commit
      const genesisCommit = (await TileDocument.makeGenesis(ceramic1, content, {
        ...metadata,
        deterministic: true,
      })) as GenesisCommit

      // Get stream ID for the genesis commit
      const streamID = await StreamID.fromGenesis('tile', genesisCommit)

      // Try loading the stream on node 2 and provide the genesis commit
      const res = await ceramic2.multiQuery([
        {
          streamId: streamID,
          genesis: genesisCommit,
        },
      ])

      const resolvedStream = res[streamID.toString()]
      expect(resolvedStream.content).toEqual({})
      expect(resolvedStream.metadata).toEqual(metadata)

      await ceramic1.close()
      await ceramic2.close()
    })
  })

  it('should return empty entry multiquery if provided genesis commit is different from given streamId', async () => {
    await withFleet(2, async ([ipfs1, ipfs2]) => {
      await swarmConnect(ipfs1, ipfs2)
      const ceramic1 = await createCeramic(ipfs1, false)
      const ceramic2 = await createCeramic(ipfs2, false)

      const contentA = null

      const metadata = {
        controllers: [ceramic1.did.id],
        family: 'family',
        tags: ['x', 'y'],
      }

      const metadata2 = {
        controllers: [ceramic1.did.id],
        family: 'family',
        tags: ['x', 'y', 'z'],
      }

      // Create a deterministic TileDocument with contentA
      const stream1 = await TileDocument.create(
        ceramic1,
        contentA,
        { ...metadata, deterministic: true },
        { anchor: false, publish: false }
      )

      // Create (off-chain) deterministic TileDocument genesis commit with contentB
      const genesisCommit = (await TileDocument.makeGenesis(
        ceramic2,
        contentA,
        metadata2
      )) as GenesisCommit

      // Try loading the stream on node2 and provide genesisCommit
      await expect(
        ceramic2.multiQuery([
          {
            streamId: stream1.id,
            genesis: genesisCommit,
          },
        ])
      ).resolves.toEqual({})

      await ceramic1.close()
      await ceramic2.close()
    })
  })

  it('Should return empty entry multiquery if genesis commit is not deterministic', async () => {
    await withFleet(2, async ([ipfs1, ipfs2]) => {
      await swarmConnect(ipfs1, ipfs2)
      const ceramic1 = await createCeramic(ipfs1, false)
      const ceramic2 = await createCeramic(ipfs2, false)

      const content = {
        foo: 'bar',
      }

      const metadata = {
        controllers: [ceramic1.did.id],
        family: 'family',
        tags: ['x', 'y'],
      }

      // Random streamID
      const streamID = new StreamID(
        'tile',
        'bagcqcerakszw2vsovxznyp5gfnpdj4cqm2xiv76yd24wkjewhhykovorwo6a'
      )

      // Create (off-chain) non-deterministic TileDocument genesis commit with content
      const genesisCommit = (await TileDocument.makeGenesis(
        ceramic2,
        content,
        metadata
      )) as GenesisCommit

      // Try loading the stream on node2 and provide genesisCommit
      const result = await ceramic2.multiQuery([
        {
          streamId: streamID,
          genesis: genesisCommit,
        },
      ])
      expect(result).toEqual({})

      await ceramic1.close()
      await ceramic2.close()
    })
  })

  it('validates schema on stream change', async () => {
    await withFleet(1, async ([ipfs1]) => {
      const ceramic = await createCeramic(ipfs1)

      const NoteSchema = {
        $schema: 'http://json-schema.org/draft-07/schema#',
        title: 'Note',
        type: 'object',
        properties: {
          date: {
            type: 'string',
            format: 'date-time',
            maxLength: 30,
          },
          text: {
            type: 'string',
            maxLength: 4000,
          },
        },
        required: ['date', 'text'],
      }
      const noteSchema = await TileDocument.create(ceramic, NoteSchema)

      const stream = await TileDocument.create<any>(
        ceramic,
        { date: '2021-01-06T14:28:00.000Z', text: 'hello first' },
        { schema: noteSchema.commitId.toUrl() }
      )

      await expect(stream.update({ date: 'invalid-date' })).rejects.toThrow()
      await ceramic.close()
    })
  })
})<|MERGE_RESOLUTION|>--- conflicted
+++ resolved
@@ -7,11 +7,8 @@
   TestUtils,
   StreamState,
   SyncOptions,
-<<<<<<< HEAD
+  GenesisCommit,
   MultiQuery,
-=======
-  GenesisCommit,
->>>>>>> fb9c06e9
 } from '@ceramicnetwork/common'
 import { TileDocument } from '@ceramicnetwork/stream-tile'
 import * as u8a from 'uint8arrays'
