--- conflicted
+++ resolved
@@ -15,10 +15,6 @@
 import { Ceramic } from '../ceramic.js'
 import { createCeramic as vanillaCreateCeramic } from './create-ceramic.js'
 import { AnchorResumingService } from '../state-management/anchor-resuming-service.js'
-<<<<<<< HEAD
-import tmp from 'tmp-promise'
-=======
->>>>>>> f64cd4e6
 
 const MOCK_WAS_CALLED_DELAY = 3 * 1000
 
@@ -521,7 +517,6 @@
         for (let i = 1; i < NUM_UPDATES; i++) {
           await stream.update({ counter: i }, null, { anchor: false, publish: false })
         }
-<<<<<<< HEAD
 
         const queries: Array<MultiQuery> = [{ streamId: stream.id }]
         for (const commitId of stream.allCommitIds) {
@@ -538,24 +533,6 @@
           expect(docAtCommit.content).toEqual({ counter: i++ })
         }
 
-=======
-
-        const queries: Array<MultiQuery> = [{ streamId: stream.id }]
-        for (const commitId of stream.allCommitIds) {
-          queries.push({ streamId: commitId })
-        }
-
-        const result = await ceramic2.multiQuery(queries, LARGE_MULTIQUERY_TIMEOUT) // Here it starts to time out
-        expect(Object.keys(result).length).toEqual(stream.allCommitIds.length + 1) // +1 for base streamid
-        expect(result[stream.id.toString()].content).toEqual({ counter: NUM_UPDATES - 1 })
-
-        let i = 0
-        for (const commitId of stream.allCommitIds) {
-          const docAtCommit = result[commitId.toString()]
-          expect(docAtCommit.content).toEqual({ counter: i++ })
-        }
-
->>>>>>> f64cd4e6
         await ceramic1.close()
         await ceramic2.close()
       })
