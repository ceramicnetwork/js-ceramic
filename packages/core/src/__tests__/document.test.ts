import CID from 'cids'
import Document from '../document'
import tmp from 'tmp-promise'
import Dispatcher from '../dispatcher'
import Ceramic from "../ceramic"
import DocID from '@ceramicnetwork/docid'
import { Context, PinningBackend } from "@ceramicnetwork/common"
import { AnchorStatus, DocOpts, SignatureStatus } from "@ceramicnetwork/common"
import { AnchorService } from "@ceramicnetwork/common"
import { TileDoctype, TileParams, TileDoctypeHandler } from "@ceramicnetwork/doctype-tile"
import { PinStore } from "../store/pin-store";
import { LevelStateStore } from "../store/level-state-store";
import { DID } from "dids"
import { sha256 } from 'js-sha256'

import { Resolver } from "did-resolver"
import ThreeIdResolver from '@ceramicnetwork/3id-did-resolver'

jest.mock('../store/level-state-store')

import InMemoryAnchorService from "../anchor/memory/in-memory-anchor-service"

jest.mock('../dispatcher', () => {
  const CID = require('cids') // eslint-disable-line @typescript-eslint/no-var-requires
  const cloneDeep = require('lodash.clonedeep') // eslint-disable-line @typescript-eslint/no-var-requires
  const { sha256 } = require('js-sha256') // eslint-disable-line @typescript-eslint/no-var-requires
  const { DoctypeUtils } = require('@ceramicnetwork/common') // eslint-disable-line @typescript-eslint/no-var-requires
  const dagCBOR = require('ipld-dag-cbor') // eslint-disable-line @typescript-eslint/no-var-requires
  const hash = (data: string): CID => new CID(1, 'sha2-256', Buffer.from('1220' + sha256(data), 'hex'))
  return (gossip: boolean): any => {
    const recs: Record<any, any> = {}
    const docs: Record<string, Document> = {}
    return {
      _ipfs: {
        dag: {
          put(rec: any): any {
            // stringify as a way of doing deep copy
            const clone = cloneDeep(rec)
            const cid = hash(JSON.stringify(clone))
            recs[cid.toString()] = clone
            return cid
          },
          get(cid: any): any {
            return {
              value: recs[cid.toString()]
            }
          }
        }
      },
      register: jest.fn((doc) => {
        docs[doc.id] = doc
      }),
      storeRecord: jest.fn(async (rec) => {
        if (DoctypeUtils.isSignedRecordContainer(rec)) {
          const { jws, linkedBlock } = rec
          const block = dagCBOR.util.deserialize(linkedBlock)

          const cidLink = hash(JSON.stringify(block))
          recs[cidLink.toString()] = block

          const clone = cloneDeep(jws)
          clone.link = cidLink
          const cidJws = hash(JSON.stringify(clone))
          recs[cidJws.toString()] = clone
          return cidJws
        }

        // stringify as a way of doing deep copy
        const clone = cloneDeep(rec)
        const cid = hash(JSON.stringify(clone))
        recs[cid.toString()] = clone
        return cid
      }),
      publishTip: jest.fn((id, tip) => {
        if (gossip) {
          docs[id]._handleTip(tip)
        }
      }),
      _requestTip: (id: string): void => {
        if (gossip) {
          docs[id]._publishTip()
        }
      },
      retrieveRecord: jest.fn(cid => {
        return recs[cid.toString()]
      }),
      retrieveRecordByPath: jest.fn((cid) => {
        const rootCid = recs[cid.toString()].root
        return recs[rootCid.toString()]
      })
    }
  }
})

const anchorUpdate = (doc: Document): Promise<void> => new Promise(resolve => doc.doctype.on('change', resolve))

const create = async (params: TileParams, ceramic: Ceramic, context: Context, opts: DocOpts = {}): Promise<Document> => {
  const { content, metadata } = params
  if (!metadata?.controllers) {
    throw new Error('The controller of the 3ID needs to be specified')
  }

  const record = await TileDoctype.makeGenesis({ content, metadata }, context)
  return await ceramic._createDocFromGenesis("tile", record, opts)
}

const stringMapSchema = {
  "$schema": "http://json-schema.org/draft-07/schema#",
  "title": "StringMap",
  "type": "object",
  "additionalProperties": {
    "type": "string"
  }
}

let stateStore: LevelStateStore
let pinStore: PinStore
let pinning: PinningBackend

beforeEach(async () => {
  const levelPath = await tmp.tmpName()
  stateStore = new LevelStateStore(levelPath)
  pinning = {
    open: jest.fn(),
    close: jest.fn(),
    pin: jest.fn(),
    unpin: jest.fn()
  }
  pinStore = new PinStore(stateStore, pinning, jest.fn(), jest.fn())
  await pinStore.open()
})

describe('Document', () => {
  describe('Log logic', () => {
    const initialContent = { abc: 123, def: 456 }
    const newContent = { abc: 321, def: 456, gh: 987 }
    const controllers = ['did:3:k2t6wyfsu4pg0t2n4j8ms3s33xsgqjhtto04mvq8w5a2v5xo48idyz38l7ydki']
    let user: DID
    let dispatcher: any;
    let doctypeHandler: TileDoctypeHandler;
    let anchorService: AnchorService;
    let ceramic: Ceramic;
    let ceramicWithoutSchemaValidation: Ceramic;
    let context: Context;

    beforeEach(() => {
      dispatcher = Dispatcher(false)
      // TODO: Many of the tests in this file are racy and depend on an anchor not having been
      // performed yet by the time the test checks.  To eliminate this race condition we should set
      // anchorOnRequest to false in the config for the InMemoryAnchorService and anchor manually
      // throughout the tests.
      anchorService = new InMemoryAnchorService({})
      user = new DID()
      user.createJWS = jest.fn(async () => {
        // fake jws
        return { payload: 'bbbb', signatures: [{ protected: 'eyJraWQiOiJkaWQ6MzprMnQ2d3lmc3U0cGcwdDJuNGo4bXMzczMzeHNncWpodHRvMDRtdnE4dzVhMnY1eG80OGlkeXozOGw3eWRraT92ZXJzaW9uPTAjc2lnbmluZyIsImFsZyI6IkVTMjU2SyJ9', signature: 'cccc'}]}
      })
      user._id = 'did:3:k2t6wyfsu4pg0t2n4j8ms3s33xsgqjhtto04mvq8w5a2v5xo48idyz38l7ydki'
      doctypeHandler = new TileDoctypeHandler()
      doctypeHandler.verifyJWS = async (): Promise<void> => { return }

      const threeIdResolver = ThreeIdResolver.getResolver({
        loadDocument: (): any => {
          return Promise.resolve({
            content: {
              "publicKeys": {
                "signing": "zQ3shwsCgFanBax6UiaLu1oGvM7vhuqoW88VBUiUTCeHbTeTV",
                "encryption": "z6LSfQabSbJzX8WAm1qdQcHCHTzVv8a2u6F7kmzdodfvUCo9"
              }
            }
          })
        }
      })

      const resolver = new Resolver({ ...threeIdResolver })
      context = {
        did: user,
        anchorService,
        ipfs: dispatcher._ipfs,
        resolver,
        provider: null,
      }

      anchorService.ceramic = {
        context: {
          ipfs: dispatcher._ipfs,
          resolver,
        },
        dispatcher,
      }

      const networkOptions = {
        name: 'inmemory',
        pubsubTopic: '/ceramic/inmemory',
        supportedChains: ['inmemory:12345']
      }

      ceramic = new Ceramic(dispatcher, pinStore, context, networkOptions)
      ceramic._doctypeHandlers['tile'] = doctypeHandler

      ceramicWithoutSchemaValidation = new Ceramic(dispatcher, pinStore, context, networkOptions, false)
      ceramicWithoutSchemaValidation._doctypeHandlers['tile'] = doctypeHandler
    })

    it('is created correctly', async () => {
      const doc = await create({ content: initialContent, metadata: { controllers, tags: ['3id'] } }, ceramic, context)

      expect(doc.content).toEqual(initialContent)
      expect(dispatcher.register).toHaveBeenCalledWith(doc)
      expect(doc.state.anchorStatus).toEqual(AnchorStatus.PENDING)
      await anchorUpdate(doc)
      expect(doc.state.anchorStatus).not.toEqual(AnchorStatus.NOT_REQUESTED)
    })

    it('is loaded correctly', async () => {
      const doc1 = await create({ content: initialContent, metadata: { controllers, tags: ['3id'] } }, ceramic, context, { anchor: false, publish: false, sync: false })
      const doc2 = await Document.load(doc1.id, doctypeHandler, dispatcher, pinStore, context, { sync: false })

      expect(doc1.id).toEqual(doc2.id)
      expect(doc1.content).toEqual(initialContent)
      expect(doc1.state.anchorStatus).toEqual(AnchorStatus.NOT_REQUESTED)
    })

    it('handles new tip correctly', async () => {
      const tmpDoc = await create({ content: initialContent, metadata: { controllers, tags: ['3id'] } }, ceramic, context)
      await anchorUpdate(tmpDoc)
      const docId = tmpDoc.id
      const log = tmpDoc.state.log
      const doc = await Document.load(docId, doctypeHandler, dispatcher, pinStore, context, { sync: false })
      // changes will not load since no network and no local tip storage yet
      expect(doc.content).toEqual(initialContent)
      expect(doc.state).toEqual(expect.objectContaining({ signature: SignatureStatus.SIGNED, anchorStatus: 0 }))
      // _handleTip is intended to be called by the dispatcher
      // should return a promise that resolves when tip is added
      await doc._handleTip(log[1].cid)
      expect(doc.state.signature).toEqual(SignatureStatus.SIGNED)
      expect(doc.state.anchorStatus).not.toEqual(AnchorStatus.NOT_REQUESTED)
      expect(doc.content).toEqual(initialContent)
    })

    it('it handles versions correctly (valid, invalid, non-existent)', async () => {
      const doc = await create({ content: initialContent, metadata: { controllers, tags: ['3id'] } }, ceramic, context)

      let versions = doc.allVersionIds
      let anchorVersions = doc.anchorVersionIds
      const version0 = doc.versionId
      expect(versions).toEqual([version0])
      expect(version0).toEqual(DocID.fromOther(doc.id, doc.id.cid))
      expect(anchorVersions.length).toEqual(0)

      await anchorUpdate(doc)

      versions = doc.allVersionIds
      anchorVersions = doc.anchorVersionIds
      expect(versions.length).toEqual(2)
      expect(anchorVersions.length).toEqual(1)
      const version1 = doc.versionId
      expect(version1).not.toEqual(version0)
      expect(version1).toEqual(versions[1])
      expect(version1).toEqual(anchorVersions[0])

      const updateRec = await TileDoctype._makeRecord(doc.doctype, user, newContent, doc.controllers)

      versions = doc.allVersionIds
      anchorVersions = doc.anchorVersionIds
      expect(versions.length).toEqual(2)
      expect(anchorVersions.length).toEqual(1)

      await doc.applyRecord(updateRec)

      versions = doc.allVersionIds
      anchorVersions = doc.anchorVersionIds
      expect(versions.length).toEqual(3)
      expect(anchorVersions.length).toEqual(1)
      const version2 = doc.versionId
      expect(version2).not.toEqual(version1)
      expect(version2).toEqual(versions[2])

      await anchorUpdate(doc)

      versions = doc.allVersionIds
      anchorVersions = doc.anchorVersionIds
      expect(versions.length).toEqual(4)
      expect(anchorVersions.length).toEqual(2)
      const version3 = doc.versionId
      expect(version3).not.toEqual(version2)
      expect(version3).toEqual(versions[3])
      expect(version3).toEqual(anchorVersions[1])

      expect(doc.content).toEqual(newContent)
      expect(doc.state.signature).toEqual(SignatureStatus.SIGNED)
      expect(doc.state.anchorStatus).not.toEqual(AnchorStatus.NOT_REQUESTED)

      // Apply a final record that never gets anchored and thus never becomes a proper version
      const finalContent = {foo: 'bar'}
      const updateRec2 = await TileDoctype._makeRecord(doc.doctype, user, finalContent, doc.controllers)
      await doc.applyRecord(updateRec2)

      versions = doc.allVersionIds
<<<<<<< HEAD
      anchorVersions = doc.anchorVersionIds
      expect(versions.length).toEqual(5)
      expect(anchorVersions.length).toEqual(2)
      const version4 = doc.versionId
      expect(version4).not.toEqual(version3)
      expect(version4).toEqual(versions[4])
      expect(version4).not.toEqual(anchorVersions[1])
=======
      expect(versions.length).toEqual(3)
      expect(doc.versionId).toEqual(version2)
>>>>>>> ec5dd814
      expect(doc.state.log.length).toEqual(5)

      // try to load a non-existing version
      try {
        const nonExistentVersionID = DocID.fromOther(doc.id, new CID('bafybeig6xv5nwphfmvcnektpnojts33jqcuam7bmye2pb54adnrtccjlsu'))
        await Document.load(nonExistentVersionID, doctypeHandler, dispatcher, pinStore, context)
        fail('Should not be able to fetch non-existing version')
      } catch (e) {
        expect(e.message).toContain('No record found for CID')
      }

      // Correctly check out a specific version
<<<<<<< HEAD
      const docV0 = await Document.load(version0, doctypeHandler, dispatcher, pinStore, context)
      expect(docV0.state.log.length).toEqual(1)
      expect(docV0.controllers).toEqual(controllers)
      expect(docV0.content).toEqual(initialContent)
      expect(docV0.state.anchorStatus).toEqual(AnchorStatus.NOT_REQUESTED)

      const docV1 = await Document.load(version1, doctypeHandler, dispatcher, pinStore, context)
=======
      const version = doc.doctype.state.log[1].cid
      const versionId = DocID.fromOther(doc.id, version)
      const docV1 = await Document.load(versionId, doctypeHandler, dispatcher, pinStore, context)
>>>>>>> ec5dd814
      expect(docV1.state.log.length).toEqual(2)
      expect(docV1.controllers).toEqual(controllers)
      expect(docV1.content).toEqual(initialContent)
      expect(docV1.state.anchorStatus).toEqual(AnchorStatus.ANCHORED)

<<<<<<< HEAD
      const docV2 = await Document.load(version2, doctypeHandler, dispatcher, pinStore, context)
      expect(docV2.state.log.length).toEqual(3)
      expect(docV2.controllers).toEqual(controllers)
      expect(docV2.content).toEqual(newContent)
      expect(docV2.state.anchorStatus).toEqual(AnchorStatus.NOT_REQUESTED)

      const docV3 = await Document.load(version3, doctypeHandler, dispatcher, pinStore, context)
      expect(docV3.state.log.length).toEqual(4)
      expect(docV3.controllers).toEqual(controllers)
      expect(docV3.content).toEqual(newContent)
      expect(docV3.state.anchorStatus).toEqual(AnchorStatus.ANCHORED)

      const docV4 = await Document.load(version4, doctypeHandler, dispatcher, pinStore, context)
      expect(docV4.state.log.length).toEqual(5)
      expect(docV4.controllers).toEqual(controllers)
      expect(docV4.content).toEqual(finalContent)
      expect(docV4.state.anchorStatus).toEqual(AnchorStatus.NOT_REQUESTED)

      // try to call doctype.change on doc that's tied to a specific version
      try {
        await docV4.doctype.change({ content: doc.content, controllers: doc.controllers })
=======
      // try to call doctype.change on doc that's tied to a specific version
      try {
        await docV1.doctype.change({ content: doc.content, controllers: doc.controllers })
>>>>>>> ec5dd814
        fail('Should not be able to change document that was loaded at a specific version')
      } catch (e) {
        expect(e.message).toEqual('Historical document versions cannot be modified. Load the document without specifying a version to make updates.')
      }

      // Cannot load historical signed record when loading a version
      try {
        const invalidVersionId = DocID.fromOther(doc.id, doc.doctype.state.log[2].cid)
        await Document.load(invalidVersionId, doctypeHandler, dispatcher, pinStore, context)
        fail('Should not be able to fetch not anchored version')
      } catch (e) {
        expect(e.message).toContain('does not refer to a valid version, which must correspond to an anchor record')
      }

      // Cannot load signed record that hasn't been anchored when loading a version
      try {
        const invalidVersionId = DocID.fromOther(doc.id, doc.doctype.state.log[4].cid)
        await Document.load(invalidVersionId, doctypeHandler, dispatcher, pinStore, context)
        fail('Should not be able to fetch not anchored version')
      } catch (e) {
        expect(e.message).toContain('does not refer to a valid version, which must correspond to an anchor record')
      }

      /* TODO re-write and enable these tests once we can load signed records as versions
      // Can load a historical signed record so long as it's loaded a tip, not as a version
      const docAtTip2 = await Document.load(doc.id, doctypeHandler, dispatcher, pinStore, context, {}, true, doc.doctype.state.log[2].cid)
      expect(docAtTip2.content).toEqual(newContent)
      expect(docAtTip2.state.log.length).toEqual(3)
      expect(docAtTip2.state.signature).toEqual(SignatureStatus.SIGNED)
      expect(docAtTip2.state.anchorStatus).toEqual(AnchorStatus.NOT_REQUESTED)

      // Can load signed record that hasn't been anchored so long as it's loaded a tip, not as a version
      const docAtTip4 = await Document.load(doc.id, doctypeHandler, dispatcher, pinStore, context, {}, true, doc.doctype.state.log[4].cid)
      expect(docAtTip4.content).toEqual(finalContent)
      expect(docAtTip4.state.log.length).toEqual(5)
      expect(docAtTip4.state.signature).toEqual(SignatureStatus.SIGNED)
      expect(docAtTip4.state.anchorStatus).toEqual(AnchorStatus.NOT_REQUESTED)
       */
    })

    it('is updated correctly', async () => {
      const doc = await create({ content: initialContent, metadata: { controllers, tags: ['3id'] } }, ceramic, context)
      await anchorUpdate(doc)

      const updateRec = await TileDoctype._makeRecord(doc.doctype, user, newContent, doc.controllers)
      await doc.applyRecord(updateRec)

      await anchorUpdate(doc)
      expect(doc.content).toEqual(newContent)
      expect(doc.state.signature).toEqual(SignatureStatus.SIGNED)
      expect(doc.state.anchorStatus).not.toEqual(AnchorStatus.NOT_REQUESTED)
    })

    it('handles basic conflict', async () => {
      const doc1 = await create({ content: initialContent, metadata: { controllers, tags: ['3id'] } }, ceramic, context)
      const docId = doc1.id
      await anchorUpdate(doc1)
      const tipPreUpdate = doc1.tip

      let updateRec = await TileDoctype._makeRecord(doc1.doctype, user, newContent, doc1.controllers)
      await doc1.applyRecord(updateRec)

      await anchorUpdate(doc1)
      expect(doc1.content).toEqual(newContent)
      const tipValidUpdate = doc1.tip
      // create invalid change that happened after main change
      const doc2 = await Document.load(docId, doctypeHandler, dispatcher, pinStore, context, { sync: false })
      await doc2._handleTip(tipPreUpdate)
      // add short wait to get different anchor time
      // sometime the tests are very fast
      await new Promise(resolve => setTimeout(resolve, 1))
      // TODO - better mock for anchors

      const conflictingNewContent = { asdf: 2342 }
      updateRec = await TileDoctype._makeRecord(doc2.doctype, user, conflictingNewContent, doc2.controllers)
      await doc2.applyRecord(updateRec)

      await anchorUpdate(doc2)
      const tipInvalidUpdate = doc2.tip
      expect(doc2.content).toEqual(conflictingNewContent)
      // loading tip from valid log to doc with invalid
      // log results in valid state
      await doc2._handleTip(tipValidUpdate)
      expect(doc2.content).toEqual(newContent)

      // loading tip from invalid log to doc with valid
      // log results in valid state
      await doc1._handleTip(tipInvalidUpdate)
      expect(doc1.content).toEqual(newContent)
    })

    it('Enforces schema at document creation', async () => {
      const schemaDoc = await create({ content: stringMapSchema, metadata: { controllers } }, ceramic, context)
      await anchorUpdate(schemaDoc)

      try {
        const docParams = {
          content: {stuff: 1},
          metadata: {controllers, schema: schemaDoc.versionId.toString()}
        }
        await create(docParams, ceramic, context)
        fail('Should not be able to create a document with an invalid schema')
      } catch (e) {
        expect(e.message).toEqual('Validation Error: data[\'stuff\'] should be string')
      }
    })

    it('Enforces schema at document update', async () => {
      const schemaDoc = await create({ content: stringMapSchema, metadata: { controllers } }, ceramic, context)
      await anchorUpdate(schemaDoc)

      const docParams = {
        content: {stuff: 1},
        metadata: {controllers}
      }
      const doc = await create(docParams, ceramic, context)
      await anchorUpdate(doc)

      try {
        const updateRec = await TileDoctype._makeRecord(doc.doctype, user, null, doc.controllers, schemaDoc.versionId.toString())
        await doc.applyRecord(updateRec)
        fail('Should not be able to assign a schema to a document that does not conform')
      } catch (e) {
        expect(e.message).toEqual('Validation Error: data[\'stuff\'] should be string')
      }
    })

    it('Enforces schema when loading genesis record', async () => {
      const schemaDoc = await create({ content: stringMapSchema, metadata: { controllers } }, ceramic, context)
      await anchorUpdate(schemaDoc)

      const docParams = {
        content: {stuff: 1},
        metadata: {controllers, schema: schemaDoc.versionId.toString()}
      }
      // Create a document that isn't conforming to the schema
      const doc = await create(docParams, ceramicWithoutSchemaValidation, context)
      await anchorUpdate(doc)

      expect(doc.content).toEqual({stuff:1})
      expect(doc.metadata.schema).toEqual(schemaDoc.versionId.toString())

      try {
        await Document.load(doc.id, doctypeHandler, dispatcher, pinStore, context, { sync: false })
        fail("Should not be able to load a document that doesn't conform to its schema")
      } catch (e) {
        expect(e.message).toEqual('Validation Error: data[\'stuff\'] should be string')
      }
    })
  })

  describe('Conflict resolution logic', () => {
    let cids: CID[];

    beforeEach(() => {
      // Provide a random group of CIDs to work with, in increasing lexicographic order
      const makeCID = (data: string): CID => new CID(1, 'sha2-256', Buffer.from('1220' + sha256(data), 'hex'))
      cids = [makeCID("aaaa"),
              makeCID("bbbb"),
              makeCID("cccc"),
              makeCID("dddd"),
              makeCID("eeeee")]
      cids.sort(function (cid1, cid2) {
        if (cid1.bytes < cid2.bytes) {
          return -1
        } else if (cid1.bytes > cid2.bytes) {
          return 1
        } else {
          return 0
        }
      })
    })

    it("Neither log is anchored, no nonces", async () => {
      const state1 = {
        anchorStatus: AnchorStatus.NOT_REQUESTED,
        log: [{cid: cids[1]}, {cid: cids[2]}, {cid: cids[3]}],
        metadata: {},
      }

      const state2 = {
        anchorStatus: AnchorStatus.PENDING,
        log: [{cid: cids[4]}, {cid: cids[0]}],
        metadata: {},
      }

      // When neither log is anchored and there's no nonces we should pick the log whose first
      // entry has the smaller CID.
      expect(await Document._pickLogToAccept(state1, state2)).toEqual(false)
      expect(await Document._pickLogToAccept(state2, state1)).toEqual(true)
    })

    it("Neither log is anchored, different nonces", async () => {
      const state1 = {
        anchorStatus: AnchorStatus.NOT_REQUESTED,
        metadata: {nonce: 3},
      }

      const state2 = {
        anchorStatus: AnchorStatus.PENDING,
        metadata: {},
        next: {metadata: {nonce: 4}}
      }

      // When neither log is anchored the log with the higher nonce should win
      expect(await Document._pickLogToAccept(state1, state2)).toEqual(true)
      expect(await Document._pickLogToAccept(state2, state1)).toEqual(false)
    })

    it("One log anchored before the other", async () => {
      const state1 = {
        anchorStatus: AnchorStatus.PENDING,
      }

      const state2 = {
        anchorStatus: AnchorStatus.ANCHORED,
      }

      // When only one of the logs has been anchored, we pick the anchored one
      expect(await Document._pickLogToAccept(state1, state2)).toEqual(true)
      expect(await Document._pickLogToAccept(state2, state1)).toEqual(false)
    })

    it("Both logs anchored in different blockchains", async () => {
      const proof1 = {
        chainId: 'chain1',
        blockTimestamp: 5,
      }
      const state1 = {
        anchorStatus: AnchorStatus.ANCHORED,
        anchorProof: proof1,
      }

      const proof2 = {
        chainId: 'chain2',
        blockTimestamp: 10,
      }
      const state2 = {
        anchorStatus: AnchorStatus.ANCHORED,
        anchorProof: proof2,
      }

      // We do not currently support multiple blockchains
      await expect(Document._pickLogToAccept(state1, state2)).rejects.toThrow("Conflicting logs on the same document are anchored on different chains. Chain1: chain1, chain2: chain2")
      await expect(Document._pickLogToAccept(state2, state1)).rejects.toThrow("Conflicting logs on the same document are anchored on different chains. Chain1: chain2, chain2: chain1")
    })

    it("Both logs anchored in same blockchains in different blocks", async () => {
      const proof1 = {
        chainId: 'myblockchain',
        blockNumber: 10,
      }
      const state1 = {
        anchorStatus: AnchorStatus.ANCHORED,
        anchorProof: proof1,
      }

      const proof2 = {
        chainId: 'myblockchain',
        blockNumber: 5,
      }
      const state2 = {
        anchorStatus: AnchorStatus.ANCHORED,
        anchorProof: proof2,
      }

      // When anchored in the same blockchain, should take log with earlier block number
      expect(await Document._pickLogToAccept(state1, state2)).toEqual(true)
      expect(await Document._pickLogToAccept(state2, state1)).toEqual(false)
    })

    it("Both logs anchored in same blockchains in the same block with the same nonce", async () => {
      const proof1 = {
        chainId: 'myblockchain',
        blockNumber: 10,
      }
      const state1 = {
        anchorStatus: AnchorStatus.ANCHORED,
        anchorProof: proof1,
        metadata: {nonce: 3},
        log: [{cid: cids[1]}, {cid: cids[2]}, {cid: cids[3]}],
      }

      const proof2 = {
        chainId: 'myblockchain',
        blockNumber: 10,
      }
      const state2 = {
        anchorStatus: AnchorStatus.ANCHORED,
        anchorProof: proof2,
        metadata: {nonce: 3},
        log: [{cid: cids[4]}, {cid: cids[0]}],
      }

      // When anchored in the same blockchain, same block, and with the same nonce, we should use
      // the fallback mechanism of picking the log whose first entry has the smaller CID
      expect(await Document._pickLogToAccept(state1, state2)).toEqual(false)
      expect(await Document._pickLogToAccept(state2, state1)).toEqual(true)
    })

    it("Both logs anchored in same blockchains in the same block, one has nonce", async () => {
      const proof1 = {
        chainId: 'myblockchain',
        blockNumber: 10,
      }
      const state1 = {
        anchorStatus: AnchorStatus.ANCHORED,
        anchorProof: proof1,
        metadata: {nonce: 1},
      }

      const proof2 = {
        chainId: 'myblockchain',
        blockNumber: 10,
      }
      const state2 = {
        anchorStatus: AnchorStatus.ANCHORED,
        anchorProof: proof2,
        metadata: {},
      }

      // When anchored in the same blockchain, same block, and one log has a nonce but not the other,
      // the log with the nonce should win.
      expect(await Document._pickLogToAccept(state1, state2)).toEqual(false)
      expect(await Document._pickLogToAccept(state2, state1)).toEqual(true)
    })
  })

  describe('Network update logic', () => {
    const initialContent = { abc: 123, def: 456 }
    const newContent = { abc: 321, def: 456, gh: 987 }
    const controllers = ['did:3:k2t6wyfsu4pg0t2n4j8ms3s33xsgqjhtto04mvq8w5a2v5xo48idyz38l7ydki']

    let dispatcher: any;
    let doctypeHandler: TileDoctypeHandler;
    let anchorService: AnchorService;
    let context: Context;
    let ceramic: Ceramic;
    let user: DID;

    beforeEach(() => {
      dispatcher = Dispatcher(true)
      anchorService = new InMemoryAnchorService({})
      anchorService.ceramic = {
        dispatcher,
      }
      user = new DID()
      user.createJWS = jest.fn(async () => {
        // fake jws
        return { payload: 'bbbb', signatures: [{ protected: 'eyJraWQiOiJkaWQ6MzprMnQ2d3lmc3U0cGcwdDJuNGo4bXMzczMzeHNncWpodHRvMDRtdnE4dzVhMnY1eG80OGlkeXozOGw3eWRraT92ZXJzaW9uPTAjc2lnbmluZyIsImFsZyI6IkVTMjU2SyJ9', signature: 'cccc'}]}
      })
      user._id = 'did:3:bafyuser'
      doctypeHandler = new TileDoctypeHandler()
      doctypeHandler.verifyJWS = async (): Promise<void> => { return }

      const threeIdResolver = ThreeIdResolver.getResolver({
        loadDocument: (): any => {
          return Promise.resolve({
            content: {
              "publicKeys": {
                "signing": "zQ3shwsCgFanBax6UiaLu1oGvM7vhuqoW88VBUiUTCeHbTeTV",
                "encryption": "z6LSfQabSbJzX8WAm1qdQcHCHTzVv8a2u6F7kmzdodfvUCo9"
              }
            }
          })
        }
      })

      const resolver = new Resolver({ ...threeIdResolver })
      context = {
        did: user,
        anchorService,
        ipfs: dispatcher._ipfs,
        resolver,
        provider: null,
      }

      anchorService.ceramic = {
        context: {
          ipfs: dispatcher._ipfs,
          resolver,
        },
        dispatcher,
      }

      const networkOptions = {
        name: 'inmemory',
        pubsubTopic: '/ceramic/inmemory',
        supportedChains: ['inmemory:12345']
      }

      ceramic = new Ceramic(dispatcher, pinStore, context, networkOptions)
      ceramic._doctypeHandlers['tile'] = doctypeHandler
    })

    it('should announce change to network', async () => {
      const doc1 = await create({ content: initialContent, metadata: { controllers, tags: ['3id'] } }, ceramic, context)
      expect(dispatcher.publishTip).toHaveBeenCalledTimes(1)
      expect(dispatcher.publishTip).toHaveBeenCalledWith(doc1.id, doc1.tip)
      await anchorUpdate(doc1)

      const updateRec = await TileDoctype._makeRecord(doc1.doctype, user, newContent, doc1.controllers)
      await doc1.applyRecord(updateRec)

      expect(doc1.content).toEqual(newContent)

      expect(dispatcher.publishTip).toHaveBeenCalledTimes(3)
      expect(dispatcher.publishTip).toHaveBeenCalledWith(doc1.id, doc1.tip)
    })

    it('documents share updates', async () => {
      const doc1 = await create({ content: initialContent, metadata: { controllers, tags: ['3id'] } }, ceramic, context)
      await anchorUpdate(doc1)
      const doc2 = await Document.load(doc1.id, doctypeHandler, dispatcher, pinStore, context, { sync: false })

      const updatePromise = new Promise(resolve => {
        doc2.doctype.on('change', resolve)
      })

      const updateRec = await TileDoctype._makeRecord(doc1.doctype, user, newContent, doc1.controllers)
      await doc1.applyRecord(updateRec)

      expect(doc1.content).toEqual(newContent)

      await updatePromise
      expect(doc2.content).toEqual(newContent)
    })

    it('should publish tip on network request', async () => {
      const doc = await create({ content: initialContent, metadata: { controllers, tags: ['3id'] } }, ceramic, context)
      expect(dispatcher.publishTip).toHaveBeenCalledTimes(1)
      expect(dispatcher.publishTip).toHaveBeenNthCalledWith(1, doc.id, doc.tip)

      await dispatcher._requestTip(doc.id)

      expect(dispatcher.publishTip).toHaveBeenCalledTimes(2)
      expect(dispatcher.publishTip).toHaveBeenNthCalledWith(2, doc.id, doc.tip)

      // wait a bit to complete document handling
      await new Promise(resolve => setTimeout(resolve, 1000))
    })
  })
})<|MERGE_RESOLUTION|>--- conflicted
+++ resolved
@@ -297,7 +297,6 @@
       await doc.applyRecord(updateRec2)
 
       versions = doc.allVersionIds
-<<<<<<< HEAD
       anchorVersions = doc.anchorVersionIds
       expect(versions.length).toEqual(5)
       expect(anchorVersions.length).toEqual(2)
@@ -305,10 +304,6 @@
       expect(version4).not.toEqual(version3)
       expect(version4).toEqual(versions[4])
       expect(version4).not.toEqual(anchorVersions[1])
-=======
-      expect(versions.length).toEqual(3)
-      expect(doc.versionId).toEqual(version2)
->>>>>>> ec5dd814
       expect(doc.state.log.length).toEqual(5)
 
       // try to load a non-existing version
@@ -321,7 +316,6 @@
       }
 
       // Correctly check out a specific version
-<<<<<<< HEAD
       const docV0 = await Document.load(version0, doctypeHandler, dispatcher, pinStore, context)
       expect(docV0.state.log.length).toEqual(1)
       expect(docV0.controllers).toEqual(controllers)
@@ -329,17 +323,11 @@
       expect(docV0.state.anchorStatus).toEqual(AnchorStatus.NOT_REQUESTED)
 
       const docV1 = await Document.load(version1, doctypeHandler, dispatcher, pinStore, context)
-=======
-      const version = doc.doctype.state.log[1].cid
-      const versionId = DocID.fromOther(doc.id, version)
-      const docV1 = await Document.load(versionId, doctypeHandler, dispatcher, pinStore, context)
->>>>>>> ec5dd814
       expect(docV1.state.log.length).toEqual(2)
       expect(docV1.controllers).toEqual(controllers)
       expect(docV1.content).toEqual(initialContent)
       expect(docV1.state.anchorStatus).toEqual(AnchorStatus.ANCHORED)
 
-<<<<<<< HEAD
       const docV2 = await Document.load(version2, doctypeHandler, dispatcher, pinStore, context)
       expect(docV2.state.log.length).toEqual(3)
       expect(docV2.controllers).toEqual(controllers)
@@ -361,11 +349,6 @@
       // try to call doctype.change on doc that's tied to a specific version
       try {
         await docV4.doctype.change({ content: doc.content, controllers: doc.controllers })
-=======
-      // try to call doctype.change on doc that's tied to a specific version
-      try {
-        await docV1.doctype.change({ content: doc.content, controllers: doc.controllers })
->>>>>>> ec5dd814
         fail('Should not be able to change document that was loaded at a specific version')
       } catch (e) {
         expect(e.message).toEqual('Historical document versions cannot be modified. Load the document without specifying a version to make updates.')
