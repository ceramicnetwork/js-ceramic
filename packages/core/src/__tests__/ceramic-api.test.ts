import Ceramic, { CeramicConfig } from '../ceramic'
import { Ed25519Provider } from 'key-did-provider-ed25519'
import { TileDoctype, TileParams } from "@ceramicnetwork/doctype-tile"
import { AnchorStatus, DoctypeUtils, IpfsApi } from "@ceramicnetwork/common"
import DocID from '@ceramicnetwork/docid'
import * as u8a from 'uint8arrays'
import cloneDeep from 'lodash.clonedeep'
import { createIPFS } from './ipfs-util';

jest.mock('../store/level-state-store')

const seed = u8a.fromString('6e34b2e1a9624113d81ece8a8a22e6e97f0e145c25c1d4d2d0e62753b4060c83', 'base16')

const registerChangeListener = function (doc: any): Promise<void> {
  return new Promise(resolve => {
    doc.on('change', () => {
      resolve()
    })
  })
}

/**
 * Registers a listener for change notifications on a document, instructs the anchor service to
 * perform an anchor, then waits for the change listener to resolve, indicating that the document
 * got anchored.
 * @param ceramic
 * @param doc
 */
const anchorDoc = async (ceramic: Ceramic, doc: any): Promise<void> => {
  const changeHandle = registerChangeListener(doc)
  // eslint-disable-next-line @typescript-eslint/ban-ts-comment
  // @ts-ignore
  await ceramic.context.anchorService.anchor()
  await changeHandle
}

/**
 * Generates string of particular size in bytes
 * @param size - Size in bytes
 */
const generateStringOfSize = (size): string => {
  const chars = 'abcdefghijklmnopqrstuvwxyz'.split('');
  const len = chars.length;
  const random_data = [];

  while (size--) {
    random_data.push(chars[Math.random() * len | 0]);
  }
  return random_data.join('');
}

describe('Ceramic API', () => {
  jest.setTimeout(15000)
  let ipfs: IpfsApi;

  const DOCTYPE_TILE = 'tile'

  const stringMapSchema = {
    "$schema": "http://json-schema.org/draft-07/schema#",
    "title": "StringMap",
    "type": "object",
    "additionalProperties": {
      "type": "string"
    }
  }

  const createCeramic = async (c: CeramicConfig = {}): Promise<Ceramic> => {
    c.anchorOnRequest = false
    c.restoreDocuments = false
    const ceramic = await Ceramic.create(ipfs, c)

    const provider = new Ed25519Provider(seed)
    await ceramic.setDIDProvider(provider)
    return ceramic
  }

  beforeAll(async () => {
    ipfs = await createIPFS()
  })

  afterAll(async () => {
    await ipfs.stop(() => console.log('IPFS stopped'))
  })

  describe('API', () => {
    let ceramic: Ceramic

    beforeEach(async () => {
      ceramic = await createCeramic()
    })

    afterEach(async () => {
      await ceramic.close()
    })

    it('can load the previous document commit', async () => {
      const controller = ceramic.context.did.id

      const docOg = await ceramic.createDocument<TileDoctype>(DOCTYPE_TILE, {
        content: { test: 321 },
        metadata: { controllers: [controller] }
      })

      // wait for anchor (new commit)
      await anchorDoc(ceramic, docOg)

      expect(docOg.state.log.length).toEqual(2)
      expect(docOg.content).toEqual({ test: 321 })
      expect(docOg.state.anchorStatus).toEqual(AnchorStatus.ANCHORED)

      const stateOg = docOg.state

      await docOg.change({ content: { test: 'abcde' } })

      // wait for anchor (new commit)
      await anchorDoc(ceramic, docOg)

      expect(docOg.state.log.length).toEqual(4)
      expect(docOg.content).toEqual({ test: 'abcde' })
      expect(docOg.state.anchorStatus).toEqual(AnchorStatus.ANCHORED)

      const docV1Id = DocID.fromOther(docOg.id, docOg.state.log[1].cid.toString())
      const docV1 = await ceramic.loadDocument<TileDoctype>(docV1Id)
      expect(docV1.state).toEqual(stateOg)
      expect(docV1.content).toEqual({ test: 321 })
      expect(docV1.state.anchorStatus).toEqual(AnchorStatus.ANCHORED)

      // try to call doctype.change
      try {
        await docV1.change({ content: { test: 'fghj' }, metadata: { controllers: docV1.controllers } })
        throw new Error('Should not be able to update commit')
      } catch (e) {
        expect(e.message).toEqual('Historical document commits cannot be modified. Load the document without specifying a commit to make updates.')
      }

      // // try to call Ceramic API directly
      try {
        const updateRecord = await TileDoctype._makeCommit(docV1, ceramic.context.did, { content: { test: 'fghj' } })
        await ceramic.context.api.applyRecord(docV1Id, updateRecord)
        throw new Error('Should not be able to update commit')
      } catch (e) {
        expect(e.message).toEqual('Historical document commits cannot be modified. Load the document without specifying a commit to make updates.')
      }

      // checkout not anchored commit
      const docV2Id = DocID.fromOther(docOg.id, docOg.state.log[2].cid.toString())
      const docV2 = await ceramic.loadDocument<TileDoctype>(docV2Id)
      expect(docV2.content).toEqual({ test: "abcde" })
      expect(docV2.state.anchorStatus).toEqual(AnchorStatus.NOT_REQUESTED)
    })

    it('cannot create document with invalid schema', async () => {
      const controller = ceramic.context.did.id

      const schemaDoc = await ceramic.createDocument<TileDoctype>(DOCTYPE_TILE, {
        content: stringMapSchema,
        metadata: { controllers: [controller] }
      })

      const tileDocParams: TileParams = {
        metadata: {
          schema: schemaDoc.commitId.toString(), controllers: [controller]
        }, content: { a: 1 },
      }

      try {
        await ceramic.createDocument<TileDoctype>(DOCTYPE_TILE, tileDocParams)
        throw new Error('Should not be able to create an invalid document')
      } catch (e) {
        console.log(e)
        expect(e.message).toEqual('Validation Error: data[\'a\'] should be string')
      }
    })

    it('can create document with valid schema', async () => {
      const controller = ceramic.context.did.id

      const schemaDoc = await ceramic.createDocument<TileDoctype>(DOCTYPE_TILE, {
        content: stringMapSchema,
        metadata: { controllers: [controller] }
      })

      const tileDocParams: TileParams = {
        metadata: {
          schema: schemaDoc.commitId.toString(), controllers: [controller]
        }, content: { a: "test" }
      }

      await ceramic.createDocument<TileDoctype>(DOCTYPE_TILE, tileDocParams)

      await new Promise(resolve => setTimeout(resolve, 1000)) // wait to propagate
    })

    it('must assign schema with specific commit', async () => {
      const controller = ceramic.context.did.id

      const schemaDoc = await ceramic.createDocument<TileDoctype>(DOCTYPE_TILE, {
        content: stringMapSchema,
        metadata: { controllers: [controller] }
      })

      expect(schemaDoc.id.commit).toBeFalsy()
      const schemaDocIdWithoutCommit = schemaDoc.id.toString()
      const tileDocParams: TileParams = {
        metadata: {
          schema: schemaDocIdWithoutCommit, controllers: [controller]
        }, content: { a: "test" }
      }

      try {
        await ceramic.createDocument<TileDoctype>(DOCTYPE_TILE, tileDocParams)
        throw new Error("Should not be able to assign a schema without specifying the schema commit")
      } catch (e) {
        expect(e.message).toEqual("Commit missing when loading schema document")
      }
    })

    it('can create document with invalid schema if validation is not set', async () => {
      await ceramic.close()
      ceramic = await createCeramic({ validateDocs: false })

      const controller = ceramic.context.did.id

      const schemaDoc = await ceramic.createDocument<TileDoctype>(DOCTYPE_TILE, {
        content: stringMapSchema,
        metadata: { controllers: [controller] }
      })

      const tileDocParams: TileParams = {
        metadata: {
          schema: schemaDoc.commitId.toString(), controllers: [controller]
        }, content: { a: 1 },
      }

      await ceramic.createDocument<TileDoctype>(DOCTYPE_TILE, tileDocParams)

      await new Promise(resolve => setTimeout(resolve, 1000)) // wait to propagate
      await ceramic.close()
    })

    it('can assign schema if content is valid', async () => {
      const controller = ceramic.context.did.id

      const tileDocParams: TileParams = {
        metadata: {
          controllers: [controller]
        }, content: { a: 'x' },
      }

      const doctype = await ceramic.createDocument<TileDoctype>(DOCTYPE_TILE, tileDocParams)
      const schemaDoc = await ceramic.createDocument<TileDoctype>(DOCTYPE_TILE, {
        content: stringMapSchema, metadata: {
          controllers: [controller]
        }
      })

      await doctype.change({
        metadata: {
          controllers: [controller], schema: schemaDoc.commitId.toString()
        }
      })

      expect(doctype.content).toEqual({ a: 'x' })
      expect(doctype.metadata.schema).toEqual(schemaDoc.commitId.toString())

      await new Promise(resolve => setTimeout(resolve, 1000)) // wait to propagate
    })

    it('cannot assign schema if content is not valid', async () => {
      const controller = ceramic.context.did.id

      const tileDocParams: TileParams = {
        metadata: {
          controllers: [controller]
        }, content: { a: 1 },
      }

      const doctype = await ceramic.createDocument<TileDoctype>(DOCTYPE_TILE, tileDocParams)
      const schemaDoc = await ceramic.createDocument<TileDoctype>(DOCTYPE_TILE, {
        content: stringMapSchema, metadata: {
          controllers: [controller]
        }
      })

      try {
        await doctype.change({
          metadata: {
            controllers: [controller], schema: schemaDoc.commitId.toString()
          }
        })
        throw new Error('Should not be able to update the document with invalid content')
      } catch (e) {
        expect(e.message).toEqual('Validation Error: data[\'a\'] should be string')
      }
    })

    it('can update valid content and assign schema at the same time', async () => {
      const controller = ceramic.context.did.id

      const tileDocParams: TileParams = {
        metadata: {
          controllers: [controller]
        }, content: { a: 1 },
      }

      const doctype = await ceramic.createDocument<TileDoctype>(DOCTYPE_TILE, tileDocParams)
      const schemaDoc = await ceramic.createDocument<TileDoctype>(DOCTYPE_TILE, {
        content: stringMapSchema, metadata: {
          controllers: [controller]
        }
      })

      await doctype.change({
        content: { a: 'x' }, metadata: {
          controllers: [controller], schema: schemaDoc.commitId.toString()
        }
      })

      expect(doctype.content).toEqual({ a: 'x' })

      await new Promise(resolve => setTimeout(resolve, 1000)) // wait to propagate
    })

    it('can update schema and then assign to doc with now valid content', async () => {
      const controller = ceramic.context.did.id

      // Create doc with content that has type 'number'.
      const tileDocParams: TileParams = {
        metadata: {
          controllers: [controller]
        },
        content: { a: 1 },
      }
      const doc = await ceramic.createDocument<TileDoctype>(DOCTYPE_TILE, tileDocParams)
      await anchorDoc(ceramic, doc)

      // Create schema that enforces that the content value is a string, which would reject
      // the document created above.
      const schemaDoc = await ceramic.createDocument<TileDoctype>(DOCTYPE_TILE, {
        content: stringMapSchema,
        metadata: { controllers: [controller] }
      })
      // wait for anchor
      await anchorDoc(ceramic, schemaDoc)
      expect(schemaDoc.state.anchorStatus).toEqual(AnchorStatus.ANCHORED)

      // Update the schema to expect a number, so now the original doc should conform to the new
      // commit of the schema
      const updatedSchema = cloneDeep(stringMapSchema)
      updatedSchema.additionalProperties.type = "number"
      await schemaDoc.change({content: updatedSchema})
      // wait for anchor
      await anchorDoc(ceramic, schemaDoc)
      expect(schemaDoc.state.anchorStatus).toEqual(AnchorStatus.ANCHORED)

      // Test that we can assign the updated schema to the document without error.
      await doc.change({
        metadata: {
          controllers: [controller], schema: schemaDoc.commitId.toString()
        }
      })
      await anchorDoc(ceramic, doc)
      expect(doc.content).toEqual({ a: 1 })

      // Test that we can reload the document without issue
      const doc2 = await ceramic.loadDocument(doc.id)
      expect(doc2.content).toEqual(doc.content)
      expect(doc2.metadata).toEqual(doc.metadata)
    })

    it('can list log records', async () => {
      const controller = ceramic.context.did.id

      const tileDocParams: TileParams = {
        metadata: {
          controllers: [controller]
        }, content: { a: 1 },
      }

      const doctype = await ceramic.createDocument<TileDoctype>(DOCTYPE_TILE, tileDocParams)
      const logRecords = await ceramic.loadDocumentRecords(doctype.id)
      expect(logRecords).toBeDefined()

      const expected = []
      for (const { cid } of doctype.state.log) {
        const record = (await ceramic.ipfs.dag.get(cid)).value
        expected.push({
          cid: cid.toString(),
          value: await DoctypeUtils.convertCommitToSignedCommitContainer(record, ipfs)
        })
      }

      expect(logRecords).toEqual(expected)
    })

    it('can store record if the size is lesser than the maximum size ~256KB', async () => {
<<<<<<< HEAD
      ceramic = await createCeramic()

=======
>>>>>>> 1eaee9b9
      const doctype = await ceramic.createDocument('tile', { content: { test: generateStringOfSize(10000) } })
      expect(doctype).not.toBeNull();
    })

    it('cannot store record if the size is greated than the maximum size ~256KB', async () => {
<<<<<<< HEAD
      ceramic = await createCeramic()

=======
>>>>>>> 1eaee9b9
      await expect(ceramic.createDocument('tile', { content: { test: generateStringOfSize(1000000) } })).rejects.toThrow(/exceeds the maximum block size of/)
    })
  })

  describe('API MultiQueries', () => {

    let ceramic: Ceramic
    let docA, docB, docC, docD, docE, docF
    const notExistDocId = DocID.fromString('kjzl6cwe1jw1495fyn7770ujykvl1f8sskbzsevlux062ajragz9hp3akdqbmdg')

    beforeAll(async () => {
      ceramic = await createCeramic()
      const controller = ceramic.context.did.id

      docF = await ceramic.createDocument<TileDoctype>(DOCTYPE_TILE, {
        content: { test: '321f' },
        metadata: { controllers: [controller] }
      })
      docE = await ceramic.createDocument<TileDoctype>(DOCTYPE_TILE, {
        content: { f: docF.id.toUrl() },
        metadata: { controllers: [controller] }
      })
      docD = await ceramic.createDocument<TileDoctype>(DOCTYPE_TILE, {
        content: { test: '321d'  },
        metadata: { controllers: [controller] }
      })
      docC = await ceramic.createDocument<TileDoctype>(DOCTYPE_TILE, {
        content: { test: '321c' },
        metadata: { controllers: [controller] }
      })
      docB = await ceramic.createDocument<TileDoctype>(DOCTYPE_TILE, {
        content: { e: docE.id.toUrl(),
                   d: docD.id.toUrl(),
                   notDoc: '123' },
        metadata: { controllers: [controller] }
      })
      docA = await ceramic.createDocument<TileDoctype>(DOCTYPE_TILE, {
        content: { b: docB.id.toUrl(),
                   c: docC.id.toUrl(),
                   notExistDocId: notExistDocId.toUrl(),
                   notDoc: '123' },
        metadata: { controllers: [controller] }
      })
    })

    afterAll(async () => {
      await ceramic.close()
    })

    it('can load linked doc path, returns expected form', async () => {
      const docs = await ceramic._loadLinkedDocuments(docA.id, ['/b/e'])
      // inlcudes all linked docs in path, including root, key by docid string
      expect(docs[docA.id.toString()]).toBeTruthy()
      expect(docs[docB.id.toString()]).toBeTruthy()
      expect(docs[docE.id.toString()]).toBeTruthy()
      // maps to content
      expect(docs[docA.id.toString()].content).toEqual(docA.content)
      expect(docs[docB.id.toString()].content).toEqual(docB.content)
      expect(docs[docE.id.toString()].content).toEqual(docE.content)
    })

    it('can load multiple paths', async () => {
      const docs = await ceramic._loadLinkedDocuments(docA.id, ['/b/e/f', '/c', '/b/d'])
      expect(Object.keys(docs).length).toEqual(6)
      expect(docs[docA.id.toString()]).toBeTruthy()
      expect(docs[docB.id.toString()]).toBeTruthy()
      expect(docs[docC.id.toString()]).toBeTruthy()
      expect(docs[docD.id.toString()]).toBeTruthy()
      expect(docs[docE.id.toString()]).toBeTruthy()
      expect(docs[docF.id.toString()]).toBeTruthy()
    })

    it('can load multiple paths, including redundant subpaths and paths', async () => {
      const docs = await ceramic._loadLinkedDocuments(docA.id, ['/b/e/f', '/c', '/b/d', '/b', 'b/e'])
      expect(Object.keys(docs).length).toEqual(6)
      expect(docs[docA.id.toString()]).toBeTruthy()
      expect(docs[docB.id.toString()]).toBeTruthy()
      expect(docs[docC.id.toString()]).toBeTruthy()
      expect(docs[docD.id.toString()]).toBeTruthy()
      expect(docs[docE.id.toString()]).toBeTruthy()
      expect(docs[docF.id.toString()]).toBeTruthy()
    })

    it('can load multiple paths and ignore paths that dont exist', async () => {
      const docs = await ceramic._loadLinkedDocuments(docA.id, ['/b', '/c/g/h', 'c/g/j', '/c/k'])
      expect(Object.keys(docs).length).toEqual(3)
      expect(docs[docA.id.toString()]).toBeTruthy()
      expect(docs[docB.id.toString()]).toBeTruthy()
      expect(docs[docC.id.toString()]).toBeTruthy()
    })

    it('can load multiple paths and ignore invalid paths (ie not docs)', async () => {
      const docs = await ceramic._loadLinkedDocuments(docA.id, ['/b', '/b/notDoc', '/notDoc'])
      expect(Object.keys(docs).length).toEqual(2)
      expect(docs[docA.id.toString()]).toBeTruthy()
      expect(docs[docB.id.toString()]).toBeTruthy()
    })

    it('can load docs for array of multiqueries', async () => {
      const queries = [
        {
          docId: docA.id,
          paths: ['/b']
        },
        {
          docId: docE.id,
          paths: ['/f']
        }
      ]
      const docs = await ceramic.multiQuery(queries)

      expect(Object.keys(docs).length).toEqual(4)
      expect(docs[docA.id.toString()]).toBeTruthy()
      expect(docs[docB.id.toString()]).toBeTruthy()
      expect(docs[docE.id.toString()]).toBeTruthy()
      expect(docs[docF.id.toString()]).toBeTruthy()
    })

    it('can load docs for array of overlapping multiqueries', async () => {
      const queries = [
        {
          docId: docA.id,
          paths: ['/b', '/c']
        },
        {
          docId: docB.id,
          paths: ['/e/f', '/d']
        }
      ]
      const docs = await ceramic.multiQuery(queries)
      expect(Object.keys(docs).length).toEqual(6)
    })

    it('can load docs for array of multiqueries even if docid or path throws error', async () => {
      const queries = [
        {
          docId: docA.id,
          paths: ['/b/d', '/notExistDocId']
        },
        {
          docId: notExistDocId,
          paths: ['/e/f' , '/d']
        }
      ]
      const docs = await ceramic.multiQuery(queries, 1000)
      expect(Object.keys(docs).length).toEqual(3)
    })

    it('can load docs for array of multiqueries including paths that dont exist', async () => {
      const queries = [
        {
          docId: docA.id,
          paths: ['/1', '2/3/4', '5/6']
        },
        {
          docId: docE.id,
          paths: ['/1', '2/3/4', '5/6']
        },
        {
          docId: docB.id,
          paths: ['/1', '2/3/4', '5/6']
        }
      ]
        const docs = await ceramic.multiQuery(queries)

        expect(Object.keys(docs).length).toEqual(3)
        expect(docs[docA.id.toString()]).toBeTruthy()
        expect(docs[docB.id.toString()]).toBeTruthy()
        expect(docs[docE.id.toString()]).toBeTruthy()
    })
  })
})<|MERGE_RESOLUTION|>--- conflicted
+++ resolved
@@ -394,21 +394,11 @@
     })
 
     it('can store record if the size is lesser than the maximum size ~256KB', async () => {
-<<<<<<< HEAD
-      ceramic = await createCeramic()
-
-=======
->>>>>>> 1eaee9b9
       const doctype = await ceramic.createDocument('tile', { content: { test: generateStringOfSize(10000) } })
       expect(doctype).not.toBeNull();
     })
 
     it('cannot store record if the size is greated than the maximum size ~256KB', async () => {
-<<<<<<< HEAD
-      ceramic = await createCeramic()
-
-=======
->>>>>>> 1eaee9b9
       await expect(ceramic.createDocument('tile', { content: { test: generateStringOfSize(1000000) } })).rejects.toThrow(/exceeds the maximum block size of/)
     })
   })
