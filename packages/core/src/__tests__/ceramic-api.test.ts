import Ceramic, { CeramicConfig } from '../ceramic'
import { Ed25519Provider } from 'key-did-provider-ed25519'
<<<<<<< HEAD
import { TileDocument } from "@ceramicnetwork/doctype-tile"
=======
import { TileDocument } from "@ceramicnetwork/stream-tile"
>>>>>>> 7e03a62d
import { AnchorStatus, StreamUtils, IpfsApi } from "@ceramicnetwork/common"
import StreamID from '@ceramicnetwork/streamid'
import * as u8a from 'uint8arrays'
import cloneDeep from 'lodash.clonedeep'
import { createIPFS } from './ipfs-util';
import { anchorUpdate } from '../state-management/__tests__/anchor-update';
import ThreeIdResolver from '@ceramicnetwork/3id-did-resolver'
import KeyDidResolver from 'key-did-resolver'
import { Resolver } from "did-resolver"
import { DID } from 'dids'

jest.mock('../store/level-state-store')

const seed = u8a.fromString('6e34b2e1a9624113d81ece8a8a22e6e97f0e145c25c1d4d2d0e62753b4060c83', 'base16')

/**
 * Generates string of particular size in bytes
 * @param size - Size in bytes
 */
const generateStringOfSize = (size): string => {
  const chars = 'abcdefghijklmnopqrstuvwxyz'.split('');
  const len = chars.length;
  const random_data = [];

  while (size--) {
    random_data.push(chars[Math.random() * len | 0]);
  }
  return random_data.join('');
}

describe('Ceramic API', () => {
  jest.setTimeout(60000)
  let ipfs: IpfsApi;

  const stringMapSchema = {
    "$schema": "http://json-schema.org/draft-07/schema#",
    "title": "StringMap",
    "type": "object",
    "additionalProperties": {
      "type": "string"
    }
  }

  const makeDID = function(seed: Uint8Array, ceramic: Ceramic): DID {
    const provider = new Ed25519Provider(seed)

    const keyDidResolver = KeyDidResolver.getResolver()
    const threeIdResolver = ThreeIdResolver.getResolver(ceramic)
    const resolver = new Resolver({
      ...threeIdResolver, ...keyDidResolver,
    })
    return new DID({ provider, resolver })
  }

  const createCeramic = async (c: CeramicConfig = {}): Promise<Ceramic> => {
    c.anchorOnRequest = false
    c.restoreStreams = false
    const ceramic = await Ceramic.create(ipfs, c)

    await ceramic.setDID(makeDID(seed, ceramic))
    return ceramic
  }

  beforeAll(async () => {
    ipfs = await createIPFS()
  })

  afterAll(async () => {
    await ipfs.stop(() => console.log('IPFS stopped'))
  })

  describe('API', () => {
    let ceramic: Ceramic

    beforeEach(async () => {
      ceramic = await createCeramic()
    })

    afterEach(async () => {
      await ceramic.close()
    })

    it('can load the previous stream commit', async () => {
      const streamOg = await TileDocument.create(ceramic, { test: 321 })

      // wait for anchor (new commit)
      await anchorUpdate(ceramic, streamOg)

      expect(streamOg.state.log.length).toEqual(2)
      expect(streamOg.content).toEqual({ test: 321 })
      expect(streamOg.state.anchorStatus).toEqual(AnchorStatus.ANCHORED)

      const stateOg = streamOg.state

      await streamOg.update({test: 'abcde'})

      // wait for anchor (new commit)
      await anchorUpdate(ceramic, streamOg)

      expect(streamOg.state.log.length).toEqual(4)
      expect(streamOg.content).toEqual({ test: 'abcde' })
      expect(streamOg.state.anchorStatus).toEqual(AnchorStatus.ANCHORED)

      const streamV1Id = streamOg.id.atCommit(streamOg.state.log[1].cid)
      const streamV1 = await ceramic.loadStream<TileDocument>(streamV1Id)
      expect(streamV1.state).toEqual(stateOg)
      expect(streamV1.content).toEqual({ test: 321 })
      expect(streamV1.state.anchorStatus).toEqual(AnchorStatus.ANCHORED)

      // try to call streamtype.update
      try {
        await streamV1.update({ test: 'fghj' })
        throw new Error('Should not be able to update commit')
      } catch (e) {
        expect(e.message).toEqual('Historical stream commits cannot be modified. Load the stream without specifying a commit to make updates.')
      }

      await expect( async () => {
        const updateRecord = await streamV1.makeCommit(ceramic, { test: 'fghj' })
        // eslint-disable-next-line @typescript-eslint/ban-ts-comment
        // @ts-ignore
        await ceramic.applyCommit(streamV1Id, updateRecord, { anchor: false, publish: false })
      }).rejects.toThrow(/Not StreamID/)

      // checkout not anchored commit
      const streamV2Id = streamOg.id.atCommit(streamOg.state.log[2].cid)
      const streamV2 = await TileDocument.load(ceramic, streamV2Id)
      expect(streamV2.content).toEqual({ test: "abcde" })
      expect(streamV2.state.anchorStatus).toEqual(AnchorStatus.NOT_REQUESTED)
    })

    it('cannot create stream with invalid schema', async () => {
      const schemaDoc = await TileDocument.create(ceramic, stringMapSchema)
      await expect(TileDocument.create(ceramic, {a: 1}, {schema: schemaDoc.commitId})).rejects.toThrow('Validation Error: data/a must be string')
    })

    it('can create stream with valid schema', async () => {
      const schemaDoc = await TileDocument.create(ceramic, stringMapSchema)
      await TileDocument.create(ceramic, {a: "test"}, {schema: schemaDoc.commitId})
    })

    it('must assign schema with specific commit', async () => {
      const schemaDoc = await TileDocument.create(ceramic, stringMapSchema)
      await expect(TileDocument.create(ceramic, {a: 1}, {schema: schemaDoc.id.toString()})).rejects.toThrow('Schema must be a CommitID')
    })

    it('can create stream with invalid schema if validation is not set', async () => {
      await ceramic.close()
      ceramic = await createCeramic({ validateStreams: false })

      const schemaDoc = await TileDocument.create(ceramic, stringMapSchema)
      await TileDocument.create(ceramic, {a: 1}, {schema: schemaDoc.commitId})
    })

    it('can assign schema if content is valid', async () => {
      const stream = await TileDocument.create(ceramic, {a: 'x'})
      const schemaDoc = await TileDocument.create(ceramic, stringMapSchema)
      await stream.update(stream.content, {schema: schemaDoc.commitId})

      expect(stream.content).toEqual({ a: 'x' })
      expect(stream.metadata.schema).toEqual(schemaDoc.commitId.toString())
    })

    it('cannot assign schema if content is not valid', async () => {
      const stream = await TileDocument.create(ceramic, {a: 1})
      const schemaDoc = await TileDocument.create(ceramic, stringMapSchema)
      await expect(stream.update(stream.content, {schema: schemaDoc.commitId})).rejects.toThrow(`Validation Error: data/a must be string`)
    })

    it('can update valid content and assign schema at the same time', async () => {
      const stream = await TileDocument.create(ceramic, {a: 1})
      const schemaDoc = await TileDocument.create(ceramic, stringMapSchema)

      await stream.update({a: 'x'}, {schema: schemaDoc.commitId})

      expect(stream.content).toEqual({ a: 'x' })
    })

    it('can update schema and then assign to stream with now valid content', async () => {
      // Create stream with content that has type 'number'.
      const stream = await TileDocument.create(ceramic, {a: 1})
      await anchorUpdate(ceramic, stream)

      // Create schema that enforces that the content value is a string, which would reject
      // the stream created above.
      const schemaDoc = await TileDocument.create(ceramic, stringMapSchema)

      // wait for anchor
      await anchorUpdate(ceramic, schemaDoc)
      expect(schemaDoc.state.anchorStatus).toEqual(AnchorStatus.ANCHORED)

      // Update the schema to expect a number, so now the original stream should conform to the new
      // commit of the schema
      const updatedSchema = cloneDeep(stringMapSchema)
      updatedSchema.additionalProperties.type = "number"
      await schemaDoc.update(updatedSchema)
      // wait for anchor
      await anchorUpdate(ceramic, schemaDoc)
      expect(schemaDoc.state.anchorStatus).toEqual(AnchorStatus.ANCHORED)

      // Test that we can assign the updated schema to the stream without error.
      await stream.update(stream.content, {schema: schemaDoc.commitId})
      await anchorUpdate(ceramic, stream)
      expect(stream.content).toEqual({ a: 1 })

      // Test that we can reload the stream without issue
      const stream2 = await ceramic.loadStream(stream.id)
      expect(stream2.content).toEqual(stream.content)
      expect(stream2.metadata).toEqual(stream.metadata)
    })

    it('can list log records', async () => {
      const stream = await TileDocument.create(ceramic, {a: 1})
      const logRecords = await ceramic.loadStreamCommits(stream.id)
      expect(logRecords).toBeDefined()

      const expected = []
      for (const { cid } of stream.state.log) {
        const record = (await ceramic.ipfs.dag.get(cid)).value
        expected.push({
          cid: cid.toString(),
          value: await StreamUtils.convertCommitToSignedCommitContainer(record, ipfs)
        })
      }

      expect(logRecords).toEqual(expected)
    })

    it('can store record if the size is lesser than the maximum size ~256KB', async () => {
      const streamtype = await TileDocument.create(ceramic, { test: generateStringOfSize(10000) })
      expect(streamtype).not.toBeNull();
    })

    it('cannot store record if the size is greated than the maximum size ~256KB', async () => {
      await expect(TileDocument.create(ceramic, { test: generateStringOfSize(1000000) })).rejects.toThrow(/exceeds the maximum block size of/)
    })
  })

  describe('API MultiQueries', () => {

    let ceramic: Ceramic
    let streamA: TileDocument, streamB: TileDocument, streamC: TileDocument, streamD: TileDocument, streamE: TileDocument, streamF: TileDocument
    const notExistStreamId = StreamID.fromString('kjzl6cwe1jw1495fyn7770ujykvl1f8sskbzsevlux062ajragz9hp3akdqbmdg')
    const streamFTimestamps = []
    const streamFStates = []

    beforeAll(async () => {
      ceramic = await createCeramic()

      streamF = await TileDocument.create(ceramic, { test: '321f' })
      streamE = await TileDocument.create(ceramic, { f: streamF.id.toUrl() })
      streamD = await TileDocument.create(ceramic, { test: '321d' })
      streamC = await TileDocument.create(ceramic, { test: '321c' })
      streamB = await TileDocument.create(ceramic, { e: streamE.id.toUrl(),
                                                  d: streamD.id.toUrl(),
                                                  notDoc: '123' })
      streamA = await TileDocument.create(ceramic, { b: streamB.id.toUrl(),
                                                  c: streamC.id.toUrl(),
                                                  notExistStreamId: notExistStreamId.toUrl(),
                                                  notDoc: '123' })
    })

    afterAll(async () => {
      await ceramic.close()
    })

    it('can load linked stream path, returns expected form', async () => {
      const streams = await ceramic._loadLinkedStreams({ streamId: streamA.id, paths: ['/b/e'] })
      // inlcudes all linked streams in path, including root, key by streamid string
      expect(streams[streamA.id.toString()]).toBeTruthy()
      expect(streams[streamB.id.toString()]).toBeTruthy()
      expect(streams[streamE.id.toString()]).toBeTruthy()
      // maps to content
      expect(streams[streamA.id.toString()].content).toEqual(streamA.content)
      expect(streams[streamB.id.toString()].content).toEqual(streamB.content)
      expect(streams[streamE.id.toString()].content).toEqual(streamE.content)
    })

    it('can load multiple paths', async () => {
      const streams = await ceramic._loadLinkedStreams({ streamId: streamA.id, paths: ['/b/e/f', '/c', '/b/d'] })
      expect(Object.keys(streams).length).toEqual(6)
      expect(streams[streamA.id.toString()]).toBeTruthy()
      expect(streams[streamB.id.toString()]).toBeTruthy()
      expect(streams[streamC.id.toString()]).toBeTruthy()
      expect(streams[streamD.id.toString()]).toBeTruthy()
      expect(streams[streamE.id.toString()]).toBeTruthy()
      expect(streams[streamF.id.toString()]).toBeTruthy()
    })

    it('can load multiple paths, including redundant subpaths and paths', async () => {
      const streams = await ceramic._loadLinkedStreams({ streamId: streamA.id, paths: ['/b/e/f', '/c', '/b/d', '/b', 'b/e'] })
      expect(Object.keys(streams).length).toEqual(6)
      expect(streams[streamA.id.toString()]).toBeTruthy()
      expect(streams[streamB.id.toString()]).toBeTruthy()
      expect(streams[streamC.id.toString()]).toBeTruthy()
      expect(streams[streamD.id.toString()]).toBeTruthy()
      expect(streams[streamE.id.toString()]).toBeTruthy()
      expect(streams[streamF.id.toString()]).toBeTruthy()
    })

    it('can load multiple paths and ignore paths that dont exist', async () => {
      const streams = await ceramic._loadLinkedStreams({ streamId: streamA.id, paths: ['/b', '/c/g/h', 'c/g/j', '/c/k'] })
      expect(Object.keys(streams).length).toEqual(3)
      expect(streams[streamA.id.toString()]).toBeTruthy()
      expect(streams[streamB.id.toString()]).toBeTruthy()
      expect(streams[streamC.id.toString()]).toBeTruthy()
    })

    it('can load multiple paths and ignore invalid paths (ie not streams)', async () => {
      const streams = await ceramic._loadLinkedStreams({ streamId: streamA.id, paths: ['/b', '/b/notDoc', '/notDoc'] })
      expect(Object.keys(streams).length).toEqual(2)
      expect(streams[streamA.id.toString()]).toBeTruthy()
      expect(streams[streamB.id.toString()]).toBeTruthy()
    })

    it('can load streams for array of multiqueries', async () => {
      const queries = [
        {
          streamId: streamA.id,
          paths: ['/b']
        },
        {
          streamId: streamE.id,
          paths: ['/f']
        }
      ]
      const streams = await ceramic.multiQuery(queries)

      expect(Object.keys(streams).length).toEqual(4)
      expect(streams[streamA.id.toString()]).toBeTruthy()
      expect(streams[streamB.id.toString()]).toBeTruthy()
      expect(streams[streamE.id.toString()]).toBeTruthy()
      expect(streams[streamF.id.toString()]).toBeTruthy()
    })

    it('can load streams for array of overlapping multiqueries', async () => {
      const queries = [
        {
          streamId: streamA.id,
          paths: ['/b', '/c']
        },
        {
          streamId: streamB.id,
          paths: ['/e/f', '/d']
        }
      ]
      const streams = await ceramic.multiQuery(queries)
      expect(Object.keys(streams).length).toEqual(6)
    })

    it('can load streams for array of multiqueries even if streamid or path throws error', async () => {
      const queries = [
        {
          streamId: streamA.id,
          paths: ['/b/d', '/notExistStreamId']
        },
        {
          streamId: notExistStreamId,
          paths: ['/e/f' , '/d']
        }
      ]
      const streams = await ceramic.multiQuery(queries, 1000)
      expect(Object.keys(streams).length).toEqual(3)
    })

    it('can load streams for array of multiqueries including paths that dont exist', async () => {
      const queries = [
        {
          streamId: streamA.id,
          paths: ['/1', '2/3/4', '5/6']
        },
        {
          streamId: streamE.id,
          paths: ['/1', '2/3/4', '5/6']
        },
        {
          streamId: streamB.id,
          paths: ['/1', '2/3/4', '5/6']
        }
      ]
        const streams = await ceramic.multiQuery(queries)

        expect(Object.keys(streams).length).toEqual(3)
        expect(streams[streamA.id.toString()]).toBeTruthy()
        expect(streams[streamB.id.toString()]).toBeTruthy()
        expect(streams[streamE.id.toString()]).toBeTruthy()
    })

    it('loads the same stream at multiple points in time', async () => {
      // test data for the atTime feature
      const delay = () => new Promise(resolve => setTimeout(resolve, 1000))
      streamFStates.push(streamF.state)
      // timestamp before the first anchor commit
      streamFTimestamps.push(Math.floor(Date.now() / 1000))
      await delay()
      await streamF.update({ ...streamF.content, update: 'new stuff' })
      await anchorUpdate(ceramic, streamF)
      await delay()
      // timestamp between the first and the second anchor commit
      streamFTimestamps.push(Math.floor(Date.now() / 1000))
      streamFStates.push(streamF.state)
      await delay()
      await streamF.update({ ...streamF.content, update: 'newer stuff' })
      await anchorUpdate(ceramic, streamF)
      await delay()
      // timestamp after the second anchor commit
      streamFTimestamps.push(Math.floor(Date.now() / 1000))
      streamFStates.push(streamF.state)

      const queries = [
        {
          streamId: streamF.id,
          atTime: streamFTimestamps[0]
        },
        {
          streamId: streamF.id,
          atTime: streamFTimestamps[1]
        },
        {
          streamId: streamF.id,
          atTime: streamFTimestamps[2]
        },
        {
          streamId: streamF.id,
        }
      ]
      const streams = await ceramic.multiQuery(queries)

      expect(Object.keys(streams).length).toEqual(4)
      const states = Object.values(streams).map(stream => stream.state)
      // annoying thing, was pending when snapshotted but will
      // obviously not be when rewinded
      streamFStates[0].anchorStatus = 0
      expect(states[0]).toEqual(streamFStates[0])
      expect(states[1]).toEqual(streamFStates[1])
      expect(states[2]).toEqual(streamFStates[2])
      expect(states[3]).toEqual(streamF.state)
    })
  })
})<|MERGE_RESOLUTION|>--- conflicted
+++ resolved
@@ -1,10 +1,6 @@
 import Ceramic, { CeramicConfig } from '../ceramic'
 import { Ed25519Provider } from 'key-did-provider-ed25519'
-<<<<<<< HEAD
-import { TileDocument } from "@ceramicnetwork/doctype-tile"
-=======
 import { TileDocument } from "@ceramicnetwork/stream-tile"
->>>>>>> 7e03a62d
 import { AnchorStatus, StreamUtils, IpfsApi } from "@ceramicnetwork/common"
 import StreamID from '@ceramicnetwork/streamid'
 import * as u8a from 'uint8arrays'
