--- conflicted
+++ resolved
@@ -8,19 +8,9 @@
 const FAKE_CID = new CID('bafybeig6xv5nwphfmvcnektpnojts33jqcuam7bmye2pb54adnrtccjlsu')
 
 class BasicStreamWithContent extends TileDocument {
-<<<<<<< HEAD
-    makeReadOnly() {
-        throw new Error('Not implemented')
-    }
-=======
   makeReadOnly() {
     throw new Error('Not implemented')
   }
-
-  get content(): Record<string, any> {
-    return this._getContent()
-  }
->>>>>>> 6cb88ba8
 }
 
 describe('Stream', () => {
