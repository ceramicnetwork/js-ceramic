--- conflicted
+++ resolved
@@ -41,12 +41,8 @@
     "clean": "npx rimraf ./lib"
   },
   "dependencies": {
-<<<<<<< HEAD
-    "@ceramicnetwork/common": "^5.8.0-rc.0",
+    "@ceramicnetwork/common": "^5.8.0",
     "@ceramicnetwork/observability": "^1.4.4",
-=======
-    "@ceramicnetwork/common": "^5.8.0",
->>>>>>> 4773a197
     "@ceramicnetwork/streamid": "^5.0.0",
     "lodash.clonedeep": "^4.5.0"
   }
