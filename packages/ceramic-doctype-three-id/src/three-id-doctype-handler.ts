--- conflicted
+++ resolved
@@ -113,31 +113,24 @@
      * @private
      */
     async _applySigned(record: any, cid: CID, state: DocState, context: Context): Promise<DocState> {
-        await this._verifySignature(record, context)
+        await this._verifySignature(record, context, state.metadata.owners[0])
 
         const payload = (await context.ipfs.dag.get(record.link)).value
         if (!payload.id.equals(state.log[0])) {
             throw new Error(`Invalid docId ${payload.id}, expected ${state.log[0]}`)
         }
-<<<<<<< HEAD
-=======
-        await this._verifyRecordSignature(record, context, state.metadata.owners[0])
->>>>>>> 309a8089
         state.log.push(cid)
         const newState: DocState = {
             ...state,
             signature: SignatureStatus.SIGNED,
             anchorStatus: AnchorStatus.NOT_REQUESTED,
             next: {
-<<<<<<< HEAD
-                owners: payload.header.owners,
                 content: jsonpatch.applyPatch(state.content, payload.data).newDocument,
-=======
-                content: jsonpatch.applyPatch(state.content, record.data).newDocument,
->>>>>>> 309a8089
             },
         }
-        if (record.header.owners) newState.next.owners = record.header.owners
+        if (payload.header.owners) {
+            newState.next.owners = payload.header.owners
+        }
         return newState
     }
 
@@ -145,34 +138,20 @@
      * Verifies record signature
      * @param record - Record to be verified
      * @param context - Ceramic context
-     * @private
-     */
-<<<<<<< HEAD
-    async _verifySignature(record: any, context: Context): Promise<void> {
+     * @param did - Decentralized identifier
+     * @private
+     */
+    async _verifySignature(record: any, context: Context, did: string): Promise<void> {
         const { payload, signatures } = record
         const { signature,  protected: _protected } = signatures[0]
 
         const decodedHeader = JSON.parse(base64url.decode(_protected))
         const { kid } = decodedHeader
+        if (!kid.startsWith(did)) {
+            throw new Error(`Signature was made with wrong DID. Expected: ${did}, got: ${kid.split('?')[0]}`)
+        }
 
         const jws = [_protected, payload, signature].join('.')
-=======
-    async _verifyRecordSignature(record: any, context: Context, did: string): Promise<void> {
-        const { signedHeader, signature } = record
-        const payload = base64url.encode(stringify({
-            doctype: record.doctype,
-            data: record.data,
-            header: record.header,
-            unique: record.unique || undefined,
-            prev: record.prev ? { '/': record.prev.toString() } : undefined,
-            id: record.id ? { '/': record.id.toString() } : undefined,
-        }))
-
-        const jws = [signedHeader, payload, signature].join('.')
-        const decodedHeader = JSON.parse(base64url.decode(signedHeader))
-        const { kid } = decodedHeader
-        if (!kid.startsWith(did)) throw new Error(`Signature was made with wrong DID. Expected: ${did}, got: ${kid.split('?')[0]}`)
->>>>>>> 309a8089
         const { publicKey } = await context.resolver.resolve(kid)
         try {
             await this.verifyJWS(jws, publicKey)
