--- conflicted
+++ resolved
@@ -29,15 +29,12 @@
   genesis: { doctype: '3id', header: { owners: [ 'did:key:zQ3shwsCgFanBax6UiaLu1oGvM7vhuqoW88VBUiUTCeHbTeTV' ] }, data: { publicKeys: { test: '0xabc' } } },
   r1: {
     desiredContent: { publicKeys: { test: '0xabc' }, other: 'data' },
-<<<<<<< HEAD
-    record: { data: [ { op: 'add', path: '/other', value: 'data' } ], header: {}, id: FAKE_CID_1, prev: FAKE_CID_1, signedHeader: 'eyJraWQiOiJkaWQ6a2V5OnpRM3Nod3NDZ0ZhbkJheDZVaWFMdTFvR3ZNN3ZodXFvVzg4VkJVaVVUQ2VIYlRlVFYiLCJhbGciOiJFUzI1NksifQ', signature: 'cccc' }
-=======
     record: {
       jws: {
         "payload": "bbbb",
         "signatures": [
           {
-            "protected": "eyJraWQiOiJkaWQ6MzpiYWZ5YXNkZmFzZGY_dmVyc2lvbj0wI3NpZ25pbmciLCJhbGciOiJFUzI1NksifQ",
+            "protected": "eyJraWQiOiJkaWQ6a2V5OnpRM3Nod3NDZ0ZhbkJheDZVaWFMdTFvR3ZNN3ZodXFvVzg4VkJVaVVUQ2VIYlRlVFYiLCJhbGciOiJFUzI1NksifQ",
             "signature": "cccc"
           }
         ],
@@ -56,7 +53,6 @@
         "header": {}
       }
     }
->>>>>>> f68211f3
   },
   r2: { record: { proof: FAKE_CID_4 } },
   proof: {
