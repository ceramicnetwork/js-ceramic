--- conflicted
+++ resolved
@@ -27,15 +27,9 @@
     "clean": "rm -rf ./lib"
   },
   "dependencies": {
-<<<<<<< HEAD
-    "@ceramicnetwork/common": "^1.7.1-rc.2",
-    "@ceramicnetwork/streamid": "^1.3.2-rc.2",
-    "caip": "~1.0.0",
-=======
     "@ceramicnetwork/common": "^1.7.2-rc.0",
     "@ceramicnetwork/streamid": "^1.3.3-rc.0",
-    "caip": "~0.9.2",
->>>>>>> c06afa0c
+    "caip": "~1.0.0",
     "did-resolver": "^3.1.3"
   },
   "devDependencies": {
