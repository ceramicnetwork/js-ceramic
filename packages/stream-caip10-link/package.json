--- conflicted
+++ resolved
@@ -27,15 +27,9 @@
     "clean": "rm -rf ./lib"
   },
   "dependencies": {
-<<<<<<< HEAD
-    "@ceramicnetwork/common": "^1.7.2-rc.0",
-    "@ceramicnetwork/streamid": "^1.3.3-rc.0",
-    "caip": "~1.0.0",
-=======
     "@ceramicnetwork/common": "^1.8.0-rc.0",
     "@ceramicnetwork/streamid": "^1.3.4-rc.0",
-    "caip": "~0.9.2",
->>>>>>> bfa83c0c
+    "caip": "~1.0.0",
     "did-resolver": "^3.1.3"
   },
   "devDependencies": {
