{
  "name": "@ceramicnetwork/stream-caip10-link",
<<<<<<< HEAD
  "version": "2.2.1-rc.1",
=======
  "version": "2.2.1",
>>>>>>> 211861ca
  "description": "Ceramic AccountLink stream type",
  "keywords": [
    "ceramic",
    "account-link",
    "caip10"
  ],
  "author": "Janko Simonovic <simonovic86@gmail.com>",
  "homepage": "",
  "license": "(Apache-2.0 OR MIT)",
  "main": "./lib/index.js",
  "types": "./lib/index.d.ts",
  "type": "module",
  "directories": {
    "lib": "./lib"
  },
  "files": [
    "lib"
  ],
  "exports": {
    ".": "./lib/index.js"
  },
  "sideEffects": false,
  "scripts": {
    "test": "exit 0",
    "build": "npx tsc --project tsconfig.json",
    "prepublishOnly": "npm run build",
    "prebuild": "npm run clean",
    "lint": "npx eslint ./src --ext .js,.jsx,.ts,.tsx",
    "clean": "npx rimraf ./lib"
  },
  "dependencies": {
<<<<<<< HEAD
    "@ceramicnetwork/common": "^2.5.0-rc.1",
    "@ceramicnetwork/streamid": "^2.3.1-rc.0",
=======
    "@ceramicnetwork/common": "^2.4.1",
    "@ceramicnetwork/streamid": "^2.3.1",
>>>>>>> 211861ca
    "caip": "~1.1.0",
    "did-resolver": "^3.1.5",
    "lodash.clonedeep": "^4.5.0"
  },
  "devDependencies": {
<<<<<<< HEAD
    "@ceramicnetwork/blockchain-utils-linking": "^2.0.9-rc.0",
=======
    "@ceramicnetwork/blockchain-utils-linking": "^2.0.9",
>>>>>>> 211861ca
    "dids": "^3.2.0"
  },
  "gitHead": "56e646e82ee6e9cdb0b762bbbf77b8432edce367"
}<|MERGE_RESOLUTION|>--- conflicted
+++ resolved
@@ -1,10 +1,6 @@
 {
   "name": "@ceramicnetwork/stream-caip10-link",
-<<<<<<< HEAD
-  "version": "2.2.1-rc.1",
-=======
   "version": "2.2.1",
->>>>>>> 211861ca
   "description": "Ceramic AccountLink stream type",
   "keywords": [
     "ceramic",
@@ -36,23 +32,14 @@
     "clean": "npx rimraf ./lib"
   },
   "dependencies": {
-<<<<<<< HEAD
-    "@ceramicnetwork/common": "^2.5.0-rc.1",
-    "@ceramicnetwork/streamid": "^2.3.1-rc.0",
-=======
     "@ceramicnetwork/common": "^2.4.1",
     "@ceramicnetwork/streamid": "^2.3.1",
->>>>>>> 211861ca
     "caip": "~1.1.0",
     "did-resolver": "^3.1.5",
     "lodash.clonedeep": "^4.5.0"
   },
   "devDependencies": {
-<<<<<<< HEAD
-    "@ceramicnetwork/blockchain-utils-linking": "^2.0.9-rc.0",
-=======
     "@ceramicnetwork/blockchain-utils-linking": "^2.0.9",
->>>>>>> 211861ca
     "dids": "^3.2.0"
   },
   "gitHead": "56e646e82ee6e9cdb0b762bbbf77b8432edce367"
