--- conflicted
+++ resolved
@@ -1,10 +1,6 @@
 {
   "name": "@ceramicnetwork/stream-caip10-link",
-<<<<<<< HEAD
-  "version": "1.1.8-rc.3",
-=======
   "version": "1.1.8",
->>>>>>> 24c53307
   "description": "Ceramic AccountLink stream type",
   "keywords": [
     "ceramic",
@@ -36,11 +32,7 @@
     "caip": "~0.9.2"
   },
   "devDependencies": {
-<<<<<<< HEAD
-    "@ceramicnetwork/blockchain-utils-linking": "^1.3.1-rc.3",
-=======
     "@ceramicnetwork/blockchain-utils-linking": "^1.3.1",
->>>>>>> 24c53307
     "@types/node": "^13.13.15",
     "dids": "^2.4.0"
   },
