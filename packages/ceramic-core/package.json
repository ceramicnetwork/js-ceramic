{
  "name": "@ceramicnetwork/ceramic-core",
<<<<<<< HEAD
  "version": "0.8.2",
=======
  "version": "0.9.0-alpha.1",
>>>>>>> 1642e31f
  "description": "Typescript implementation of the Ceramic protocol",
  "keywords": [
    "Ceramic",
    "DID",
    "identity",
    "Data",
    "routing"
  ],
  "author": "Joel Torstensson <oed3933@gmail.com>",
  "homepage": "",
  "license": "(Apache-2.0 OR MIT)",
  "main": "lib/ceramic.js",
  "directories": {
    "lib": "lib"
  },
  "files": [
    "lib"
  ],
  "scripts": {
    "test": "./node_modules/.bin/jest --coverage --runInBand",
    "build": "../../node_modules/.bin/tsc -p tsconfig.json",
    "prepublishOnly": "npm run build",
    "prebuild": "npm run clean",
    "lint": "./node_modules/.bin/eslint ./src --ext .js,.jsx,.ts,.tsx",
    "clean": "rm -rf ./lib"
  },
  "dependencies": {
<<<<<<< HEAD
    "@ceramicnetwork/3id-did-resolver": "^0.4.2",
    "@ceramicnetwork/ceramic-common": "^0.8.2",
    "@ceramicnetwork/ceramic-doctype-account-link": "^0.7.2",
    "@ceramicnetwork/ceramic-doctype-tile": "^0.7.2",
    "@ceramicnetwork/key-did-resolver": "^0.1.0",
=======
    "@ceramicnetwork/3id-did-resolver": "^0.4.3-alpha.0",
    "@ceramicnetwork/ceramic-common": "^0.9.0-alpha.1",
    "@ceramicnetwork/ceramic-doctype-account-link": "^0.8.0-alpha.0",
    "@ceramicnetwork/ceramic-doctype-tile": "^0.8.0-alpha.0",
    "@ceramicnetwork/key-did-resolver": "^0.1.1-alpha.0",
>>>>>>> 1642e31f
    "@ethersproject/base64": "^5.0.2",
    "@ethersproject/providers": "^5.0.0-beta.144",
    "@ethersproject/random": "^5.0.2",
    "@textile/powergate-client": "^0.2.0",
    "cids": "^1.0.0",
    "cross-fetch": "^3.0.5",
    "did-resolver": "^2.1.1",
    "dids": "^0.6.2",
    "fast-json-patch": "^2.2.1",
    "ipfs-http-client": "github:simonovic86/ipfs-http-client",
    "level-ts": "^2.0.5",
    "lodash.clonedeep": "^4.5.0",
    "multiformats": "^3.0.3",
    "p-queue": "^6.6.1",
    "typestub-multihashes": "^0.0.4"
  },
  "devDependencies": {
    "@babel/core": "^7.9.0",
    "@babel/plugin-proposal-decorators": "^7.10.1",
    "@babel/plugin-transform-modules-commonjs": "^7.10.4",
    "@babel/preset-env": "^7.8.4",
    "@babel/preset-typescript": "^7.9.0",
    "@types/encoding-down": "^5.0.0",
    "@types/events": "^3.0.0",
    "@types/node": "^13.13.15",
    "@typescript-eslint/eslint-plugin": "^2.19.0",
    "@typescript-eslint/parser": "^2.19.0",
    "babel-jest": "^25.1.0",
    "eslint": "^6.8.0",
    "eslint-plugin-jest": "^23.8.2",
    "get-port": "^5.1.1",
    "identity-wallet": "^2.0.0-alpha.11",
    "ipfs": "github:simonovic86/ipfs",
    "jest": "^25.1.0",
    "js-sha256": "^0.9.0",
    "tmp-promise": "^2.0.2"
  },
  "jest": {
    "testEnvironment": "node",
    "transformIgnorePatterns": [
      "/node_modules(?!/did-jwt)/"
    ]
  },
  "gitHead": "c58eb9659f5fdd976aca2db6465619c20ba30ff9"
}<|MERGE_RESOLUTION|>--- conflicted
+++ resolved
@@ -1,10 +1,6 @@
 {
   "name": "@ceramicnetwork/ceramic-core",
-<<<<<<< HEAD
-  "version": "0.8.2",
-=======
   "version": "0.9.0-alpha.1",
->>>>>>> 1642e31f
   "description": "Typescript implementation of the Ceramic protocol",
   "keywords": [
     "Ceramic",
@@ -32,19 +28,11 @@
     "clean": "rm -rf ./lib"
   },
   "dependencies": {
-<<<<<<< HEAD
-    "@ceramicnetwork/3id-did-resolver": "^0.4.2",
-    "@ceramicnetwork/ceramic-common": "^0.8.2",
-    "@ceramicnetwork/ceramic-doctype-account-link": "^0.7.2",
-    "@ceramicnetwork/ceramic-doctype-tile": "^0.7.2",
-    "@ceramicnetwork/key-did-resolver": "^0.1.0",
-=======
     "@ceramicnetwork/3id-did-resolver": "^0.4.3-alpha.0",
     "@ceramicnetwork/ceramic-common": "^0.9.0-alpha.1",
     "@ceramicnetwork/ceramic-doctype-account-link": "^0.8.0-alpha.0",
     "@ceramicnetwork/ceramic-doctype-tile": "^0.8.0-alpha.0",
     "@ceramicnetwork/key-did-resolver": "^0.1.1-alpha.0",
->>>>>>> 1642e31f
     "@ethersproject/base64": "^5.0.2",
     "@ethersproject/providers": "^5.0.0-beta.144",
     "@ethersproject/random": "^5.0.2",
