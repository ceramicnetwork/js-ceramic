--- conflicted
+++ resolved
@@ -28,7 +28,6 @@
     "clean": "rm -rf ./lib"
   },
   "dependencies": {
-    "3id-blockchain-utils": "^0.4.0",
     "@ceramicnetwork/3id-did-resolver": "^0.1.1",
     "@ceramicnetwork/ceramic-common": "^1.0.0",
     "@ceramicnetwork/ceramic-doctype-account-link": "^1.0.0",
@@ -37,14 +36,8 @@
     "@ethersproject/base64": "^5.0.0-beta.134",
     "@ethersproject/providers": "^5.0.0-beta.144",
     "@ethersproject/random": "^5.0.0-beta.136",
-    "@types/lodash.clonedeep": "^4.5.6",
     "cids": "^0.8.0",
-<<<<<<< HEAD
-    "did-resolver": "^1.1.0",
-=======
-    "did-jwt": "^4.0.0",
     "did-resolver": "^2.0.1",
->>>>>>> 5768d8bd
     "fast-json-patch": "^3.0.0-1",
     "level-ts": "^1.12.2",
     "lodash.clonedeep": "^4.5.0",
