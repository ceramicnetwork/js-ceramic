--- conflicted
+++ resolved
@@ -28,18 +28,11 @@
     "clean": "rm -rf ./lib"
   },
   "dependencies": {
-<<<<<<< HEAD
-    "@ceramicnetwork/3id-did-resolver": "^0.4.5",
-    "@ceramicnetwork/ceramic-common": "^0.10.1",
-    "@ceramicnetwork/docid": "^0.2.0-alpha.0",
-    "@ceramicnetwork/ceramic-doctype-account-link": "^0.8.2",
-    "@ceramicnetwork/ceramic-doctype-tile": "^0.8.2",
-=======
     "@ceramicnetwork/3id-did-resolver": "^0.4.6-alpha.0",
     "@ceramicnetwork/ceramic-common": "^0.10.2-alpha.0",
     "@ceramicnetwork/ceramic-doctype-account-link": "^0.8.3-alpha.0",
     "@ceramicnetwork/ceramic-doctype-tile": "^0.8.3-alpha.0",
->>>>>>> 7efe2c6b
+    "@ceramicnetwork/docid": "^0.2.0-alpha.0",
     "@ceramicnetwork/key-did-resolver": "^0.1.2",
     "@ethersproject/base64": "^5.0.2",
     "@ethersproject/providers": "^5.0.0-beta.144",
