import Dispatcher from './dispatcher'
import CID from 'cids'
import { EventEmitter } from 'events'
import PQueue from 'p-queue'
import cloneDeep from 'lodash.clonedeep'
import AnchorServiceResponse from './anchor/anchor-service-response'
import Utils from './utils'
import {
  AnchorProof,
  AnchorRecord,
  AnchorStatus,
  DocState,
  Doctype,
  DoctypeHandler,
  DocOpts,
  Context,
  DoctypeUtils,
  CeramicApi,
  DocMetadata,
  RootLogger,
  Logger,
} from '@ceramicnetwork/ceramic-common'
import DocID from '@ceramicnetwork/docid'
import { PinStore } from './store/pin-store';

/**
 * Document handles the update logic of the Doctype instance
 */
class Document extends EventEmitter {
  private _genesisCid: CID
  private _applyQueue: PQueue

  private _doctype: Doctype
  private _doctypeHandler: DoctypeHandler<Doctype>

  public _context: Context

  public readonly id: DocID
  public readonly version: CID

  private logger: Logger

  private isProcessing: boolean

  constructor (id: DocID, public dispatcher: Dispatcher, public pinStore: PinStore) {
    super()
    this.id = id
    this.version = id.version

    this.logger = RootLogger.getLogger(Document.name)

    this._applyQueue = new PQueue({ concurrency: 1 })
    this._genesisCid = id.cid
  }

  /**
   * Creates new Doctype with params
   * @param docId - Document ID
   * @param doctypeHandler - DoctypeHandler instance
   * @param dispatcher - Dispatcher instance
   * @param pinStore - PinStore instance
   * @param context - Ceramic context
   * @param opts - Initialization options
   * @param validate - Validate content against schema
   */
  static async create<T extends Doctype> (
      docId: DocID,
      doctypeHandler: DoctypeHandler<Doctype>,
      dispatcher: Dispatcher,
      pinStore: PinStore,
      context: Context,
      opts: DocOpts = {},
      validate = true,
  ): Promise<Document> {
    const genesis = await dispatcher.retrieveRecord(docId.cid)
    const doc = new Document(docId, dispatcher, pinStore)

    doc._context = context
    doc._doctypeHandler = doctypeHandler

    doc._doctype = new doctypeHandler.doctype(null, context)
    doc._doctype.state = await doc._doctypeHandler.applyRecord(genesis, doc._genesisCid, context)

    if (validate) {
      const schema = await Document.loadSchema(context.api, doc._doctype)
      if (schema) {
        Utils.validate(doc._doctype.content, schema)
      }
    }

    await doc._updateStateIfPinned()

    if (typeof opts.applyOnly === 'undefined') {
      opts.applyOnly = false
    }

    await doc._register(opts)
    return doc
  }

  /**
   * Loads the Doctype by id
   * @param id - Document ID
   * @param findHandler - find handler fn
   * @param dispatcher - Dispatcher instance
   * @param pinStore - PinStore instance
   * @param context - Ceramic context
   * @param opts - Initialization options
   */
  static async load<T extends Doctype> (
      id: DocID,
      findHandler: (genesisRecord: any) => DoctypeHandler<Doctype>,
      dispatcher: Dispatcher,
      pinStore: PinStore,
      context: Context,
      opts: DocOpts = {}
  ): Promise<Document> {
    const doc = new Document(id, dispatcher, pinStore)
    doc._context = context

    if (typeof opts.applyOnly === 'undefined') {
      opts.applyOnly = true
    }

    const record = await dispatcher.retrieveRecord(doc._genesisCid)

    let payload
    if (DoctypeUtils.isSignedRecord(record)) {
      payload = await dispatcher.retrieveRecord(record.link)
    } else {
      payload = record
    }

    doc._doctypeHandler = findHandler(payload)

    doc._doctype = new doc._doctypeHandler.doctype(null, context)

    if (doc._doctype.state == null) {
      // apply genesis record if there's no state preserved
      doc._doctype.state = await doc._doctypeHandler.applyRecord(record, doc._genesisCid, context)
    }

    const isPresent = await pinStore.stateStore.exists(id)
    if (isPresent) {
      // get last stored state
      doc._doctype.state = await pinStore.stateStore.load(id)
    }

    await doc._register(opts)
    return doc
  }

  /**
   * Validate Doctype against schema
   */
  async validate(): Promise<void> {
    const schemaDocId = this.state?.metadata?.schema
    if (schemaDocId) {
      const schemaDoc = await this._context.api.loadDocument(schemaDocId)
      if (!schemaDoc) {
        throw new Error(`Schema not found for ${schemaDocId}`)
      }
      Utils.validate(this.content, schemaDoc.content)
    }
  }

  /**
   * Lists available versions
   */
  async listVersions(): Promise<CID[]> {
    if (this._doctype.state == null) {
      return []
    }

    const checkPromises: Promise<CID[]>[] = this._doctype.state.log.map(async (cid): Promise<CID[]> => {
      const record = await this.dispatcher.retrieveRecord(cid)
      return record.proof != null ? [cid] : []
    })
    return (await Promise.all(checkPromises)).reduce((acc, recs) => acc.concat(...recs), [])
  }

  /**
   * Loads a specific version of the Doctype
   *
   * @param version - Document version
   */
  async getVersion<T extends Doctype>(version: CID): Promise<T> {
    const doc = await Document.getVersion<T>(this, version)
    return doc.doctype as T
  }

  /**
   * Loads a specific version of the Doctype
   *
   * @param doc - Document instance
   * @param version - Document version
   */
  static async getVersion<T extends Doctype>(doc: Document, version: CID): Promise<Document> {
    const { _context: context, dispatcher, pinStore, _doctypeHandler: doctypeHandler } = doc

    const isGenesis = version.equals(doc._genesisCid)

    if (!isGenesis) {
      const versionRecord = await dispatcher.retrieveRecord(version)
      if (versionRecord == null) {
        throw new Error(`No record found for version ${version.toString()}`)
      }

      // check if it's not an anchor record
      if (versionRecord.proof == null) {
        throw new Error(`No anchor record for version ${version.toString()}`)
      }
    }

    const docid = DocID.fromBytes(doc.id.bytes, version)

    const document = new Document(docid, dispatcher, pinStore)
    document._context = context
    document._doctypeHandler = doctypeHandler
    document._doctype = new doc._doctypeHandler.doctype(null, context)

    const genesisRecord = await document.dispatcher.retrieveRecord(doc._genesisCid)
    document._doctype.state = await doc._doctypeHandler.applyRecord(genesisRecord, doc._genesisCid, context)

    if (!isGenesis) {
      await document._handleHead(version) // sync version
      document._doctype = DoctypeUtils.makeReadOnly<T>(document.doctype as T)
    }
    return document
  }

  /**
   * Applies record to the existing Doctype
   *
   * @param record - Record data
   * @param opts - Document initialization options (request anchor, wait, etc.)
   * @param validate - Validate document against schema on apply
   */
  async applyRecord (record: any, opts: DocOpts = {}, validate = true): Promise<void> {
    const cid = await this.dispatcher.storeRecord(record)

    const retrievedRec = await this.dispatcher.retrieveRecord(cid)
    const state = await this._doctypeHandler.applyRecord(retrievedRec, cid, this._context, this.state)

    if (DoctypeUtils.isAnchorRecord(retrievedRec)) {
      state.anchorStatus = AnchorStatus.ANCHORED
    }

    let payload
    if (retrievedRec.payload && retrievedRec.signatures) {
      payload = (await this._context.ipfs.dag.get(retrievedRec.link)).value
    } else {
      payload = retrievedRec
    }

    if (payload.header) {
      // override properties
      Object.assign(state.metadata, payload.header)
    }

    if (validate) {
      const schema = await Document.loadSchemaById(this._context.api, state.metadata.schema)
      if (schema) {
<<<<<<< HEAD
        DoctypeUtils.validate(state.next.content, schema)
=======
        Utils.validate(state.content, schema)
>>>>>>> f9b644fc
      }
    }

    this._doctype.state = state

    await this._updateStateIfPinned()
    await this._applyOpts(opts)
  }

  /**
   * Register document to the Dispatcher
   *
   * @param opts - Document initialization options (request anchor, wait, etc.)
   * @private
   */
  async _register (opts: DocOpts): Promise<void> {
    this.on('update', this._handleHead.bind(this))
    this.on('headreq', this._publishHead.bind(this))

    await this.dispatcher.register(this)

    await this._applyOpts(opts)
  }

  /**
   * Apply initialization options
   *
   * @param opts - Initialization options (request anchor, wait, etc.)
   * @private
   */
  async _applyOpts(opts: DocOpts): Promise<void> {
    if (!opts.applyOnly) {
      await this.anchor()
      this._publishHead()
    } else if (!opts.skipWait) {
      await Document.wait(this)
    }
  }

  /**
   * Updates document state if the document is pinned locally
   *
   * @private
   */
  async _updateStateIfPinned(): Promise<void> {
    const isPinned = await this.pinStore.stateStore.exists(this.id)
    if (isPinned) {
      await this.pinStore.add(this._doctype)
    }
  }

  /**
   * Handles HEAD from the PubSub topic
   *
   * @param cid - Document HEAD CID
   * @private
   */
  async _handleHead(cid: CID): Promise<void> {
    try {
      this.isProcessing = true
      await this._applyQueue.add(async () => {
        const log = await this._fetchLog(cid)
        if (log.length) {
          const updated = await this._applyLog(log)
          if (updated) {
            this._doctype.emit('change')
          }
        }
      })
    } catch (e) {
      this.logger.error(e)
    } finally {
      this.isProcessing = false
    }
  }

  /**
   * Fetch log to find a connection for the given CID
   *
   * @param cid - Record CID
   * @param log - Found log so far
   * @private
   */
  async _fetchLog (cid: CID, log: Array<CID> = []): Promise<Array<CID>> {
    if (await this._isCidIncluded(cid, this._doctype.state.log)) { // already processed
      return []
    }
    const record = await this.dispatcher.retrieveRecord(cid)
    let payload = record
    if (DoctypeUtils.isSignedRecord(record)) {
      payload = await this.dispatcher.retrieveRecord(record.link)
    }
    const prevCid: CID = payload.prev
    if (!prevCid) { // this is a fake log
      return []
    }
    log.unshift(cid)
    if (await this._isCidIncluded(prevCid, this._doctype.state.log)) {
      // we found the connection to the canonical log
      return log
    }
    return this._fetchLog(prevCid, log)
  }

  /**
   * Find index of the record in the array. If the record is signed, fetch the payload
   *
   * @param cid - CID value
   * @param log - Log array
   * @private
   */
  async _findIndex(cid: CID, log: Array<CID>): Promise<number> {
    // const conflictIdx = this._doctype.state.log.findIndex(x => x.equals(record.prev)) + 1
    for (let index = 0; index < log.length; index++) {
      const c = log[index]
      if (c.equals(cid)) {
        return index
      }
      const record = await this.dispatcher.retrieveRecord(c)
      if (DoctypeUtils.isSignedRecord(record) && record.link.equals(cid)) {
        return index
      }
    }
    return -1
  }

  /**
   * Is CID included in the log. If the record is signed, fetch the payload
   *
   * @param cid - CID value
   * @param log - Log array
   * @private
   */
  async _isCidIncluded(cid: CID, log: Array<CID>): Promise<boolean> {
    return (await this._findIndex(cid, log)) !== -1
  }

  /**
   * Applies the log to the document
   *
   * @param log - Log of record CIDs
   * @private
   */
  async _applyLog (log: Array<CID>): Promise<boolean> {
    let modified = false
    if (log[log.length - 1].equals(this.head)) {
      // log already applied
      return
    }
    const cid = log[0]
    const record = await this.dispatcher.retrieveRecord(cid)
    let payload = record
    if (DoctypeUtils.isSignedRecord(record)) {
      payload = await this.dispatcher.retrieveRecord(record.link)
    }
    if (payload.prev.equals(this.head)) {
      // the new log starts where the previous one ended
      this._doctype.state = await this._applyLogToState(log, cloneDeep(this._doctype.state))
      modified = true
    } else {
      // we have a conflict since prev is in the log of the
      // local state, but isn't the head
      const conflictIdx = await this._findIndex(payload.prev, this._doctype.state.log) + 1
      const canonicalLog = this._doctype.state.log.slice() // copy log
      const localLog = canonicalLog.splice(conflictIdx)
      // Compute state up till conflictIdx
      let state: DocState = await this._applyLogToState(canonicalLog)
      // Compute next transition in parallel
      const localState = await this._applyLogToState(localLog, cloneDeep(state), true)
      const remoteState = await this._applyLogToState(log, cloneDeep(state), true)

      const isLocalAnchored = localState.anchorStatus === AnchorStatus.ANCHORED
      const isRemoteAnchored = remoteState.anchorStatus === AnchorStatus.ANCHORED

      if (!isLocalAnchored && isRemoteAnchored) {
        // if the remote state is anchored before the local,
        // apply the remote log to our local state. Otherwise
        // keep present state
        state = await this._applyLogToState(log, cloneDeep(state))
        this._doctype.state = state
        modified = true
      }

      if (isLocalAnchored && isRemoteAnchored) {
        // compare anchor proofs if both states are anchored
        const { anchorProof: localProof } = localState
        const { anchorProof: remoteProof } = remoteState

        if (remoteProof.blockTimestamp < localProof.blockTimestamp) {
          state = await this._applyLogToState(log, cloneDeep(state))
          this._doctype.state = state
          modified = true
        }
      }
    }
    return modified
  }

  /**
   * Applies the log to the document and updates the state
   *
   * @param log - Log of record CIDs
   * @param state - Document state
   * @param breakOnAnchor - Should break apply on anchor record?
   * @private
   */
  async _applyLogToState (log: Array<CID>, state?: DocState, breakOnAnchor?: boolean): Promise<DocState> {
    const itr = log.entries()
    let entry = itr.next()
    while(!entry.done) {
      const cid = entry.value[1]
      const record = await this.dispatcher.retrieveRecord(cid)
      // TODO - should catch potential thrown error here

      let payload = record
      if (DoctypeUtils.isSignedRecord(record)) {
        payload = await this.dispatcher.retrieveRecord(record.link)
      }

      if (!payload.prev) {
        state = await this._doctypeHandler.applyRecord(record, cid, this._context)
      } else if (payload.proof) {
        // it's an anchor record
        await this._verifyAnchorRecord(record)
        state = await this._doctypeHandler.applyRecord(record, cid, this._context, state)
      } else {
        state = await this._doctypeHandler.applyRecord(record, cid, this._context, state)
      }
      if (breakOnAnchor && AnchorStatus.ANCHORED === state.anchorStatus) {
        return state
      }
      entry = itr.next()
    }
    return state
  }

  /**
   * Verifies anchor record structure
   *
   * @param record - Anchor record
   * @private
   */
  async _verifyAnchorRecord (record: AnchorRecord): Promise<AnchorProof> {
    const proofRecord =  await this.dispatcher.retrieveRecord(record.proof)

    let prevRootPathRecord
    try {
      // optimize verification by using ipfs.dag.tree for fetching the nested CID
      if (record.path.length === 0) {
        prevRootPathRecord = proofRecord.root
      } else {
        const subPath: string = '/root/' + record.path.substr(0, record.path.lastIndexOf('/'))
        const last: string = record.path.substr(record.path.lastIndexOf('/') + 1)

        prevRootPathRecord = await this.dispatcher.retrieveRecord(record.proof.toString() + subPath)
        prevRootPathRecord = prevRootPathRecord[last]
      }
    } catch (e) {
      throw new Error(`The anchor record couldn't be verified. Reason ${e.message}`)
    }

    if (record.prev.toString() !== prevRootPathRecord.toString()) {
      throw new Error(`The anchor record proof ${record.proof.toString()} with path ${record.path} points to invalid 'prev' record`)
    }

    const proof: AnchorProof = await this.dispatcher.retrieveRecord(record.proof)
    await this._context.anchorService.validateChainInclusion(proof)
    return proof
  }

  /**
   * Publishes HEAD record to the pub/sub
   *
   * @private
   */
  async _publishHead (): Promise<void> {
    await this.dispatcher.publishHead(this.id.toString(), this.head, this.doctype.doctype)
  }

  /**
   * Request anchor for the latest document state
   */
  async anchor (): Promise<void> {
    this._context.anchorService.on(this.id.toString(), async (asr: AnchorServiceResponse): Promise<void> => {
      switch (asr.status) {
        case 'PENDING': {
          const state = this._doctype.state
          state.anchorScheduledFor = asr.anchorScheduledFor
          this._doctype.state = state
          await this._updateStateIfPinned()
          return
        }
        case 'PROCESSING': {
          const state = this._doctype.state
          state.anchorStatus = AnchorStatus.PROCESSING
          this._doctype.state = state
          await this._updateStateIfPinned()
          return
        }
        case 'COMPLETED': {
          const state = this._doctype.state
          state.anchorStatus = AnchorStatus.ANCHORED
          this._doctype.state = state
          await this._handleHead(asr.anchorRecord)
          await this._updateStateIfPinned()
          this._publishHead()

          this._context.anchorService.removeAllListeners(this.id.toString())
          return
        }
        case 'FAILED': {
          const state = this._doctype.state
          state.anchorStatus = AnchorStatus.FAILED
          this._doctype.state = state
          this._context.anchorService.removeAllListeners(this.id.toString())
          return
        }
      }
    })
    await this._context.anchorService.requestAnchor(this.id.toString(), this.head)
    const state = this._doctype.state
    state.anchorStatus = AnchorStatus.PENDING
    this._doctype.state = state
  }

  /**
   * Loads schema for the Doctype
   *
   * @param ceramicApi - Ceramic API
   * @param doctype - Doctype instance
   */
  static async loadSchema<T extends Doctype>(ceramicApi: CeramicApi, doctype: Doctype): Promise<T> {
    return doctype.state?.metadata?.schema ? Document.loadSchemaById(ceramicApi, doctype.state.metadata.schema) : null
  }

  /**
   * Loads schema by ID
   *
   * @param ceramicApi - Ceramic API
   * @param schemaDocId - Schema document ID
   */
  static async loadSchemaById<T extends Doctype>(ceramicApi: CeramicApi, schemaDocId: string): Promise<T> {
    if (schemaDocId) {
      const schemaDoc = await ceramicApi.loadDocument(schemaDocId)
      return schemaDoc.content
    }
    return null
  }

  /**
   * Gets document content
   */
  get content (): any {
    const { next, content } = this._doctype.state
    return next?.content ?? content
  }

  /**
   * Gets document state
   */
  get state (): DocState {
    return this._doctype.state
  }

  /**
   * Gets document doctype name
   */
  get doctype (): Doctype {
    return this._doctype
  }

  /**
   * Gets document HEAD record CID
   */
  get head (): CID {
    return this._doctype.head
  }

  /**
   * Gets document owners
   */
  get owners (): string[] {
    return this._doctype.owners
  }

  /**
   * Gets document metadata
   */
  get metadata (): DocMetadata {
    return this._doctype.metadata
  }

  /**
   * Waits for some time in order to propagate
   *
   * @param doc - Document instance
   */
  static async wait(doc: Document): Promise<void> {
    // add response timeout for network change
    return new Promise(resolve => {
      let tid: any // eslint-disable-line prefer-const
      const clear = (): void => {
        clearTimeout(tid)
        doc._doctype.off('change', clear)
        resolve()
      }
      tid = setTimeout(clear, 3000)
      doc._doctype.on('change', clear)
    })
  }

  /**
   * Gracefully closes the document instance.
   */
  async close (): Promise<void> {
    this.off('update', this._handleHead.bind(this))
    this.off('headreq', this._publishHead.bind(this))

    this.dispatcher.unregister(this.id.toString())

    await this._applyQueue.onEmpty()

    this._context.anchorService.removeAllListeners(this.id.toString())
    await Utils.awaitCondition(() => this.isProcessing, () => false, 500)
  }

  /**
   * Serializes the document content
   */
  toString (): string {
    return JSON.stringify(this._doctype.state.content)
  }
}

export default Document<|MERGE_RESOLUTION|>--- conflicted
+++ resolved
@@ -261,11 +261,7 @@
     if (validate) {
       const schema = await Document.loadSchemaById(this._context.api, state.metadata.schema)
       if (schema) {
-<<<<<<< HEAD
-        DoctypeUtils.validate(state.next.content, schema)
-=======
-        Utils.validate(state.content, schema)
->>>>>>> f9b644fc
+        Utils.validate(state.next.content, schema)
       }
     }
 
