import { Caip10LinkHandler } from '../caip10-link-handler'

import cloneDeep from 'lodash.clonedeep'
import CID from 'cids'
import { Caip10Link } from '@ceramicnetwork/stream-caip10-link'
import { CeramicApi, CeramicCommit, CommitType, Context, TestUtils } from '@ceramicnetwork/common'
import sha256 from '@stablelib/sha256'
import * as uint8arrays from 'uint8arrays'
import { AccountID } from 'caip'

const digest = (input: string) =>
  uint8arrays.toString(sha256.hash(uint8arrays.fromString(input)), 'base16')
const hash = (data: string): CID =>
  new CID(1, 'sha2-256', Buffer.from('1220' + digest(data), 'hex'))

const FAKE_CID_1 = new CID('bafybeig6xv5nwphfmvcnektpnojts33jqcuam7bmye2pb54adnrtccjlsu')
const FAKE_CID_2 = new CID('bafybeig6xv5nwphfmvcnektpnojts44jqcuam7bmye2pb54adnrtccjlsu')
const FAKE_CID_3 = new CID('bafybeig6xv5nwphfmvcnektpnojts55jqcuam7bmye2pb54adnrtccjlsu')
const FAKE_CID_4 = new CID('bafybeig6xv5nwphfmvcnektpnojts66jqcuam7bmye2pb54adnrtccjlsu')
const FAKE_CID_5 = new CID('bafybeig6xv5nwphfmvcnektpnojts44jqcuam7bmye2pb54adnrtccjlse')
const FAKE_CID_6 = new CID('bafybeig6xv5nwphfmvcnektpnojts55jqcuam7bmye2pb54adnrtccjleu')
const FAKE_CID_7 = new CID('bafybeig6xv5nwphfmvcnektpnojts66jqcuam7bmye2pb54adnrtccjlwu')
const FAKE_CID_8 = new CID('bafybeig6xv5nwphfmvcnektpnojts66jqcuam6bmye2pb54adnrtccjlwu')

const ACCOUNT = '0x0544DcF4fcE959C6C4F3b7530190cB5E1BD67Cb8@eip155:1'

const COMMITS = {
  genesis: { header: { controllers: [ACCOUNT], family: 'caip10-eip155:1' } },
  r1: {
    desiredContent: {
      version: 2,
      type: 'ethereum-eoa',
      message:
        'Create a new account link to your identity.\n' +
        '\n' +
        'did:3:testdid1 \n' +
        'Timestamp: 1608116721',
      signature:
        '0xc6a5f50945bc7b06320b66cfe144e2b571391c88827eed0490f7f8e5e8af769c4246e27e83078c907ccfaf9bd0de82bd5e57fe7884d9cb8a9303f5d92ea4df0d1c',
      account: '0x0544dcf4fce959c6c4f3b7530190cb5e1bd67cb8@eip155:1',
      timestamp: 1608116721,
    },
    commit: {
      data: {
        version: 2,
        type: 'ethereum-eoa',
        message:
          'Create a new account link to your identity.\n' +
          '\n' +
          'did:3:testdid1 \n' +
          'Timestamp: 1608116721',
        signature:
          '0xc6a5f50945bc7b06320b66cfe144e2b571391c88827eed0490f7f8e5e8af769c4246e27e83078c907ccfaf9bd0de82bd5e57fe7884d9cb8a9303f5d92ea4df0d1c',
        account: '0x0544dcf4fce959c6c4f3b7530190cb5e1bd67cb8@eip155:1',
        timestamp: 1608116721,
      },
      id: FAKE_CID_1,
      prev: FAKE_CID_1,
    },
  },
  r2: { commit: { proof: FAKE_CID_4 } },
  proof: {
    value: {
      blockNumber: 123456,
      chainId: 'fakechain:123',
    },
  },
}

describe('Caip10LinkHandler', () => {
  let context: Context
  let handler: Caip10LinkHandler

  beforeEach(() => {
    handler = new Caip10LinkHandler()
    const recs: Record<string, any> = {}
    const ipfs = {
      dag: {
        put(rec: any, cid?: CID): any {
          if (cid) {
            recs[cid.toString()] = rec
            return cid
          }
          // stringify as a way of doing deep copy
          const clone = cloneDeep(rec)
          const c = hash(JSON.stringify(clone))
          recs[c.toString()] = clone
          return c
        },
        get(cid: any): any {
          return recs[cid.toString()]
        },
      },
    }

    const api = {
      getSupportedChains: jest.fn(async () => {
        return ['fakechain:123']
      }),
    }
    context = {
      ipfs: ipfs,
      anchorService: null,
      api: api as unknown as CeramicApi,
    }
  })

  it('is constructed correctly', async () => {
    expect(handler.name).toEqual('caip10-link')
  })

  it('makes genesis commit correctly', async () => {
    const commit = Caip10Link.makeGenesis(new AccountID(ACCOUNT))
    expect(commit).toEqual(COMMITS.genesis)
  })

  it('throws an error if genesis commit has data', async () => {
<<<<<<< HEAD
    const commitWithData = { ...RECORDS.genesis, data: {} }
    const genesisWithData = { cid: FAKE_CID_1, type: CommitType.GENESIS, commit: commitWithData }
=======
    const genesisWithData = { ...COMMITS.genesis, data: {} }
>>>>>>> e50898ff
    await expect(
      handler.applyCommit(genesisWithData, context)
    ).rejects.toThrow(/cannot have data/)
  })

  it('throws an error if genesis commit has no controllers specified', async () => {
<<<<<<< HEAD
    const commitWithoutControllers = cloneDeep(RECORDS.genesis)
    delete commitWithoutControllers.header.controllers
    const genesisWithoutControllers = { cid: FAKE_CID_1, type: CommitType.GENESIS, commit: commitWithoutControllers }
=======
    const genesisWithoutControllers = cloneDeep(COMMITS.genesis)
    delete genesisWithoutControllers.header.controllers
>>>>>>> e50898ff
    await expect(
      handler.applyCommit(genesisWithoutControllers, context)
    ).rejects.toThrow(/Exactly one controller must be specified/i)
  })

  it('throws an error if genesis commit has more than one controller', async () => {
<<<<<<< HEAD
    const commitWithMultipleControllers = cloneDeep(RECORDS.genesis)
    commitWithMultipleControllers.header.controllers.push(
=======
    const genesisWithMultipleControllers = cloneDeep(COMMITS.genesis)
    genesisWithMultipleControllers.header.controllers.push(
>>>>>>> e50898ff
      '0x25954ef14cebbc9af3d79876489a9cfe87043f20@eip155:1'
    )
    const genesisWithMultipleControllers = { cid: FAKE_CID_1, type: CommitType.GENESIS, commit: commitWithMultipleControllers }
    await expect(
      handler.applyCommit(genesisWithMultipleControllers, context)
    ).rejects.toThrow(/Exactly one controller must be specified/i)
  })

  it('applies genesis commit correctly', async () => {
<<<<<<< HEAD
    const genesisCommitData = { cid: FAKE_CID_1, type: CommitType.GENESIS, commit: RECORDS.genesis }
    const state = await handler.applyCommit(genesisCommitData, context)
=======
    const state = await handler.applyCommit(COMMITS.genesis, { cid: FAKE_CID_1 }, context)
>>>>>>> e50898ff
    expect(state).toMatchSnapshot()
  })

  it('makes update commit correctly', async () => {
<<<<<<< HEAD
    const genesisCommitData = { cid: FAKE_CID_1, type: CommitType.GENESIS, commit: RECORDS.genesis }
    const state = await handler.applyCommit(genesisCommitData, context)
=======
    const state = await handler.applyCommit(COMMITS.genesis, { cid: FAKE_CID_1 }, context)
>>>>>>> e50898ff
    const state$ = TestUtils.runningState(state)
    const stream = new Caip10Link(state$, context)
    const commit = await stream.makeCommit(COMMITS.r1.desiredContent)
    // Have to compare the 'id' and 'prev' CIDs manually (with toString()) otherwise jest gets
    // confused by Symbol(@ipld/js-cid/CID)
    expect(commit.data).toEqual(COMMITS.r1.commit.data)
    expect(commit.id.toString()).toEqual(COMMITS.r1.commit.id.toString())
    expect(commit.prev.toString()).toEqual(COMMITS.r1.commit.prev.toString())
  })

  it('applies signed commit correctly', async () => {
<<<<<<< HEAD
    const genesisCommitData = { cid: FAKE_CID_1, type: CommitType.GENESIS, commit: RECORDS.genesis }
    let state = await handler.applyCommit(genesisCommitData, context)
    const signedCommitData = { cid: FAKE_CID_2, type: CommitType.SIGNED, commit: RECORDS.r1.commit }
    state = await handler.applyCommit(signedCommitData, context, state)
=======
    let state = await handler.applyCommit(COMMITS.genesis, { cid: FAKE_CID_1 }, context)
    state = await handler.applyCommit(COMMITS.r1.commit, { cid: FAKE_CID_2 }, context, state)
>>>>>>> e50898ff
    expect(state).toMatchSnapshot()
  })

  it('throws an error of the proof is invalid', async () => {
<<<<<<< HEAD
    const genesisCommitData = { cid: FAKE_CID_1, type: CommitType.GENESIS, commit: RECORDS.genesis }
    const state = await handler.applyCommit(genesisCommitData, context)
    const badRecord = cloneDeep(RECORDS.r1.commit)
    badRecord.data.signature =
        '0xc6a5f50945bc7b06320b66cfe144e2b571391c88827eed0490f7f8e5e8af769c4246e27e8302348762387462387648726346877884d9cb8a9303f5d92ea4df0d1c'
    const badCommitData = { cid: FAKE_CID_2, type: CommitType.SIGNED, commit: badRecord }
    await expect(
      handler.applyCommit(badCommitData, context, state)
=======
    const badCommit = cloneDeep(COMMITS.r1.commit)
    badCommit.data.signature =
      '0xc6a5f50945bc7b06320b66cfe144e2b571391c88827eed0490f7f8e5e8af769c4246e27e8302348762387462387648726346877884d9cb8a9303f5d92ea4df0d1c'
    const state = await handler.applyCommit(COMMITS.genesis, { cid: FAKE_CID_1 }, context)
    await expect(
      handler.applyCommit(badCommit, { cid: FAKE_CID_2 }, context, state)
>>>>>>> e50898ff
    ).rejects.toThrow(/Invalid proof/i)
  })

  it("throws an error of the proof doesn't match the controller", async () => {
    const badAddressGenesis = cloneDeep(COMMITS.genesis)
    badAddressGenesis.header.controllers = ['0xffffffffffffffffffffffffffffffffffffffff@eip155:1']
    const badAddressGenesisData = { cid: FAKE_CID_1, type: CommitType.GENESIS, commit: badAddressGenesis }
    const state = await handler.applyCommit(badAddressGenesisData, context)
    const signedCommitData = { cid: FAKE_CID_2, type: CommitType.SIGNED, commit: RECORDS.r1.commit }
    await expect(
<<<<<<< HEAD
      handler.applyCommit(signedCommitData, context, state)
=======
      handler.applyCommit(COMMITS.r1.commit, FAKE_CID_2, context, state)
>>>>>>> e50898ff
    ).rejects.toThrow(/Address doesn't match/i)
  })

  it('applies anchor commit correctly', async () => {
    // create signed commit
    await context.ipfs.dag.put(COMMITS.r1.commit, FAKE_CID_2)
    // create anchor commit
    await context.ipfs.dag.put(COMMITS.r2.commit, FAKE_CID_3)
    // create anchor proof
    await context.ipfs.dag.put(COMMITS.proof, FAKE_CID_4)

    // Apply genesis
<<<<<<< HEAD
    const genesisCommitData = { cid: FAKE_CID_1, type: CommitType.GENESIS, commit: RECORDS.genesis }
    let state = await handler.applyCommit(genesisCommitData, context)
    // Apply signed record
    const signedCommitData = { cid: FAKE_CID_2, type: CommitType.SIGNED, commit: RECORDS.r1.commit }
    state = await handler.applyCommit(signedCommitData, context, state)
    // Apply anchor record
    const anchorCommitData = { cid: FAKE_CID_3, type: CommitType.ANCHOR, commit: RECORDS.r2.commit, proof: RECORDS.proof.value }
    state = await handler.applyCommit(
      anchorCommitData,
=======
    let state = await handler.applyCommit(COMMITS.genesis, { cid: FAKE_CID_1 }, context)
    // Apply signed commit
    state = await handler.applyCommit(COMMITS.r1.commit, { cid: FAKE_CID_2 }, context, state)
    // Apply anchor commit
    state = await handler.applyCommit(
      COMMITS.r2.commit as unknown as CeramicCommit,
      { cid: FAKE_CID_3 },
>>>>>>> e50898ff
      context,
      state
    )
    expect(state).toMatchSnapshot()
  })

  it('Should not allow replay attack', async () => {
    const commits = {
      genesis: {
        header: {
          controllers: ['0x0544DcF4fcE959C6C4F3b7530190cB5E1BD67Cb8@eip155:1'],
          family: 'caip10-eip155:1',
        },
      },
      r1: {
        data: {
          version: 2,
          type: 'ethereum-eoa',
          message:
            'Create a new account link to your identity.\n' +
            '\n' +
            'did:3:testdid1 \n' +
            'Timestamp: 1608116721',
          signature:
            '0xc6a5f50945bc7b06320b66cfe144e2b571391c88827eed0490f7f8e5e8af769c4246e27e83078c907ccfaf9bd0de82bd5e57fe7884d9cb8a9303f5d92ea4df0d1c',
          account: '0x0544dcf4fce959c6c4f3b7530190cb5e1bd67cb8@eip155:1',
          timestamp: 1608116721,
        },
        id: FAKE_CID_1,
        prev: FAKE_CID_1,
      },
      r2: { proof: FAKE_CID_4 },
      r2proof: {
        value: {
          blockNumber: 123456,
          blockTimestamp: 1608116723,
          chainId: 'fakechain:123',
        },
      },
      r3: {
        data: {
          version: 2,
          type: 'ethereum-eoa',
          message:
            'Create a new account link to your identity.\n' +
            '\n' +
            'did:3:testdid2 \n' +
            'Timestamp: 1608116725',
          signature:
            '0xe1bcc3f3b67ae303cb95db9d2d266f95984fd76bf3a4452dbb64ad4d3941998f4cb37f85197c74f9fb5cdf33e9042949a5452a204db2d48d85929406f64aac811b',
          account: '0x0544dcf4fce959c6c4f3b7530190cb5e1bd67cb8@eip155:1',
          timestamp: 1608116725,
        },
        id: FAKE_CID_1,
        prev: FAKE_CID_3,
      },
      r4: { proof: FAKE_CID_7 },
      r4proof: {
        value: {
          blockNumber: 123456,
          blockTimestamp: 1608116727,
          chainId: 'fakechain:123',
        },
      },
    }
    await context.ipfs.dag.put(commits.r2proof, FAKE_CID_4)
    await context.ipfs.dag.put(commits.r4proof, FAKE_CID_7)

<<<<<<< HEAD
    const genesisCommitData = { cid: FAKE_CID_1, type: CommitType.GENESIS, commit: records.genesis }
    let state = await handler.applyCommit(genesisCommitData, context)
    const signedCommitData_1 = { cid: FAKE_CID_2, type: CommitType.SIGNED, commit: records.r1 }
    state = await handler.applyCommit(signedCommitData_1, context, state)
    const anchorCommitData_1 = { cid: FAKE_CID_3, type: CommitType.ANCHOR, commit: records.r2, proof: records.r2proof.value, timestamp: records.r2proof.value.blockTimestamp }
    state = await handler.applyCommit(
      anchorCommitData_1,
=======
    let state = await handler.applyCommit(commits.genesis, FAKE_CID_1, context)
    state = await handler.applyCommit(commits.r1, FAKE_CID_2, context, state)
    state = await handler.applyCommit(
      commits.r2 as unknown as CeramicCommit,
      FAKE_CID_3,
>>>>>>> e50898ff
      context,
      state
    )
    expect(state.content).toEqual('did:3:testdid1')
<<<<<<< HEAD
    const signedCommitData_2 = { cid: FAKE_CID_5, type: CommitType.SIGNED, commit: records.r3 }
    state = await handler.applyCommit(signedCommitData_2, context, state)
=======
    state = await handler.applyCommit(commits.r3, FAKE_CID_5, context, state)
>>>>>>> e50898ff

    // create a fake update based on the r1 data to try a replay attack
    const r4 = {
      data: commits.r1.data,
      id: FAKE_CID_1,
      prev: FAKE_CID_5,
    }
    const signedCommitData_3 = { cid: FAKE_CID_8, type: CommitType.SIGNED, commit: r4 }
    await expect(handler.applyCommit(signedCommitData_3, context, state)).rejects.toThrow(
      'Invalid commit, proof timestamp too old'
    )

    const anchorCommitData_2 = { cid: FAKE_CID_6, type: CommitType.ANCHOR, commit: records.r4, proof: records.r4proof.value }
    state = await handler.applyCommit(
<<<<<<< HEAD
      anchorCommitData_2,
=======
      commits.r4 as unknown as CeramicCommit,
      FAKE_CID_6,
>>>>>>> e50898ff
      context,
      state
    )
    expect(state.content).toEqual('did:3:testdid2')

    // create a fake update based on the r1 data to try a replay attack
    const r5 = {
      data: commits.r1.data,
      id: FAKE_CID_1,
      prev: FAKE_CID_6,
    }
    const signedCommitData_4 = { cid: FAKE_CID_8, type: CommitType.SIGNED, commit: r5 }
    await expect(handler.applyCommit(signedCommitData_4, context, state)).rejects.toThrow(
      'Invalid commit, proof timestamp too old'
    )
  })
})<|MERGE_RESOLUTION|>--- conflicted
+++ resolved
@@ -115,39 +115,25 @@
   })
 
   it('throws an error if genesis commit has data', async () => {
-<<<<<<< HEAD
-    const commitWithData = { ...RECORDS.genesis, data: {} }
+    const commitWithData = { ...COMMITS.genesis, data: {} }
     const genesisWithData = { cid: FAKE_CID_1, type: CommitType.GENESIS, commit: commitWithData }
-=======
-    const genesisWithData = { ...COMMITS.genesis, data: {} }
->>>>>>> e50898ff
     await expect(
       handler.applyCommit(genesisWithData, context)
     ).rejects.toThrow(/cannot have data/)
   })
 
   it('throws an error if genesis commit has no controllers specified', async () => {
-<<<<<<< HEAD
-    const commitWithoutControllers = cloneDeep(RECORDS.genesis)
+    const commitWithoutControllers = cloneDeep(COMMITS.genesis)
     delete commitWithoutControllers.header.controllers
     const genesisWithoutControllers = { cid: FAKE_CID_1, type: CommitType.GENESIS, commit: commitWithoutControllers }
-=======
-    const genesisWithoutControllers = cloneDeep(COMMITS.genesis)
-    delete genesisWithoutControllers.header.controllers
->>>>>>> e50898ff
     await expect(
       handler.applyCommit(genesisWithoutControllers, context)
     ).rejects.toThrow(/Exactly one controller must be specified/i)
   })
 
   it('throws an error if genesis commit has more than one controller', async () => {
-<<<<<<< HEAD
-    const commitWithMultipleControllers = cloneDeep(RECORDS.genesis)
+    const commitWithMultipleControllers = cloneDeep(COMMITS.genesis)
     commitWithMultipleControllers.header.controllers.push(
-=======
-    const genesisWithMultipleControllers = cloneDeep(COMMITS.genesis)
-    genesisWithMultipleControllers.header.controllers.push(
->>>>>>> e50898ff
       '0x25954ef14cebbc9af3d79876489a9cfe87043f20@eip155:1'
     )
     const genesisWithMultipleControllers = { cid: FAKE_CID_1, type: CommitType.GENESIS, commit: commitWithMultipleControllers }
@@ -157,22 +143,14 @@
   })
 
   it('applies genesis commit correctly', async () => {
-<<<<<<< HEAD
-    const genesisCommitData = { cid: FAKE_CID_1, type: CommitType.GENESIS, commit: RECORDS.genesis }
+    const genesisCommitData = { cid: FAKE_CID_1, type: CommitType.GENESIS, commit: COMMITS.genesis }
     const state = await handler.applyCommit(genesisCommitData, context)
-=======
-    const state = await handler.applyCommit(COMMITS.genesis, { cid: FAKE_CID_1 }, context)
->>>>>>> e50898ff
     expect(state).toMatchSnapshot()
   })
 
   it('makes update commit correctly', async () => {
-<<<<<<< HEAD
-    const genesisCommitData = { cid: FAKE_CID_1, type: CommitType.GENESIS, commit: RECORDS.genesis }
+    const genesisCommitData = { cid: FAKE_CID_1, type: CommitType.GENESIS, commit: COMMITS.genesis }
     const state = await handler.applyCommit(genesisCommitData, context)
-=======
-    const state = await handler.applyCommit(COMMITS.genesis, { cid: FAKE_CID_1 }, context)
->>>>>>> e50898ff
     const state$ = TestUtils.runningState(state)
     const stream = new Caip10Link(state$, context)
     const commit = await stream.makeCommit(COMMITS.r1.desiredContent)
@@ -184,36 +162,22 @@
   })
 
   it('applies signed commit correctly', async () => {
-<<<<<<< HEAD
-    const genesisCommitData = { cid: FAKE_CID_1, type: CommitType.GENESIS, commit: RECORDS.genesis }
+    const genesisCommitData = { cid: FAKE_CID_1, type: CommitType.GENESIS, commit: COMMITS.genesis }
     let state = await handler.applyCommit(genesisCommitData, context)
-    const signedCommitData = { cid: FAKE_CID_2, type: CommitType.SIGNED, commit: RECORDS.r1.commit }
+    const signedCommitData = { cid: FAKE_CID_2, type: CommitType.SIGNED, commit: COMMITS.r1.commit }
     state = await handler.applyCommit(signedCommitData, context, state)
-=======
-    let state = await handler.applyCommit(COMMITS.genesis, { cid: FAKE_CID_1 }, context)
-    state = await handler.applyCommit(COMMITS.r1.commit, { cid: FAKE_CID_2 }, context, state)
->>>>>>> e50898ff
     expect(state).toMatchSnapshot()
   })
 
   it('throws an error of the proof is invalid', async () => {
-<<<<<<< HEAD
-    const genesisCommitData = { cid: FAKE_CID_1, type: CommitType.GENESIS, commit: RECORDS.genesis }
+    const genesisCommitData = { cid: FAKE_CID_1, type: CommitType.GENESIS, commit: COMMITS.genesis }
     const state = await handler.applyCommit(genesisCommitData, context)
-    const badRecord = cloneDeep(RECORDS.r1.commit)
+    const badRecord = cloneDeep(COMMITS.r1.commit)
     badRecord.data.signature =
         '0xc6a5f50945bc7b06320b66cfe144e2b571391c88827eed0490f7f8e5e8af769c4246e27e8302348762387462387648726346877884d9cb8a9303f5d92ea4df0d1c'
     const badCommitData = { cid: FAKE_CID_2, type: CommitType.SIGNED, commit: badRecord }
     await expect(
       handler.applyCommit(badCommitData, context, state)
-=======
-    const badCommit = cloneDeep(COMMITS.r1.commit)
-    badCommit.data.signature =
-      '0xc6a5f50945bc7b06320b66cfe144e2b571391c88827eed0490f7f8e5e8af769c4246e27e8302348762387462387648726346877884d9cb8a9303f5d92ea4df0d1c'
-    const state = await handler.applyCommit(COMMITS.genesis, { cid: FAKE_CID_1 }, context)
-    await expect(
-      handler.applyCommit(badCommit, { cid: FAKE_CID_2 }, context, state)
->>>>>>> e50898ff
     ).rejects.toThrow(/Invalid proof/i)
   })
 
@@ -222,13 +186,9 @@
     badAddressGenesis.header.controllers = ['0xffffffffffffffffffffffffffffffffffffffff@eip155:1']
     const badAddressGenesisData = { cid: FAKE_CID_1, type: CommitType.GENESIS, commit: badAddressGenesis }
     const state = await handler.applyCommit(badAddressGenesisData, context)
-    const signedCommitData = { cid: FAKE_CID_2, type: CommitType.SIGNED, commit: RECORDS.r1.commit }
-    await expect(
-<<<<<<< HEAD
+    const signedCommitData = { cid: FAKE_CID_2, type: CommitType.SIGNED, commit: COMMITS.r1.commit }
+    await expect(
       handler.applyCommit(signedCommitData, context, state)
-=======
-      handler.applyCommit(COMMITS.r1.commit, FAKE_CID_2, context, state)
->>>>>>> e50898ff
     ).rejects.toThrow(/Address doesn't match/i)
   })
 
@@ -241,25 +201,15 @@
     await context.ipfs.dag.put(COMMITS.proof, FAKE_CID_4)
 
     // Apply genesis
-<<<<<<< HEAD
-    const genesisCommitData = { cid: FAKE_CID_1, type: CommitType.GENESIS, commit: RECORDS.genesis }
+    const genesisCommitData = { cid: FAKE_CID_1, type: CommitType.GENESIS, commit: COMMITS.genesis }
     let state = await handler.applyCommit(genesisCommitData, context)
     // Apply signed record
-    const signedCommitData = { cid: FAKE_CID_2, type: CommitType.SIGNED, commit: RECORDS.r1.commit }
+    const signedCommitData = { cid: FAKE_CID_2, type: CommitType.SIGNED, commit: COMMITS.r1.commit }
     state = await handler.applyCommit(signedCommitData, context, state)
     // Apply anchor record
-    const anchorCommitData = { cid: FAKE_CID_3, type: CommitType.ANCHOR, commit: RECORDS.r2.commit, proof: RECORDS.proof.value }
+    const anchorCommitData = { cid: FAKE_CID_3, type: CommitType.ANCHOR, commit: COMMITS.r2.commit, proof: COMMITS.proof.value }
     state = await handler.applyCommit(
       anchorCommitData,
-=======
-    let state = await handler.applyCommit(COMMITS.genesis, { cid: FAKE_CID_1 }, context)
-    // Apply signed commit
-    state = await handler.applyCommit(COMMITS.r1.commit, { cid: FAKE_CID_2 }, context, state)
-    // Apply anchor commit
-    state = await handler.applyCommit(
-      COMMITS.r2.commit as unknown as CeramicCommit,
-      { cid: FAKE_CID_3 },
->>>>>>> e50898ff
       context,
       state
     )
@@ -328,31 +278,19 @@
     await context.ipfs.dag.put(commits.r2proof, FAKE_CID_4)
     await context.ipfs.dag.put(commits.r4proof, FAKE_CID_7)
 
-<<<<<<< HEAD
-    const genesisCommitData = { cid: FAKE_CID_1, type: CommitType.GENESIS, commit: records.genesis }
+    const genesisCommitData = { cid: FAKE_CID_1, type: CommitType.GENESIS, commit: commits.genesis }
     let state = await handler.applyCommit(genesisCommitData, context)
-    const signedCommitData_1 = { cid: FAKE_CID_2, type: CommitType.SIGNED, commit: records.r1 }
+    const signedCommitData_1 = { cid: FAKE_CID_2, type: CommitType.SIGNED, commit: commits.r1 }
     state = await handler.applyCommit(signedCommitData_1, context, state)
-    const anchorCommitData_1 = { cid: FAKE_CID_3, type: CommitType.ANCHOR, commit: records.r2, proof: records.r2proof.value, timestamp: records.r2proof.value.blockTimestamp }
+    const anchorCommitData_1 = { cid: FAKE_CID_3, type: CommitType.ANCHOR, commit: commits.r2, proof: commits.r2proof.value, timestamp: commits.r2proof.value.blockTimestamp }
     state = await handler.applyCommit(
       anchorCommitData_1,
-=======
-    let state = await handler.applyCommit(commits.genesis, FAKE_CID_1, context)
-    state = await handler.applyCommit(commits.r1, FAKE_CID_2, context, state)
-    state = await handler.applyCommit(
-      commits.r2 as unknown as CeramicCommit,
-      FAKE_CID_3,
->>>>>>> e50898ff
       context,
       state
     )
     expect(state.content).toEqual('did:3:testdid1')
-<<<<<<< HEAD
-    const signedCommitData_2 = { cid: FAKE_CID_5, type: CommitType.SIGNED, commit: records.r3 }
+    const signedCommitData_2 = { cid: FAKE_CID_5, type: CommitType.SIGNED, commit: commits.r3 }
     state = await handler.applyCommit(signedCommitData_2, context, state)
-=======
-    state = await handler.applyCommit(commits.r3, FAKE_CID_5, context, state)
->>>>>>> e50898ff
 
     // create a fake update based on the r1 data to try a replay attack
     const r4 = {
@@ -365,14 +303,9 @@
       'Invalid commit, proof timestamp too old'
     )
 
-    const anchorCommitData_2 = { cid: FAKE_CID_6, type: CommitType.ANCHOR, commit: records.r4, proof: records.r4proof.value }
+    const anchorCommitData_2 = { cid: FAKE_CID_6, type: CommitType.ANCHOR, commit: commits.r4, proof: commits.r4proof.value }
     state = await handler.applyCommit(
-<<<<<<< HEAD
       anchorCommitData_2,
-=======
-      commits.r4 as unknown as CeramicCommit,
-      FAKE_CID_6,
->>>>>>> e50898ff
       context,
       state
     )
