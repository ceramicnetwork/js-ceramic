{
  "name": "@ceramicnetwork/stream-caip10-link-handler",
<<<<<<< HEAD
  "version": "1.3.12-rc.0",
=======
  "version": "2.0.0-alpha.1",
>>>>>>> fb9c06e9
  "description": "Ceramic AccountLink stream handler",
  "keywords": [
    "ceramic",
    "account-link",
    "caip10"
  ],
  "author": "Janko Simonovic <simonovic86@gmail.com>",
  "homepage": "https://ceramic.network",
  "license": "(Apache-2.0 OR MIT)",
  "main": "./lib/index.js",
  "types": "./lib/index.d.ts",
  "type": "module",
  "directories": {
    "lib": "./lib"
  },
  "files": [
    "lib"
  ],
  "sideEffects": false,
  "exports": {
    ".": "./lib/index.js"
  },
  "scripts": {
    "test": "../../node_modules/.bin/jest --coverage",
    "build": "../../node_modules/.bin/tsc --project tsconfig.json",
    "prepublishOnly": "npm run build",
    "prebuild": "npm run clean",
    "lint": "../../node_modules/.bin/eslint ./src --ext .js,.jsx,.ts,.tsx",
    "clean": "rm -rf ./lib"
  },
  "dependencies": {
<<<<<<< HEAD
    "@ceramicnetwork/blockchain-utils-validation": "^1.6.9-rc.0",
    "@ceramicnetwork/common": "^1.11.1-rc.0",
    "@ceramicnetwork/stream-caip10-link": "^1.2.10-rc.0"
=======
    "@ceramicnetwork/blockchain-utils-validation": "^2.0.0-alpha.1",
    "@ceramicnetwork/common": "^2.0.0-alpha.1",
    "@ceramicnetwork/stream-caip10-link": "^2.0.0-alpha.1"
>>>>>>> fb9c06e9
  },
  "devDependencies": {
    "@stablelib/sha256": "^1.0.1",
    "@types/lodash.clonedeep": "^4.5.6",
    "lodash.clonedeep": "^4.5.0",
    "multiformats": "^9.5.4",
    "uint8arrays": "^3.0.0"
  },
  "gitHead": "4f42c6ac204ad25e66efda4e24aed12c339b3c98"
}<|MERGE_RESOLUTION|>--- conflicted
+++ resolved
@@ -1,10 +1,6 @@
 {
   "name": "@ceramicnetwork/stream-caip10-link-handler",
-<<<<<<< HEAD
-  "version": "1.3.12-rc.0",
-=======
   "version": "2.0.0-alpha.1",
->>>>>>> fb9c06e9
   "description": "Ceramic AccountLink stream handler",
   "keywords": [
     "ceramic",
@@ -36,15 +32,9 @@
     "clean": "rm -rf ./lib"
   },
   "dependencies": {
-<<<<<<< HEAD
-    "@ceramicnetwork/blockchain-utils-validation": "^1.6.9-rc.0",
-    "@ceramicnetwork/common": "^1.11.1-rc.0",
-    "@ceramicnetwork/stream-caip10-link": "^1.2.10-rc.0"
-=======
     "@ceramicnetwork/blockchain-utils-validation": "^2.0.0-alpha.1",
     "@ceramicnetwork/common": "^2.0.0-alpha.1",
     "@ceramicnetwork/stream-caip10-link": "^2.0.0-alpha.1"
->>>>>>> fb9c06e9
   },
   "devDependencies": {
     "@stablelib/sha256": "^1.0.1",
