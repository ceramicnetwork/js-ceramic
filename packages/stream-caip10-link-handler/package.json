{
  "name": "@ceramicnetwork/stream-caip10-link-handler",
<<<<<<< HEAD
  "version": "2.1.2-rc.1",
=======
  "version": "2.1.2",
>>>>>>> 211861ca
  "description": "Ceramic AccountLink stream handler",
  "keywords": [
    "ceramic",
    "account-link",
    "caip10"
  ],
  "author": "Janko Simonovic <simonovic86@gmail.com>",
  "homepage": "https://ceramic.network",
  "license": "(Apache-2.0 OR MIT)",
  "main": "./lib/index.js",
  "types": "./lib/index.d.ts",
  "type": "module",
  "directories": {
    "lib": "./lib"
  },
  "files": [
    "lib"
  ],
  "sideEffects": false,
  "exports": {
    ".": "./lib/index.js"
  },
  "scripts": {
    "test": "NODE_OPTIONS=--experimental-vm-modules npx jest --coverage",
    "build": "npx tsc --project tsconfig.json",
    "prepublishOnly": "npm run build",
    "prebuild": "npm run clean",
    "lint": "npx eslint ./src --ext .js,.jsx,.ts,.tsx",
    "clean": "npx rimraf ./lib"
  },
  "dependencies": {
<<<<<<< HEAD
    "@ceramicnetwork/blockchain-utils-validation": "^2.0.10-rc.1",
    "@ceramicnetwork/common": "^2.5.0-rc.1",
    "@ceramicnetwork/stream-caip10-link": "^2.2.1-rc.1"
=======
    "@ceramicnetwork/blockchain-utils-validation": "^2.0.10",
    "@ceramicnetwork/common": "^2.4.1",
    "@ceramicnetwork/stream-caip10-link": "^2.2.1"
>>>>>>> 211861ca
  },
  "devDependencies": {
    "@stablelib/sha256": "^1.0.1",
    "@types/lodash.clonedeep": "^4.5.6",
    "lodash.clonedeep": "^4.5.0",
    "multiformats": "^9.5.8",
    "uint8arrays": "^3.0.0"
  },
  "gitHead": "56e646e82ee6e9cdb0b762bbbf77b8432edce367"
}<|MERGE_RESOLUTION|>--- conflicted
+++ resolved
@@ -1,10 +1,6 @@
 {
   "name": "@ceramicnetwork/stream-caip10-link-handler",
-<<<<<<< HEAD
-  "version": "2.1.2-rc.1",
-=======
   "version": "2.1.2",
->>>>>>> 211861ca
   "description": "Ceramic AccountLink stream handler",
   "keywords": [
     "ceramic",
@@ -36,15 +32,9 @@
     "clean": "npx rimraf ./lib"
   },
   "dependencies": {
-<<<<<<< HEAD
-    "@ceramicnetwork/blockchain-utils-validation": "^2.0.10-rc.1",
-    "@ceramicnetwork/common": "^2.5.0-rc.1",
-    "@ceramicnetwork/stream-caip10-link": "^2.2.1-rc.1"
-=======
     "@ceramicnetwork/blockchain-utils-validation": "^2.0.10",
     "@ceramicnetwork/common": "^2.4.1",
     "@ceramicnetwork/stream-caip10-link": "^2.2.1"
->>>>>>> 211861ca
   },
   "devDependencies": {
     "@stablelib/sha256": "^1.0.1",
