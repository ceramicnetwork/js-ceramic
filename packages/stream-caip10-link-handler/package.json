{
  "name": "@ceramicnetwork/stream-caip10-link-handler",
<<<<<<< HEAD
  "version": "2.0.1-rc.3",
=======
  "version": "2.0.2",
>>>>>>> fceead0b
  "description": "Ceramic AccountLink stream handler",
  "keywords": [
    "ceramic",
    "account-link",
    "caip10"
  ],
  "author": "Janko Simonovic <simonovic86@gmail.com>",
  "homepage": "https://ceramic.network",
  "license": "(Apache-2.0 OR MIT)",
  "main": "./lib/index.js",
  "types": "./lib/index.d.ts",
  "type": "module",
  "directories": {
    "lib": "./lib"
  },
  "files": [
    "lib"
  ],
  "sideEffects": false,
  "exports": {
    ".": "./lib/index.js"
  },
  "scripts": {
    "test": "NODE_OPTIONS=--experimental-vm-modules npx jest --coverage --forceExit",
    "build": "npx tsc --project tsconfig.json",
    "prepublishOnly": "npm run build",
    "prebuild": "npm run clean",
    "lint": "npx eslint ./src --ext .js,.jsx,.ts,.tsx",
    "clean": "npx rimraf ./lib"
  },
  "dependencies": {
<<<<<<< HEAD
    "@ceramicnetwork/blockchain-utils-validation": "^2.0.1-rc.3",
    "@ceramicnetwork/common": "^2.0.1-rc.3",
    "@ceramicnetwork/stream-caip10-link": "^2.0.1-rc.3"
=======
    "@ceramicnetwork/blockchain-utils-validation": "^2.0.2",
    "@ceramicnetwork/common": "^2.0.2",
    "@ceramicnetwork/stream-caip10-link": "^2.0.2"
>>>>>>> fceead0b
  },
  "devDependencies": {
    "@stablelib/sha256": "^1.0.1",
    "@types/lodash.clonedeep": "^4.5.6",
    "lodash.clonedeep": "^4.5.0",
    "multiformats": "^9.5.8",
    "uint8arrays": "^3.0.0"
  },
  "gitHead": "4f42c6ac204ad25e66efda4e24aed12c339b3c98"
}<|MERGE_RESOLUTION|>--- conflicted
+++ resolved
@@ -1,10 +1,6 @@
 {
   "name": "@ceramicnetwork/stream-caip10-link-handler",
-<<<<<<< HEAD
-  "version": "2.0.1-rc.3",
-=======
   "version": "2.0.2",
->>>>>>> fceead0b
   "description": "Ceramic AccountLink stream handler",
   "keywords": [
     "ceramic",
@@ -36,15 +32,9 @@
     "clean": "npx rimraf ./lib"
   },
   "dependencies": {
-<<<<<<< HEAD
-    "@ceramicnetwork/blockchain-utils-validation": "^2.0.1-rc.3",
-    "@ceramicnetwork/common": "^2.0.1-rc.3",
-    "@ceramicnetwork/stream-caip10-link": "^2.0.1-rc.3"
-=======
     "@ceramicnetwork/blockchain-utils-validation": "^2.0.2",
     "@ceramicnetwork/common": "^2.0.2",
     "@ceramicnetwork/stream-caip10-link": "^2.0.2"
->>>>>>> fceead0b
   },
   "devDependencies": {
     "@stablelib/sha256": "^1.0.1",
