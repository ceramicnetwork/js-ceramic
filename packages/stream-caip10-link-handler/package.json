--- conflicted
+++ resolved
@@ -1,10 +1,6 @@
 {
   "name": "@ceramicnetwork/stream-caip10-link-handler",
-<<<<<<< HEAD
-  "version": "1.3.8-rc.2",
-=======
   "version": "1.3.10",
->>>>>>> 929f5822
   "description": "Ceramic AccountLink stream handler",
   "keywords": [
     "ceramic",
@@ -31,15 +27,9 @@
     "clean": "rm -rf ./lib"
   },
   "dependencies": {
-<<<<<<< HEAD
-    "@ceramicnetwork/blockchain-utils-validation": "^1.6.5-rc.2",
-    "@ceramicnetwork/common": "^1.10.2-rc.2",
-    "@ceramicnetwork/stream-caip10-link": "^1.2.6-rc.2"
-=======
     "@ceramicnetwork/blockchain-utils-validation": "^1.6.7",
     "@ceramicnetwork/common": "^1.10.4",
     "@ceramicnetwork/stream-caip10-link": "^1.2.8"
->>>>>>> 929f5822
   },
   "devDependencies": {
     "@stablelib/sha256": "^1.0.0",
