import { jest } from '@jest/globals'
import type { DatabaseIndexApi } from '../database-index-api.js'
import type {
  DiagnosticsLogger,
  Page,
  RunningStateLike,
  StreamReader,
  StreamReaderWriter,
  StreamState,
  StreamStateLoader,
} from '@ceramicnetwork/common'
import { randomString } from '@stablelib/random'
import { LocalIndexApi } from '../local-index-api.js'
import { Networks, StreamUtils } from '@ceramicnetwork/common'
import { StreamID } from '@ceramicnetwork/streamid'
import { Model } from '@ceramicnetwork/stream-model'
import { BehaviorSubject, Observable } from 'rxjs'

class StateLink extends Observable<StreamState> implements RunningStateLike {
  private readonly state$: BehaviorSubject<StreamState>

  /**
   * @param initial - initial state
   * @param update$ - external feed of StreamState updates to this stream
   */
  constructor(private readonly initial: StreamState) {
    super()
    this.state$ = new BehaviorSubject(initial)
  }

  next(state: StreamState): void {
    this.state$.next(state)
  }

  get state(): StreamState {
    return this.state$.value
  }

  get value(): StreamState {
    return this.state$.value
  }

  get id(): StreamID {
    return StreamUtils.streamIdFromState(this.state)
  }
}

const randomInt = (max: number) => Math.floor(Math.random() * max)

describe('with database backend', () => {
  test('return page from the database', async () => {
    const query = { model: 'foo', first: randomInt(100) }
    const backendPage: Page<string> = {
      edges: Array.from({ length: query.first }).map(() => {
        return {
          cursor: randomString(32),
          node: randomString(32),
        }
      }),
      pageInfo: {
        hasPreviousPage: true,
        hasNextPage: true,
        startCursor: 'startCursor',
        endCursor: 'endCursor',
      },
    }
    const pageFn = jest.fn(async () => backendPage)
    const streamStateFn = jest.fn(async (streamId: any) => {
      return {
        type: 1,
        content: streamId,
      }
    })
    const fauxBackend = { page: pageFn } as unknown as DatabaseIndexApi
    const fauxReader = {} as unknown as StreamReader
    const fauxStreamStateLoader = { loadStreamState: streamStateFn } as unknown as StreamStateLoader
    const warnFn = jest.fn()
    const fauxLogger = { warn: warnFn } as unknown as DiagnosticsLogger

    const indexApi = new LocalIndexApi(
      undefined,
      fauxReader,
      fauxStreamStateLoader,
      fauxLogger,
      Networks.INMEMORY
    )
    ;(indexApi as any).databaseIndexApi = fauxBackend
    const response = await indexApi.query(query)
    // Call databaseIndexApi::page function
    expect(pageFn).toBeCalledTimes(1)
    expect(pageFn).toBeCalledWith(query)
    // We pass pageInfo through
    expect(response.pageInfo).toEqual(backendPage.pageInfo)
    // Transform from StreamId to StreamState via Repository::streamState
    expect(streamStateFn).toBeCalledTimes(query.first)
    backendPage.edges.forEach((edge) => {
      expect(streamStateFn).toBeCalledWith(edge.node)
    })
    expect(response.edges.map((e) => e.node.content)).toEqual(backendPage.edges.map((e) => e.node))
  })

  test('return empty page from the database if cannot retrieve stream state', async () => {
    const query = { model: 'foo', first: 1 }
    const backendPage: Page<string> = {
      edges: [
        {
          cursor: randomString(32),
          node: null,
        },
      ],
      pageInfo: {
        hasPreviousPage: false,
        hasNextPage: false,
        startCursor: 'startCursor',
        endCursor: 'endCursor',
      },
    }
    const pageFn = jest.fn(async () => backendPage)
    const streamStateFn = jest.fn(async (streamId: any) => {
      return undefined
    })
    const fauxBackend = { page: pageFn } as unknown as DatabaseIndexApi
    const fauxReader = {} as unknown as StreamReader
    const fauxStreamStateLoader = { loadStreamState: streamStateFn } as unknown as StreamStateLoader
    const fauxLogger = {
      warn: jest.fn((content: string | Record<string, unknown> | Error) => {
        console.log(content)
      }),
    } as unknown as DiagnosticsLogger
    const indexApi = new LocalIndexApi(
      undefined,
      fauxReader,
      fauxStreamStateLoader,
      fauxLogger,
      Networks.INMEMORY
    )
    ;(indexApi as any).databaseIndexApi = fauxBackend
    const response = await indexApi.query(query)
    // Call databaseIndexApi::page function
    expect(pageFn).toBeCalledTimes(1)
    expect(fauxLogger.warn).toBeCalledTimes(2)
    expect(pageFn).toBeCalledWith(query)
    // We pass pageInfo through
    expect(response.pageInfo).toEqual(backendPage.pageInfo)
    // Transform from StreamId to StreamState via Repository::streamState
    expect(streamStateFn).toBeCalledTimes(query.first)
    backendPage.edges.forEach((edge) => {
      expect(streamStateFn).toBeCalledWith(edge.node)
    })
    expect(response.edges.length).toEqual(1)
    expect(response.edges[0].node).toEqual(null)
  })
})

describe('without database backend', () => {
  test('return an empty response', async () => {
    const fauxReader = {} as unknown as StreamReader
    const fauxStreamStateLoader = {} as unknown as StreamStateLoader
    const warnFn = jest.fn()
    const fauxLogger = { warn: warnFn } as unknown as DiagnosticsLogger
    const indexApi = new LocalIndexApi(
      undefined,
      fauxReader,
      fauxStreamStateLoader,
      fauxLogger,
      Networks.INMEMORY
    )

    const response = await indexApi.query({ model: 'foo', first: 5 })
    // Return an empty response
    expect(response).toEqual({
      edges: [],
      pageInfo: {
        hasNextPage: false,
        hasPreviousPage: false,
      },
    })
    // Log a warning
    expect(warnFn).toBeCalledTimes(2)
  })
})

test('count', async () => {
  const fauxReader = {} as unknown as StreamReader
  const fauxStreamStateLoader = {} as unknown as StreamStateLoader
  const warnFn = jest.fn()
  const fauxLogger = { warn: warnFn } as unknown as DiagnosticsLogger
  const indexApi = new LocalIndexApi(
    undefined,
    fauxReader,
    fauxStreamStateLoader,
    fauxLogger,
    Networks.INMEMORY
  )
  const expected = Math.random()
  const countFn = jest.fn(() => expected)
  const fauxBackend = { count: countFn } as unknown as DatabaseIndexApi
  ;(indexApi as any).databaseIndexApi = fauxBackend
  const query = { model: 'modelId' }
  const actual = await indexApi.count(query)
  expect(actual).toEqual(expected)
  expect(countFn).toBeCalledWith(query)
})

describe('index models with interfaces', () => {
  const MODEL_ID_1 = 'kjzl6hvfrbw6c5ykyyjq0v80od0nhdimprq7j2pccg1l100ktiiqcc01ddka001'
  const MODEL_ID_2 = 'kjzl6hvfrbw6c5ykyyjq0v80od0nhdimprq7j2pccg1l100ktiiqcc01ddka002'
  const MODEL_ID_3 = 'kjzl6hvfrbw6c5ykyyjq0v80od0nhdimprq7j2pccg1l100ktiiqcc01ddka003'
  const MODEL_ID_4 = 'kjzl6hvfrbw6c5ykyyjq0v80od0nhdimprq7j2pccg1l100ktiiqcc01ddka004'
  const MODEL_ID_5 = 'kjzl6hvfrbw6c5ykyyjq0v80od0nhdimprq7j2pccg1l100ktiiqcc01ddka005'

  test('throws when trying to index an interface model', async () => {
<<<<<<< HEAD
    const loadStream = jest.fn(() => ({
      state: { content: { version: '2.0', accountRelation: { type: 'none' }, interface: true } },
    }))
    const core = { loadStream } as unknown as CeramicCoreApi
=======
    const loadStream = jest.fn(() => ({ state: { content: { version: '2.0', interface: true } } }))
    const fauxReader = { loadStream } as unknown as StreamReader
    const fauxStreamStateLoader = {} as unknown as StreamStateLoader
>>>>>>> f2384c6b
    const noop = jest.fn()
    const logger = { warn: noop, imp: noop } as unknown as DiagnosticsLogger
    const indexApi = new LocalIndexApi(
      undefined,
      fauxReader,
      fauxStreamStateLoader,
      logger,
      Networks.INMEMORY
    )
    ;(indexApi as any).databaseIndexApi = { getModelsNoLongerIndexed: () => [] }

    await expect(
      indexApi.indexModels([{ streamID: StreamID.fromString(MODEL_ID_1) }])
    ).rejects.toThrow(
      'Model kjzl6hvfrbw6c5ykyyjq0v80od0nhdimprq7j2pccg1l100ktiiqcc01ddka001 is an interface and cannot be indexed'
    )
  })

  test('recursively loads the implemented interfaces', async () => {
    const streamImplements = {
      [MODEL_ID_1]: [],
      [MODEL_ID_2]: [MODEL_ID_1],
      [MODEL_ID_3]: [MODEL_ID_2],
      [MODEL_ID_4]: [MODEL_ID_1, MODEL_ID_3],
      [MODEL_ID_5]: [MODEL_ID_1],
    }
    const loadStream = jest.fn((streamId: StreamID) => {
      const id = streamId.toString()
      const found = streamImplements[id]
      if (found == null) {
        throw new Error(`Stream not found: ${id}`)
      }

      const runningState = new StateLink({
        content: {
          version: '2.0',
          accountRelation: { type: 'list' },
          interface: [MODEL_ID_1, MODEL_ID_2, MODEL_ID_3].includes(id),
          implements: found,
        },
      } as unknown as StreamState)
      return new Model(
        runningState as unknown as RunningStateLike,
        {} as unknown as StreamReaderWriter
      )
    })
    const fauxReader = { loadStream } as unknown as StreamReader
    const fauxStreamStateLoader = {} as unknown as StreamStateLoader
    const noop = jest.fn()
    const logger = { warn: noop, imp: noop } as unknown as DiagnosticsLogger
    const indexApi = new LocalIndexApi(
      undefined,
      fauxReader,
      fauxStreamStateLoader,
      logger,
      Networks.INMEMORY
    )
    const indexModels = jest.fn()
    ;(indexApi as any).databaseIndexApi = { getModelsNoLongerIndexed: () => [], indexModels }

    const model4streamID = StreamID.fromString(MODEL_ID_4)
    const model5streamID = StreamID.fromString(MODEL_ID_5)
    await indexApi.indexModels([{ streamID: model4streamID }, { streamID: model5streamID }])

    expect(indexModels).toHaveBeenCalledWith([
      {
        model: model4streamID,
        relationFields: expect.any(Set),
        implements: [
          'kjzl6hvfrbw6c5ykyyjq0v80od0nhdimprq7j2pccg1l100ktiiqcc01ddka001',
          'kjzl6hvfrbw6c5ykyyjq0v80od0nhdimprq7j2pccg1l100ktiiqcc01ddka003',
          'kjzl6hvfrbw6c5ykyyjq0v80od0nhdimprq7j2pccg1l100ktiiqcc01ddka002',
        ],
        indices: undefined,
      },
      {
        model: model5streamID,
        relationFields: expect.any(Set),
        implements: ['kjzl6hvfrbw6c5ykyyjq0v80od0nhdimprq7j2pccg1l100ktiiqcc01ddka001'],
        indices: undefined,
      },
    ])
  })
})

test('automatically index relations', async () => {
  const streamID = StreamID.fromString(
    'kjzl6hvfrbw6c5ykyyjq0v80od0nhdimprq7j2pccg1l100ktiiqcc01ddka001'
  )
  const loadStream = jest.fn(() => ({
    state: {
      content: {
        version: '2.0',
        // content relation fields should be indexed
        relations: {
          one: { type: 'account' },
          two: { type: 'account' },
        },
        // SET account relation fields should be indexed
        accountRelation: { type: 'set', fields: ['two', 'three'] },
      },
    },
  }))
  const core = { loadStream } as unknown as CeramicCoreApi
  const noop = jest.fn()
  const logger = { warn: noop, imp: noop } as unknown as DiagnosticsLogger
  const indexApi = new LocalIndexApi(undefined, core, logger, Networks.INMEMORY)
  const indexModels = jest.fn()
  ;(indexApi as any).databaseIndexApi = { getModelsNoLongerIndexed: () => [], indexModels }

  const indices = [{ fields: [{ path: ['three'] }] }, { fields: [{ path: ['four'] }] }]
  await indexApi.indexModels([{ streamID, indices }])

  expect(indexModels).toHaveBeenCalledWith([
    { model: streamID, indices, relationFields: new Set(['one', 'two', 'three']) },
  ])
})<|MERGE_RESOLUTION|>--- conflicted
+++ resolved
@@ -210,16 +210,11 @@
   const MODEL_ID_5 = 'kjzl6hvfrbw6c5ykyyjq0v80od0nhdimprq7j2pccg1l100ktiiqcc01ddka005'
 
   test('throws when trying to index an interface model', async () => {
-<<<<<<< HEAD
     const loadStream = jest.fn(() => ({
       state: { content: { version: '2.0', accountRelation: { type: 'none' }, interface: true } },
     }))
-    const core = { loadStream } as unknown as CeramicCoreApi
-=======
-    const loadStream = jest.fn(() => ({ state: { content: { version: '2.0', interface: true } } }))
     const fauxReader = { loadStream } as unknown as StreamReader
     const fauxStreamStateLoader = {} as unknown as StreamStateLoader
->>>>>>> f2384c6b
     const noop = jest.fn()
     const logger = { warn: noop, imp: noop } as unknown as DiagnosticsLogger
     const indexApi = new LocalIndexApi(
@@ -323,10 +318,17 @@
       },
     },
   }))
-  const core = { loadStream } as unknown as CeramicCoreApi
+  const fauxReader = { loadStream } as unknown as StreamReader
+  const fauxStreamStateLoader = {} as unknown as StreamStateLoader
   const noop = jest.fn()
   const logger = { warn: noop, imp: noop } as unknown as DiagnosticsLogger
-  const indexApi = new LocalIndexApi(undefined, core, logger, Networks.INMEMORY)
+  const indexApi = new LocalIndexApi(
+    undefined,
+    fauxReader,
+    fauxStreamStateLoader,
+    logger,
+    Networks.INMEMORY
+  )
   const indexModels = jest.fn()
   ;(indexApi as any).databaseIndexApi = { getModelsNoLongerIndexed: () => [], indexModels }
 
