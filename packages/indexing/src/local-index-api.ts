import type {
  BaseQuery,
  IndexApi,
  ModelData,
  Page,
  PaginationQuery,
  StreamState,
  DiagnosticsLogger,
  StreamStateLoader,
  StreamReader,
} from '@ceramicnetwork/common'
import type { DatabaseIndexApi, IndexModelArgs } from './database-index-api.js'
import { IndexStreamArgs } from './database-index-api.js'
import { StreamID } from '@ceramicnetwork/streamid'
import { IndexingConfig } from './build-indexing.js'
import { makeIndexApi } from './make-index-api.js'
import { Networks } from '@ceramicnetwork/common'
import {
  type LoadingInterfaceImplements,
  type ModelDefinition,
  Model,
  loadAllModelInterfaces,
} from '@ceramicnetwork/stream-model'
import { ISyncQueryApi } from './history-sync/interfaces.js'

/**
 * Takes a ModelData, loads it, and returns the IndexModelArgs necessary to prepare the
 * database for indexing that model.
 */
async function _getIndexModelArgs(
  reader: StreamReader,
  req: ModelData,
  loading: LoadingInterfaceImplements = {}
): Promise<IndexModelArgs> {
  const modelStreamId = req.streamID
  if (modelStreamId.type != Model.STREAM_TYPE_ID && !modelStreamId.equals(Model.MODEL)) {
    throw new Error(`Cannot index ${modelStreamId.toString()}, it is not a Model StreamID`)
  }

  const opts: IndexModelArgs = {
    model: modelStreamId,
  }
  let relationFields = new Set<string>()

  if (modelStreamId.type == Model.STREAM_TYPE_ID) {
<<<<<<< HEAD
    const modelState = await core.loadStream(modelStreamId, {})
    const content: ModelDefinition = modelState.state.next?.content ?? modelState.state.content
=======
    const modelState = await reader.loadStream(modelStreamId, {})
    const content = modelState.state.next?.content ?? modelState.state.content
>>>>>>> f2384c6b
    Model.assertVersionValid(content, 'major')
    // Relation fields need to be indexed
    if (content.relations) {
      relationFields = new Set(Object.keys(content.relations))
    }
<<<<<<< HEAD
    if (content.version !== '1.0') {
      if (content.interface) {
        throw new Error(`Model ${modelStreamId.toString()} is an interface and cannot be indexed`)
      }
      // Account relation fields need to be indexed when using the SET account relation
      if (content.accountRelation.type === 'set') {
        for (const field of content.accountRelation.fields) {
          relationFields.add(field)
        }
      }
      if (content.implements) {
        opts.implements = await loadAllModelInterfaces(core, content.implements, loading)
      }
=======
    if (content.implements) {
      opts.implements = await loadAllModelInterfaces(reader, content.implements, loading)
>>>>>>> f2384c6b
    }
    opts.indices = req.indices
  }

  opts.relationFields = relationFields

  return opts
}

/**
 * API to query an index.
 */
export class LocalIndexApi implements IndexApi {
  private readonly databaseIndexApi: DatabaseIndexApi | undefined
  public readonly enabled: boolean

  constructor(
    indexingConfig: IndexingConfig | undefined,
    private readonly reader: StreamReader,
    private readonly loader: StreamStateLoader,
    private readonly logger: DiagnosticsLogger,
    networkName: Networks
  ) {
    this.databaseIndexApi = makeIndexApi(indexingConfig, networkName, logger)
    this.enabled = indexingConfig != null && !indexingConfig.disableComposedb
  }

  setSyncQueryApi(api: ISyncQueryApi) {
    if (this.databaseIndexApi) {
      this.databaseIndexApi.setSyncQueryApi(api)
    }
  }

  shouldIndexStream(args: StreamID): boolean {
    if (!this.databaseIndexApi) {
      return false
    }

    return this.databaseIndexApi.getIndexedModels().some(function (idx) {
      return idx.streamID.equals(args)
    })
  }

  /**
   * Add stream to index in appropriate model table
   * @param args
   */
  async indexStream(args: IndexStreamArgs): Promise<void> {
    // only index streams with active models in config
    if (!this.shouldIndexStream(args.model)) {
      return
    }
    await this.databaseIndexApi!.indexStream(args)
  }

  async count(query: BaseQuery): Promise<number> {
    return this.databaseIndexApi!.count(query)
  }

  /**
   * Query the index. Ask an indexing database for a list of StreamIDs,
   * and convert them to corresponding StreamState instances via `Repository::streamState`.
   *
   * We assume that a state store always contains StreamState for an indexed stream, but we return null iff it's not to avoid throwing errors at DApps
   */
  async query(query: PaginationQuery): Promise<Page<StreamState | null>> {
    if (!this.databaseIndexApi) {
      this.logger.warn(`Indexing is not configured. Unable to serve query ${JSON.stringify(query)}`)
      return {
        edges: [],
        pageInfo: {
          hasNextPage: false,
          hasPreviousPage: false,
        },
      }
    }

    const page = await this.databaseIndexApi.page(query)
    const edges = await Promise.all(
      // For database queries we bypass the stream cache and repository loading queue
      page.edges.map(async (edge) => {
        const node = (await this.loader.loadStreamState(edge.node)) ?? null
        if (!node) {
          this.logger.warn(`
            Did not find stream state for streamid ${
              edge.node
            } in our state store when serving an indexed query.
            This may indicate a problem with data persistence of your state store, which can result in data loss.
            Please check that your state store is properly configured with strong persistence guarantees.
            This query may have incomplete results. Affected query: ${JSON.stringify(query)}
            `)
        }

        return {
          cursor: edge.cursor,
          node: node,
        }
      })
    )
    return {
      edges: edges,
      pageInfo: page.pageInfo,
    }
  }

  indexedModels(): Array<ModelData> {
    return this.databaseIndexApi?.getIndexedModels() ?? []
  }

  async convertModelDataToIndexModelsArgs(
    modelsNoLongerIndexed: Array<ModelData>,
    modelData: ModelData,
    loading: LoadingInterfaceImplements = {}
  ): Promise<IndexModelArgs> {
    const modelStreamId = modelData.streamID
    this.logger.imp(`Starting indexing for Model ${modelStreamId.toString()}`)

    const modelNoLongerIndexed = modelsNoLongerIndexed.some(function (oldIdx) {
      return oldIdx.streamID.equals(modelStreamId)
    })
    // TODO(CDB-2297): Handle a model's historical sync after re-indexing
    if (modelNoLongerIndexed) {
      throw new Error(
        `Cannot re-index model ${modelStreamId.toString()}, data may not be up-to-date`
      )
    }

    return await _getIndexModelArgs(this.reader, modelData, loading)
  }

  async indexModels(models: Array<ModelData>): Promise<void> {
    const modelsNoLongerIndexed = (await this.databaseIndexApi?.getModelsNoLongerIndexed()) ?? []
    const loading = {}

    const indexModelsArgs = await Promise.all(
      models.map(async (idx) => {
        return await this.convertModelDataToIndexModelsArgs(modelsNoLongerIndexed, idx, loading)
      })
    )

    await this.databaseIndexApi?.indexModels(indexModelsArgs)
  }

  async stopIndexingModels(models: Array<ModelData>): Promise<void> {
    this.logger.imp(`Stopping indexing for Models: ${models.map(String).join(',')}`)
    await this.databaseIndexApi?.stopIndexingModels(models)
  }

  async init(): Promise<void> {
    if (!this.databaseIndexApi) {
      return
    }
    await this.databaseIndexApi.init()
    // Load the set of indexed models from the database and pass them
    // back to the DatabaseIndexApi so that it can populate its internal state.
    // TODO(CDB-2132):  Fix this fragile and circular DatabaseApi initialization
    const modelsToIndex = this.databaseIndexApi.getIndexedModels()
    await this.indexModels(modelsToIndex)
  }

  async close(): Promise<void> {
    await this.databaseIndexApi?.close()
  }
}<|MERGE_RESOLUTION|>--- conflicted
+++ resolved
@@ -43,19 +43,13 @@
   let relationFields = new Set<string>()
 
   if (modelStreamId.type == Model.STREAM_TYPE_ID) {
-<<<<<<< HEAD
-    const modelState = await core.loadStream(modelStreamId, {})
+    const modelState = await reader.loadStream(modelStreamId, {})
     const content: ModelDefinition = modelState.state.next?.content ?? modelState.state.content
-=======
-    const modelState = await reader.loadStream(modelStreamId, {})
-    const content = modelState.state.next?.content ?? modelState.state.content
->>>>>>> f2384c6b
     Model.assertVersionValid(content, 'major')
     // Relation fields need to be indexed
     if (content.relations) {
       relationFields = new Set(Object.keys(content.relations))
     }
-<<<<<<< HEAD
     if (content.version !== '1.0') {
       if (content.interface) {
         throw new Error(`Model ${modelStreamId.toString()} is an interface and cannot be indexed`)
@@ -67,12 +61,8 @@
         }
       }
       if (content.implements) {
-        opts.implements = await loadAllModelInterfaces(core, content.implements, loading)
-      }
-=======
-    if (content.implements) {
-      opts.implements = await loadAllModelInterfaces(reader, content.implements, loading)
->>>>>>> f2384c6b
+        opts.implements = await loadAllModelInterfaces(reader, content.implements, loading)
+      }
     }
     opts.indices = req.indices
   }
