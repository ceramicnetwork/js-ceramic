{
  "name": "@ceramicnetwork/stream-model-instance-handler",
  "version": "1.11.0",
  "description": "Ceramic Model Instance Document stream handler",
  "keywords": [
    "ceramic",
    "mid",
    "handler"
  ],
  "repository": {
    "type": "git",
    "url": "git+https://github.com/ceramicnetwork/js-ceramic.git"
  },
  "bugs": {
    "url": "https://github.com/ceramicnetwork/js-ceramic/issues"
  },
  "homepage": "https://github.com/ceramicnetwork/js-ceramic#readme",
  "license": "(Apache-2.0 OR MIT)",
  "directories": {
    "lib": "./lib"
  },
  "main": "./lib/index.js",
  "types": "./lib/index.d.ts",
  "type": "module",
  "files": [
    "lib"
  ],
  "sideEffects": false,
  "exports": {
    ".": "./lib/index.js"
  },
  "scripts": {
    "test": "NODE_OPTIONS=--experimental-vm-modules npx jest --silent --coverage",
    "build": "npx tsc --project tsconfig.json",
    "prepublishOnly": "npm run build",
    "prebuild": "npm run clean",
    "lint": "npx eslint ./src --ext .js,.jsx,.ts,.tsx",
    "clean": "npx rimraf ./lib"
  },
  "dependencies": {
    "@ceramicnetwork/common": "^2.29.0",
    "@ceramicnetwork/stream-handler-common": "^1.19.0",
    "@ceramicnetwork/stream-model-instance": "^1.11.0",
    "@ceramicnetwork/streamid": "^2.16.0",
    "ajv": "^8.8.2",
    "ajv-formats": "^2.1.1",
    "fast-json-patch": "^3.1.0",
    "lodash.clonedeep": "^4.5.0",
    "lru_map": "^0.4.1",
    "uint8arrays": "^4.0.3"
  },
  "devDependencies": {
<<<<<<< HEAD
    "@ceramicnetwork/3id-did-resolver": "^2.22.0-rc.0",
    "@ceramicnetwork/stream-model": "^1.11.0-rc.0",
    "@didtools/cacao": "^2.1.0",
=======
    "@ceramicnetwork/3id-did-resolver": "^2.22.0",
    "@ceramicnetwork/stream-model": "^1.11.0",
    "@didtools/cacao": "^1.0.0",
>>>>>>> c3cd0a30
    "@ipld/dag-cbor": "^7.0.0",
    "@stablelib/sha256": "^1.0.1",
    "@types/lodash.clonedeep": "^4.5.6",
    "@types/node": "^18.0.3",
    "did-resolver": "^4.0.1",
    "dids": "^4.0.0",
    "key-did-resolver": "^3.0.0",
    "multiformats": "^11.0.1"
  },
  "gitHead": "56e646e82ee6e9cdb0b762bbbf77b8432edce367"
}<|MERGE_RESOLUTION|>--- conflicted
+++ resolved
@@ -50,15 +50,9 @@
     "uint8arrays": "^4.0.3"
   },
   "devDependencies": {
-<<<<<<< HEAD
-    "@ceramicnetwork/3id-did-resolver": "^2.22.0-rc.0",
-    "@ceramicnetwork/stream-model": "^1.11.0-rc.0",
-    "@didtools/cacao": "^2.1.0",
-=======
     "@ceramicnetwork/3id-did-resolver": "^2.22.0",
     "@ceramicnetwork/stream-model": "^1.11.0",
-    "@didtools/cacao": "^1.0.0",
->>>>>>> c3cd0a30
+    "@didtools/cacao": "^2.1.0",
     "@ipld/dag-cbor": "^7.0.0",
     "@stablelib/sha256": "^1.0.1",
     "@types/lodash.clonedeep": "^4.5.6",
