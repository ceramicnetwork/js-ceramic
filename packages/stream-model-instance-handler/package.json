--- conflicted
+++ resolved
@@ -41,12 +41,8 @@
     "uint8arrays": "^3.0.0"
   },
   "devDependencies": {
-<<<<<<< HEAD
-    "@ceramicnetwork/3id-did-resolver": "^2.1.2-rc.0",
-    "@ceramicnetwork/stream-model": "^0.2.0-rc.2",
-=======
     "@ceramicnetwork/3id-did-resolver": "^2.1.2",
->>>>>>> 47135faa
+    "@ceramicnetwork/stream-model": "^0.2.1",
     "@ipld/dag-cbor": "^7.0.0",
     "@stablelib/sha256": "^1.0.1",
     "@types/lodash.clonedeep": "^4.5.6",
