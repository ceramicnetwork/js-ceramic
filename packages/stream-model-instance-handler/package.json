{
  "name": "@ceramicnetwork/stream-model-instance-handler",
<<<<<<< HEAD
  "version": "0.5.0-rc.0",
=======
  "version": "0.4.1",
>>>>>>> 211861ca
  "description": "Ceramic Model Instance Document stream handler",
  "keywords": [
    "ceramic",
    "mid",
    "handler"
  ],
  "homepage": "https://ceramic.network",
  "license": "(Apache-2.0 OR MIT)",
  "directories": {
    "lib": "./lib"
  },
  "main": "./lib/index.js",
  "types": "./lib/index.d.ts",
  "type": "module",
  "files": [
    "lib"
  ],
  "sideEffects": false,
  "exports": {
    ".": "./lib/index.js"
  },
  "scripts": {
    "test": "NODE_OPTIONS=--experimental-vm-modules npx jest --silent --coverage",
    "build": "npx tsc --project tsconfig.json",
    "prepublishOnly": "npm run build",
    "prebuild": "npm run clean",
    "lint": "npx eslint ./src --ext .js,.jsx,.ts,.tsx",
    "clean": "npx rimraf ./lib"
  },
  "dependencies": {
<<<<<<< HEAD
    "@ceramicnetwork/common": "^2.5.0-rc.1",
    "@ceramicnetwork/stream-model-instance": "^0.4.0-rc.0",
    "@ceramicnetwork/streamid": "^2.3.1-rc.0",
=======
    "@ceramicnetwork/common": "^2.4.1",
    "@ceramicnetwork/stream-model-instance": "^0.3.2",
    "@ceramicnetwork/streamid": "^2.3.1",
>>>>>>> 211861ca
    "ajv": "^8.8.2",
    "ajv-formats": "^2.1.1",
    "fast-json-patch": "^3.1.0",
    "lodash.clonedeep": "^4.5.0",
    "uint8arrays": "^3.0.0"
  },
  "devDependencies": {
<<<<<<< HEAD
    "@ceramicnetwork/3id-did-resolver": "^2.1.5-rc.1",
    "@ceramicnetwork/stream-model": "^0.4.1-rc.1",
=======
    "@ceramicnetwork/3id-did-resolver": "^2.1.5",
    "@ceramicnetwork/stream-model": "^0.4.1",
>>>>>>> 211861ca
    "@ipld/dag-cbor": "^7.0.0",
    "@stablelib/sha256": "^1.0.1",
    "@types/lodash.clonedeep": "^4.5.6",
    "@types/node": "^18.0.3",
    "ceramic-cacao": "^1.1.1",
    "did-resolver": "^3.1.5",
    "dids": "^3.2.0",
    "key-did-resolver": "^2.1.0-rc.0",
    "multiformats": "^9.5.8"
  },
  "gitHead": "56e646e82ee6e9cdb0b762bbbf77b8432edce367"
}<|MERGE_RESOLUTION|>--- conflicted
+++ resolved
@@ -1,10 +1,6 @@
 {
   "name": "@ceramicnetwork/stream-model-instance-handler",
-<<<<<<< HEAD
-  "version": "0.5.0-rc.0",
-=======
   "version": "0.4.1",
->>>>>>> 211861ca
   "description": "Ceramic Model Instance Document stream handler",
   "keywords": [
     "ceramic",
@@ -35,15 +31,9 @@
     "clean": "npx rimraf ./lib"
   },
   "dependencies": {
-<<<<<<< HEAD
-    "@ceramicnetwork/common": "^2.5.0-rc.1",
-    "@ceramicnetwork/stream-model-instance": "^0.4.0-rc.0",
-    "@ceramicnetwork/streamid": "^2.3.1-rc.0",
-=======
     "@ceramicnetwork/common": "^2.4.1",
     "@ceramicnetwork/stream-model-instance": "^0.3.2",
     "@ceramicnetwork/streamid": "^2.3.1",
->>>>>>> 211861ca
     "ajv": "^8.8.2",
     "ajv-formats": "^2.1.1",
     "fast-json-patch": "^3.1.0",
@@ -51,13 +41,8 @@
     "uint8arrays": "^3.0.0"
   },
   "devDependencies": {
-<<<<<<< HEAD
-    "@ceramicnetwork/3id-did-resolver": "^2.1.5-rc.1",
-    "@ceramicnetwork/stream-model": "^0.4.1-rc.1",
-=======
     "@ceramicnetwork/3id-did-resolver": "^2.1.5",
     "@ceramicnetwork/stream-model": "^0.4.1",
->>>>>>> 211861ca
     "@ipld/dag-cbor": "^7.0.0",
     "@stablelib/sha256": "^1.0.1",
     "@types/lodash.clonedeep": "^4.5.6",
@@ -65,7 +50,7 @@
     "ceramic-cacao": "^1.1.1",
     "did-resolver": "^3.1.5",
     "dids": "^3.2.0",
-    "key-did-resolver": "^2.1.0-rc.0",
+    "key-did-resolver": "^2.0.6",
     "multiformats": "^9.5.8"
   },
   "gitHead": "56e646e82ee6e9cdb0b762bbbf77b8432edce367"
