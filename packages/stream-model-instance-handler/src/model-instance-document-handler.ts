--- conflicted
+++ resolved
@@ -90,16 +90,7 @@
       throw new Error('Exactly one controller must be specified')
     }
 
-<<<<<<< HEAD
-    // TODO(NET-1447): re-enable once model schema validation is added
-    /*if (state.metadata.schema) {
-      await this._schemaValidator.validateSchema(context.api, state.content, state.metadata.schema)
-    }*/
-
     const metadata = { ...payload.header, model: modelStreamID }
-=======
-    const metadata = { ...payload.header, model: StreamID.fromBytes(payload.header.model) }
->>>>>>> 7fa990c1
     const state = {
       type: ModelInstanceDocument.STREAM_TYPE_ID,
       content: payload.data || {},
