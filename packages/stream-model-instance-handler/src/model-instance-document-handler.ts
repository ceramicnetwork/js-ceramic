--- conflicted
+++ resolved
@@ -124,12 +124,7 @@
     // Verify the signature
     const metadata = state.metadata
     const controller = metadata.controllers[0] // TODO(NET-1464): Use `controller` instead of `controllers`
-<<<<<<< HEAD
-=======
     const model = metadata.model
-
-    // Verify the signature first
->>>>>>> 1346d88d
     const streamId = StreamUtils.streamIdFromState(state)
     await SignatureUtils.verifyCommitSignature(commitData, context.did, controller, model, streamId)
 
@@ -205,11 +200,7 @@
    * @param content - content to validate
    * @private
    */
-  async _validateContent(
-    context: Context,
-    modelStreamId: StreamID,
-    content: any
-  ): Promise<void> {
+  async _validateContent(context: Context, modelStreamId: StreamID, content: any): Promise<void> {
     const model = await context.api.loadStream<Model>(modelStreamId)
     await this._schemaValidator.validateSchema(content, model.content.schema)
   }
