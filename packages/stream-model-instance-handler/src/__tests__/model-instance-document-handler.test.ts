--- conflicted
+++ resolved
@@ -55,14 +55,8 @@
 const FAKE_CID_3 = CID.parse('bafybeig6xv5nwphfmvcnektpnojts55jqcuam7bmye2pb54adnrtccjlsu')
 const FAKE_CID_4 = CID.parse('bafybeig6xv5nwphfmvcnektpnojts66jqcuam7bmye2pb54adnrtccjlsu')
 const DID_ID = 'did:3:k2t6wyfsu4pg0t2n4j8ms3s33xsgqjhtto04mvq8w5a2v5xo48idyz38l7ydki'
-<<<<<<< HEAD
 const FAKE_MODEL_ID = StreamID.fromString(
   'kjzl6hvfrbw6cbclh3fplllid7yvf18w05xw41wvuf9b4lk6q9jkq7d1o01wg6v'
-=======
-
-const FAKE_STREAM_ID = StreamID.fromString(
-  'kjzl6cwe1jw147dvq16zluojmraqvwdmbh61dx9e0c59i344lcrsgqfohexp60s'
->>>>>>> 1346d88d
 )
 
 const CONTENT0 = { myData: 0 }
@@ -194,20 +188,18 @@
   name: 'MyModel',
   accountRelation: ModelAccountRelation.LIST,
   schema: {
-    $schema: "https://json-schema.org/draft/2020-12/schema",
-    type: "object",
+    $schema: 'https://json-schema.org/draft/2020-12/schema',
+    type: 'object',
     additionalProperties: false,
     properties: {
       myData: {
-        type: "integer",
+        type: 'integer',
         maximum: 100,
-        minimum: 0
-      }
+        minimum: 0,
+      },
     },
-    required: [
-      "myData"
-    ]
-  }
+    required: ['myData'],
+  },
 }
 
 describe('ModelInstanceDocumentHandler', () => {
@@ -251,12 +243,14 @@
         return ['fakechain:123']
       }),
       loadStream: jest.fn(async (streamId: StreamID) => {
-        if (streamId.toString() === FAKE_STREAM_ID.toString()) {
+        if (streamId.toString() === FAKE_MODEL_ID.toString()) {
           return {
-            content: MODEL_DEFINITION
+            content: MODEL_DEFINITION,
           }
         } else {
-          throw new Error("Trying to load unexpected stream in model-instance-document-handler.test.ts")
+          throw new Error(
+            'Trying to load unexpected stream in model-instance-document-handler.test.ts'
+          )
         }
       }),
       did,
@@ -522,13 +516,12 @@
       envelope: commit.jws,
     }
 
-    await expect(
-      handler.applyCommit(commitData, context)
-    ).rejects.toThrow(/data must have required property 'myData'/)
+    await expect(handler.applyCommit(commitData, context)).rejects.toThrow(
+      /data must have required property 'myData'/
+    )
   })
 
   test('throws error when applying signed commit with invalid schema', async () => {
-
     const genesisCommit = (await ModelInstanceDocument._makeGenesis(
       context.api,
       CONTENT0,
@@ -565,9 +558,9 @@
       envelope: signedCommit.jws,
     }
 
-    await expect(
-      handler.applyCommit(signedCommitData, context, state)
-    ).rejects.toThrow(/data must have required property 'myData'/)
+    await expect(handler.applyCommit(signedCommitData, context, state)).rejects.toThrow(
+      /data must have required property 'myData'/
+    )
   })
 
   it('throws error if commit signed by wrong DID', async () => {
