{
  "name": "@ceramicnetwork/logger",
<<<<<<< HEAD
  "version": "1.0.6",
=======
  "version": "1.0.7",
>>>>>>> 929f5822
  "description": "Ceramic file logging utilities",
  "keywords": [
    "ceramic",
    "logging",
    "types",
    "utilities"
  ],
  "author": "Val Mack <val@3box.io>",
  "homepage": "",
  "license": "(Apache-2.0 OR MIT)",
  "directories": {
    "lib": "lib"
  },
  "main": "lib/index.js",
  "types": "lib/index.d.ts",
  "files": [
    "lib"
  ],
  "scripts": {
    "test": "../../node_modules/.bin/jest --silent --coverage --passWithNoTests",
    "build": "../../node_modules/.bin/tsc -p tsconfig.json",
    "prepublishOnly": "npm run build",
    "prebuild": "npm run clean",
    "lint": "../../node_modules/.bin/eslint ./src --ext .js,.jsx,.ts,.tsx",
    "clean": "rm -rf ./lib"
  },
  "dependencies": {
    "rotating-file-stream": "^2.1.3",
    "tslib": "^2.1.0"
  },
  "devDependencies": {
    "@types/node": "^13.13.15"
  }
}<|MERGE_RESOLUTION|>--- conflicted
+++ resolved
@@ -1,10 +1,6 @@
 {
   "name": "@ceramicnetwork/logger",
-<<<<<<< HEAD
-  "version": "1.0.6",
-=======
   "version": "1.0.7",
->>>>>>> 929f5822
   "description": "Ceramic file logging utilities",
   "keywords": [
     "ceramic",
